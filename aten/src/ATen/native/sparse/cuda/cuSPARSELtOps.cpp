#include <ATen/cuda/CUDAContext.h>
#include <ATen/cuda/CUDADataType.h>
#include <ATen/cuda/CUDASparse.h>
#include <ATen/cuda/CUDAConfig.h>
#include <ATen/core/Tensor.h>
#include <ATen/Dispatch.h>
#include <ATen/Functions.h>
#include <c10/core/ScalarType.h>
#include <c10/cuda/CUDACachingAllocator.h>
#include <c10/util/Half.h>
#include <cusparse.h>
#include <cstdint>

#if AT_CUSPARSELT_ENABLED()

#include <cusparseLt.h>

namespace at::native {

// Ideally we would use the same DeviceThreadHandlePool mechanism as used in aten/src/ATen/cuda/CuSparseHandlePool.cpp
// which would handle this for us. However, the cuSPARSELt handle signature is different from that of cuSPARSE/cuBLAS,
// so it's not possible to reuse the existing pooling mechanism. Instead we have to handle our handles ourselves, which
// is why these variables are thread local. Once cuSPARSELt updates their handle signature to be consistent with the rest
// of CUDA, we can switch to using DeviceThreadHandlePool.
thread_local cusparseLtHandle_t handle;
thread_local bool handle_initialized = false;

at::Tensor _cslt_compress(const Tensor& sparse_input)
{
    if (!handle_initialized){
        TORCH_CUDASPARSE_CHECK(cusparseLtInit(&handle));
        handle_initialized = true;
    }
    // create sparse descriptor, dtype
    cusparseLtMatDescriptor_t sparse_input_descriptor;
    cudaDataType type;
    auto compression_factor = 9;

    switch(
        sparse_input.scalar_type()
    )
    {
        case at::ScalarType::Char:
            type = CUDA_R_8I;
            compression_factor = 10;
            break;
        case at::ScalarType::Half:
            type = CUDA_R_16F;
            break;
        case at::ScalarType::BFloat16:
            type = CUDA_R_16BF;
            break;
        case at::ScalarType::Float:
            type = CUDA_R_32F;
            break;
        default:
            TORCH_CHECK(false, "Unsupported dtype for cuSPARSELt compressed matrix");
            break;
    }

    // create a new compressed tensor with the same dtype as
    auto compressed_tensor = sparse_input.new_empty(sparse_input.numel() * compression_factor / 16);

    TORCH_CUDASPARSE_CHECK(cusparseLtStructuredDescriptorInit(
        &handle,
        &sparse_input_descriptor,
        sparse_input.size(0),
        sparse_input.size(1),
        sparse_input.size(1),
        16,
        type,
        CUSPARSE_ORDER_ROW,
        CUSPARSELT_SPARSITY_50_PERCENT));

    // compress input
    //--------------------------------------------------------------------------
    size_t compressed_size, compressed_buffer_size;
    TORCH_CUDASPARSE_CHECK(cusparseLtSpMMACompressedSize2(
        &handle,
        &sparse_input_descriptor,
        &compressed_size,
        &compressed_buffer_size));

    auto& allocator = *::c10::cuda::CUDACachingAllocator::get();
    auto compressedBufferPtr = allocator.allocate(compressed_buffer_size);
    cudaStream_t stream = at::cuda::getCurrentCUDAStream();

    TORCH_CUDASPARSE_CHECK(cusparseLtSpMMACompress2(
        &handle,
        &sparse_input_descriptor,
        true,
        CUSPARSE_OPERATION_NON_TRANSPOSE,
        sparse_input.data_ptr(),
        compressed_tensor.data_ptr(),
        compressedBufferPtr.get(),
        stream));

    return compressed_tensor;
}

<<<<<<< HEAD
std::tuple<int, at::Tensor> _cslt_sparse_mm_impl(
=======
std::tuple<int64_t, at::Tensor> _cslt_sparse_mm_impl(
>>>>>>> 064846db
    const Tensor& compressed_A,
    const Tensor& dense_B,
    const c10::optional<Tensor>& bias_opt,
    const c10::optional<Tensor>& alpha_opt,
    const c10::optional<c10::ScalarType> out_dtype_opt,
    bool transpose_result,
    int alg_id,
    bool search_alg_id
)
{
  if (!handle_initialized){
      TORCH_CUDASPARSE_CHECK(cusparseLtInit(&handle));
      handle_initialized = true;
  }
  // cupsarselt constructs
  cusparseLtMatmulDescriptor_t matmul;
  cusparseLtMatmulPlan_t plan;
  cusparseLtMatmulAlgSelection_t alg_sel;

  int tensor_alpha_mode = 0;
  float alpha = 1.0;
  float beta = 0.0;
  cudaDataType input_type;
  cudaDataType output_type;
  cusparseComputeType compute_type;
  auto compression_factor = 9;


  switch(compressed_A.scalar_type())
  {
    case at::ScalarType::Char:
        input_type = CUDA_R_8I;
        output_type = CUDA_R_8I;
        compute_type = CUSPARSE_COMPUTE_32I;
        compression_factor = 10;
        break;
    case at::ScalarType::Half:
        input_type = CUDA_R_16F;
        output_type = CUDA_R_16F;
        compute_type = CUSPARSE_COMPUTE_16F;
        break;
    case at::ScalarType::BFloat16:
        input_type = CUDA_R_16BF;
        output_type = CUDA_R_16BF;
        compute_type = CUSPARSE_COMPUTE_16F;
        break;
    case at::ScalarType::Float:
        input_type = CUDA_R_32F;
        output_type = CUDA_R_32F;
        compute_type = CUSPARSE_COMPUTE_TF32;
        break;
    default:
        TORCH_CHECK(false, "Unsupported dtype for cuSPARSELt compressed matrix multiplication.");
        break;
  }
  ScalarType out_dtype = dense_B.scalar_type();
  // special check for int8 int8 -> fp16 support
  if (out_dtype_opt.has_value()) {
    out_dtype = out_dtype_opt.value();
    if (input_type == CUDA_R_8I and out_dtype == at::ScalarType::Half)
    {
        output_type = CUDA_R_16F;
    }
    else
    {
        TORCH_CHECK(false, "Setting out_dtype is only supported for int8 input and fp16 output.");
    }
  }

  int64_t k = dense_B.size(0);
  int64_t n = dense_B.size(1);
  int64_t m = (compressed_A.numel() * 16 / compression_factor  ) / k;

  //initialize sparse descriptor
  cusparseLtMatDescriptor_t sparse_input_descriptor;
  TORCH_CUDASPARSE_CHECK(cusparseLtStructuredDescriptorInit(
      &handle,
      &sparse_input_descriptor,
      m,
      k,
      k,
      16,
      input_type,
      CUSPARSE_ORDER_ROW,
      CUSPARSELT_SPARSITY_50_PERCENT));

  // initalize dense input descriptor
  cusparseLtMatDescriptor_t dense_input_descriptor;
  TORCH_CUDASPARSE_CHECK(cusparseLtDenseDescriptorInit(
      &handle,
      &dense_input_descriptor,
      (dense_B.is_contiguous()) ? k : n,
      (dense_B.is_contiguous()) ? n : k,
      (dense_B.is_contiguous()) ? n : k,
      16,
      input_type,
      CUSPARSE_ORDER_ROW));

  // create result tensor
  auto res_tensor_options = c10::TensorOptions().dtype(out_dtype).device(dense_B.device());
  at::Tensor res = (transpose_result) ? at::empty({n, m}, res_tensor_options)
                                      : at::empty({m, n}, res_tensor_options);

  cusparseLtMatDescriptor_t res_descriptor;
  TORCH_CUDASPARSE_CHECK(cusparseLtDenseDescriptorInit(
      &handle,
      &res_descriptor,
      m,
      n,
      (transpose_result) ? m: n,
      16,
      output_type,
      (transpose_result) ? CUSPARSE_ORDER_COL : CUSPARSE_ORDER_ROW));

  // intialize matmul
  TORCH_CUDASPARSE_CHECK(cusparseLtMatmulDescriptorInit(
      &handle,
      &matmul,
      CUSPARSE_OPERATION_NON_TRANSPOSE,
      (dense_B.is_contiguous()) ? CUSPARSE_OPERATION_NON_TRANSPOSE : CUSPARSE_OPERATION_TRANSPOSE,
      &sparse_input_descriptor,
      &dense_input_descriptor,
      &res_descriptor,
      &res_descriptor,
      compute_type));

  // set bias pointer for matmut, need to assign to get location
  if (bias_opt.has_value()) {
    auto& bias = bias_opt.value();
    void* dBias = bias.data_ptr();
    TORCH_CUDASPARSE_CHECK(cusparseLtMatmulDescSetAttribute(
        &handle, &matmul, CUSPARSELT_MATMUL_BIAS_POINTER, &dBias, sizeof(dBias)));
  }

  TORCH_CUDASPARSE_CHECK(cusparseLtMatmulAlgSelectionInit(
      &handle, &alg_sel, &matmul, CUSPARSELT_MATMUL_ALG_DEFAULT));

  // set alg_id
  TORCH_CUDASPARSE_CHECK(cusparseLtMatmulAlgSetAttribute(
      &handle, &alg_sel, CUSPARSELT_MATMUL_ALG_CONFIG_ID, &alg_id, sizeof(alg_id)));

  // set tensor_alpha_mode and alpha pointer for matmut
  const auto alpha_tensor = alpha_opt.has_value() ? *alpha_opt: Tensor{};
  const auto alpha_ptr = alpha_opt.has_value() ? alpha_tensor.data_ptr(): &alpha;
  if (alpha_opt.has_value()) {
    tensor_alpha_mode = 1;
    TORCH_CUDASPARSE_CHECK(cusparseLtMatmulDescSetAttribute(
        &handle, &matmul, CUSPARSELT_MATMUL_ALPHA_VECTOR_SCALING, &tensor_alpha_mode, sizeof(tensor_alpha_mode)));
  }

  TORCH_CUDASPARSE_CHECK(
      cusparseLtMatmulPlanInit(&handle, &plan, &matmul, &alg_sel));

  size_t workspace_size;
  TORCH_CUDASPARSE_CHECK(
      cusparseLtMatmulGetWorkspace(&handle, &plan, &workspace_size));

  auto& allocator = *::c10::cuda::CUDACachingAllocator::get();
  auto workspacePtr = allocator.allocate(workspace_size);
  cudaStream_t stream = at::cuda::getCurrentCUDAStream();

  if(search_alg_id){
    // run matmul search
    TORCH_CUDASPARSE_CHECK(cusparseLtMatmulSearch(
        &handle,
        &plan,
        alpha_ptr,
        compressed_A.data_ptr(),
        dense_B.data_ptr(),
        &beta,
        res.data_ptr(),
        res.data_ptr(),
        workspacePtr.get(),
        // jank because of the way we want this to be an array of streams
        &stream,
        1));

    // get alg_id used
    TORCH_CUDASPARSE_CHECK(cusparseLtMatmulAlgGetAttribute(
        &handle, &alg_sel, CUSPARSELT_MATMUL_ALG_CONFIG_ID, &alg_id, sizeof(alg_id)));
  }
  else {
    // do normal matmul
    TORCH_CUDASPARSE_CHECK(cusparseLtMatmul(
        &handle,
        &plan,
        alpha_ptr,
        compressed_A.data_ptr(),
        dense_B.data_ptr(),
        &beta,
        res.data_ptr(),
        res.data_ptr(),
        workspacePtr.get(),
        // jank because of the way we want this to be an array of streams
        &stream,
        1));
  }

  //destroy descriptors
  TORCH_CUDASPARSE_CHECK(
      cusparseLtMatDescriptorDestroy(&sparse_input_descriptor));
  TORCH_CUDASPARSE_CHECK(
      cusparseLtMatDescriptorDestroy(&dense_input_descriptor));
  TORCH_CUDASPARSE_CHECK(cusparseLtMatDescriptorDestroy(&res_descriptor));
  // destroy plan
  TORCH_CUDASPARSE_CHECK(cusparseLtMatmulPlanDestroy(&plan));

  return {alg_id, res};
<<<<<<< HEAD
}

at::Tensor _cslt_sparse_mm(
    const Tensor& compressed_A,
    const Tensor& dense_B,
    const c10::optional<Tensor>& bias_opt,
    const c10::optional<Tensor>& alpha_opt,
    const c10::optional<c10::ScalarType> out_dtype_opt,
    bool transpose_result,
    long alg_id
)
{
    int alg_id_int = (int) alg_id;
    auto result = _cslt_sparse_mm_impl(
        compressed_A,
        dense_B,
        bias_opt,
        alpha_opt,
        out_dtype_opt,
        transpose_result,
        alg_id_int,
        false);
    return std::get<1>(result);
}

int _cslt_sparse_mm_search(
    const Tensor& compressed_A,
    const Tensor& dense_B,
    const c10::optional<Tensor>& bias_opt,
    const c10::optional<Tensor>& alpha_opt,
    const c10::optional<c10::ScalarType> out_dtype_opt,
    bool transpose_result
)
{
    int alg_id_int = 0;
    auto result = _cslt_sparse_mm_impl(
        compressed_A,
        dense_B,
        bias_opt,
        alpha_opt,
        out_dtype_opt,
        transpose_result,
        alg_id_int,
        true);
    return std::get<0>(result);
}

=======
}

at::Tensor _cslt_sparse_mm(
    const Tensor& compressed_A,
    const Tensor& dense_B,
    const c10::optional<Tensor>& bias_opt,
    const c10::optional<Tensor>& alpha_opt,
    const c10::optional<c10::ScalarType> out_dtype_opt,
    bool transpose_result,
    int64_t alg_id
)
{
    auto result = _cslt_sparse_mm_impl(
        compressed_A,
        dense_B,
        bias_opt,
        alpha_opt,
        out_dtype_opt,
        transpose_result,
        (int) alg_id,
        false);
    return std::get<1>(result);
}

int64_t _cslt_sparse_mm_search(
    const Tensor& compressed_A,
    const Tensor& dense_B,
    const c10::optional<Tensor>& bias_opt,
    const c10::optional<Tensor>& alpha_opt,
    const c10::optional<c10::ScalarType> out_dtype_opt,
    bool transpose_result
)
{
    int alg_id_int = 0;
    auto result = _cslt_sparse_mm_impl(
        compressed_A,
        dense_B,
        bias_opt,
        alpha_opt,
        out_dtype_opt,
        transpose_result,
        alg_id_int,
        true);
    return (int64_t) std::get<0>(result);
}

>>>>>>> 064846db

} // namespace at::native

#else // No cuSPARSELt support, throw error if these functions are called.

namespace at::native {

at::Tensor _cslt_compress(const Tensor& sparse_input){
    TORCH_CHECK(false, "cuSPARSELt not supported on your machine.");
}

at::Tensor _cslt_sparse_mm(
    const Tensor& compressed_A,
    const Tensor& dense_B,
    const c10::optional<Tensor>& bias_opt,
    const c10::optional<Tensor>& alpha_opt,
    const c10::optional<c10::ScalarType> out_dtype,
    bool transpose_result,
<<<<<<< HEAD
    long alg_id)
{
    TORCH_CHECK(false, "cuSPARSELT not supported on your machine.");
}

int _cslt_sparse_mm_search(
=======
    int64_t alg_id)
{
    TORCH_CHECK(false, "cuSPARSELt not supported on your machine.");
}

int64_t _cslt_sparse_mm_search(
>>>>>>> 064846db
    const Tensor& compressed_A,
    const Tensor& dense_B,
    const c10::optional<Tensor>& bias_opt,
    const c10::optional<Tensor>& alpha_opt,
    const c10::optional<c10::ScalarType> out_dtype,
    bool transpose_result
)
{
    TORCH_CHECK(false, "cuSPARSELt not supported on your machine.");
}

} // namespace at::native

#endif<|MERGE_RESOLUTION|>--- conflicted
+++ resolved
@@ -98,11 +98,7 @@
     return compressed_tensor;
 }
 
-<<<<<<< HEAD
-std::tuple<int, at::Tensor> _cslt_sparse_mm_impl(
-=======
 std::tuple<int64_t, at::Tensor> _cslt_sparse_mm_impl(
->>>>>>> 064846db
     const Tensor& compressed_A,
     const Tensor& dense_B,
     const c10::optional<Tensor>& bias_opt,
@@ -311,55 +307,6 @@
   TORCH_CUDASPARSE_CHECK(cusparseLtMatmulPlanDestroy(&plan));
 
   return {alg_id, res};
-<<<<<<< HEAD
-}
-
-at::Tensor _cslt_sparse_mm(
-    const Tensor& compressed_A,
-    const Tensor& dense_B,
-    const c10::optional<Tensor>& bias_opt,
-    const c10::optional<Tensor>& alpha_opt,
-    const c10::optional<c10::ScalarType> out_dtype_opt,
-    bool transpose_result,
-    long alg_id
-)
-{
-    int alg_id_int = (int) alg_id;
-    auto result = _cslt_sparse_mm_impl(
-        compressed_A,
-        dense_B,
-        bias_opt,
-        alpha_opt,
-        out_dtype_opt,
-        transpose_result,
-        alg_id_int,
-        false);
-    return std::get<1>(result);
-}
-
-int _cslt_sparse_mm_search(
-    const Tensor& compressed_A,
-    const Tensor& dense_B,
-    const c10::optional<Tensor>& bias_opt,
-    const c10::optional<Tensor>& alpha_opt,
-    const c10::optional<c10::ScalarType> out_dtype_opt,
-    bool transpose_result
-)
-{
-    int alg_id_int = 0;
-    auto result = _cslt_sparse_mm_impl(
-        compressed_A,
-        dense_B,
-        bias_opt,
-        alpha_opt,
-        out_dtype_opt,
-        transpose_result,
-        alg_id_int,
-        true);
-    return std::get<0>(result);
-}
-
-=======
 }
 
 at::Tensor _cslt_sparse_mm(
@@ -406,7 +353,6 @@
     return (int64_t) std::get<0>(result);
 }
 
->>>>>>> 064846db
 
 } // namespace at::native
 
@@ -425,21 +371,12 @@
     const c10::optional<Tensor>& alpha_opt,
     const c10::optional<c10::ScalarType> out_dtype,
     bool transpose_result,
-<<<<<<< HEAD
-    long alg_id)
-{
-    TORCH_CHECK(false, "cuSPARSELT not supported on your machine.");
-}
-
-int _cslt_sparse_mm_search(
-=======
     int64_t alg_id)
 {
     TORCH_CHECK(false, "cuSPARSELt not supported on your machine.");
 }
 
 int64_t _cslt_sparse_mm_search(
->>>>>>> 064846db
     const Tensor& compressed_A,
     const Tensor& dense_B,
     const c10::optional<Tensor>& bias_opt,

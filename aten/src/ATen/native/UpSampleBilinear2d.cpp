--- conflicted
+++ resolved
@@ -20,11 +20,7 @@
       "Non-empty 4D data tensor expected but got a tensor with sizes ",
       input.sizes());
 
-<<<<<<< HEAD
-  set_output_raw_strided(0, full_output_size, {}, input.options().memory_format(input.suggest_memory_format()));
-=======
   set_output(full_output_size, input.options().memory_format(input.suggest_memory_format()));
->>>>>>> 8d93f6b4
 }
 
 TORCH_META_FUNC(upsample_bilinear2d_backward) (
@@ -49,11 +45,7 @@
         " but got grad_output.size(", i, ") = ", grad_output.size(i));
   }
 
-<<<<<<< HEAD
-  set_output_raw_strided(0, input_size, {}, grad_output.options().memory_format(grad_output.suggest_memory_format()));
-=======
   set_output(input_size, grad_output.options().memory_format(grad_output.suggest_memory_format()));
->>>>>>> 8d93f6b4
 }
 
 TORCH_META_FUNC(_upsample_bilinear2d_aa) (
@@ -67,11 +59,7 @@
       "Non-empty 4D data tensor expected but got a tensor with sizes ",
       input.sizes());
 
-<<<<<<< HEAD
-  set_output_raw_strided(0, full_output_size, {}, input.options().memory_format(input.suggest_memory_format()));
-=======
   set_output(full_output_size, input.options().memory_format(input.suggest_memory_format()));
->>>>>>> 8d93f6b4
 }
 
 TORCH_META_FUNC(_upsample_bilinear2d_aa_backward) (
@@ -96,11 +84,7 @@
         " but got grad_output.size(", i, ") = ", grad_output.size(i));
   }
 
-<<<<<<< HEAD
-  set_output_raw_strided(0, input_size, {}, grad_output.options().memory_format(grad_output.suggest_memory_format()));
-=======
   set_output(input_size, grad_output.options().memory_format(grad_output.suggest_memory_format()));
->>>>>>> 8d93f6b4
 }
 
 } // namespace meta

--- conflicted
+++ resolved
@@ -208,8 +208,10 @@
     if def_only:
         assert target is Target.REGISTRATION and dispatch is None
 
+    dispatch_to_all_backends = dispatch is None or dispatch in KEYWORD_ALL_BACKENDS
+
     def qualify_type_name(name: str) -> str:
-        if dispatch is None or dispatch == 'Math' or dispatch == 'DefaultBackend':
+        if dispatch_to_all_backends:
             return f'TypeDefault::{name}'
         else:
             return f'{dispatch}Type::{name}'
@@ -231,7 +233,6 @@
         returns_type = native.returns_type(f.func.returns)
         args = native.arguments(f.func)
         args_str = ', '.join(map(str, args))
-        dispatch_to_all_backends = dispatch is None or dispatch in KEYWORD_ALL_BACKENDS
 
         if target is Target.DECLARATION:
             return f"{returns_type} {name}({args_str});"
@@ -298,14 +299,7 @@
         elif target is Target.REGISTRATION:
             dispatcher_sig = DispatcherSignature.from_schema(f.func)
 
-<<<<<<< HEAD
             type_name = qualify_type_name(name)
-=======
-            if dispatch_to_all_backends:
-                type_name = f'TypeDefault::{name}'
-            else:
-                type_name = f'{dispatch}Type::{name}'
->>>>>>> 17a603f0
 
             # def registration only happens in TypeDefault
             def_registration = ""
@@ -900,7 +894,10 @@
         and Variant.method not in f.variants
 
     # Having only Math in dispatch section is equivalent to no dispatch section.
-    is_abstract = f.dispatch is not None and set(f.dispatch.keys()) != set({'Math'})  # type ignore
+    if f.abstract is not None:
+        is_abstract = f.abstract
+    else:
+        is_abstract = (f.dispatch is not None and set(f.dispatch.keys()) != set({'Math'}))  # type ignore
 
     return OrderedDict([
         ('name', cpp.name(f.func)),
@@ -1113,14 +1110,7 @@
         d = pre_grouped_native_functions[f.func.signature()]
         assert f.func.kind() not in d
         d[f.func.kind()] = f
-<<<<<<< HEAD
-    grouped_native_functions = list(map(NativeFunctionGroup.from_dict, pre_grouped_native_functions.values()))
-=======
     grouped_native_functions = [NativeFunctionGroup.from_dict(v) for v in pre_grouped_native_functions.values()]
-    # NB: At the moment, grouped_native_functions isn't used by anything,
-    # this code lives here to help potential future consumers; for a live
-    # example see https://github.com/pytorch/pytorch/pull/45277
->>>>>>> 17a603f0
 
     template_dir = os.path.join(options.source_path, "templates")
 
@@ -1174,15 +1164,9 @@
         fm.write_with_template(f'{dispatch}Type.h', h_template, lambda: {
             'Type': f'{dispatch}Type',
             'extra_cuda_headers': extra_cuda_headers if 'CUDA' in dispatch else '',  # TODO: remove this
-<<<<<<< HEAD
             'type_derived_method_declarations': list(concatMap(
-                compute_type_method(dispatch, target=Target.DECLARATION, op_registration_whitelist=op_registration_whitelist),
+                compute_type_method(dispatch, target=Target.DECLARATION, selector=selector),
                 grouped_native_functions
-=======
-            'type_derived_method_declarations': list(mapMaybe(
-                compute_type_method(dispatch, target=Target.DECLARATION, selector=selector),
-                native_functions
->>>>>>> 17a603f0
             )),
         })
         fm.write_with_template(f'{dispatch}Type.cpp', cpp_template, lambda: {
@@ -1198,96 +1182,50 @@
                 '#include <ATen/LegacyTHFunctionsCUDA.h>' if dispatch == "CUDA" else
                 '',
             'Backend': dispatch,
-<<<<<<< HEAD
             'type_derived_method_definitions': list(concatMap(
-                compute_type_method(dispatch, target=Target.DEFINITION, op_registration_whitelist=op_registration_whitelist),
+                compute_type_method(dispatch, target=Target.DEFINITION, selector=selector),
                 grouped_native_functions
-=======
-            'type_derived_method_definitions': list(mapMaybe(
-                compute_type_method(dispatch, target=Target.DEFINITION, selector=selector),
-                native_functions
->>>>>>> 17a603f0
             )),
             'function_registrations': list(concatMap(
                 compute_type_method(
-<<<<<<< HEAD
-                    dispatch, target=Target.REGISTRATION, op_registration_whitelist=op_registration_whitelist),
+                    dispatch, target=Target.REGISTRATION, selector=selector),
                 grouped_native_functions)),
-=======
-                    dispatch, target=Target.REGISTRATION, selector=selector),
-                native_functions
-            )),
->>>>>>> 17a603f0
         })
         del fm
 
     cpu_fm.write('TypeDefault.h', lambda: {
         'type_method_declarations':
-<<<<<<< HEAD
         list(concatMap(
-            compute_type_method(None, target=Target.DECLARATION, op_registration_whitelist=op_registration_whitelist),
+            compute_type_method(None, target=Target.DECLARATION, selector=selector),
             grouped_native_functions)) +
         list(concatMap(
-            compute_type_method('Math', target=Target.DECLARATION, op_registration_whitelist=op_registration_whitelist),
+            compute_type_method('Math', target=Target.DECLARATION, selector=selector),
+            grouped_native_functions)) +
+        list(concatMap(
+            compute_type_method('DefaultBackend', target=Target.DECLARATION, selector=selector),
             grouped_native_functions)),
-
     })
     cpu_fm.write('TypeDefault.cpp', lambda: {
         'type_method_definitions':
         list(concatMap(
-            compute_type_method(None, target=Target.DEFINITION, op_registration_whitelist=op_registration_whitelist),
+            compute_type_method(None, target=Target.DEFINITION, selector=selector),
             grouped_native_functions)) +
         list(concatMap(
-            compute_type_method('Math', target=Target.DEFINITION, op_registration_whitelist=op_registration_whitelist),
+            compute_type_method('Math', target=Target.DEFINITION, selector=selector),
             grouped_native_functions)) +
         list(concatMap(
-            compute_type_method('DefaultBackend', target=Target.DEFINITION, op_registration_whitelist=op_registration_whitelist),
+            compute_type_method('DefaultBackend', target=Target.DEFINITION, selector=selector),
             grouped_native_functions)),
 
         'function_registrations': list(concatMap(
-            compute_type_method(None, target=Target.REGISTRATION, op_registration_whitelist=op_registration_whitelist),
+            compute_type_method(None, target=Target.REGISTRATION, selector=selector),
+            grouped_native_functions)) + list(concatMap(
+                compute_type_method('Math', target=Target.REGISTRATION, selector=selector),
+                grouped_native_functions)),
+
+        'default_backend_function_registrations': list(concatMap(
+            compute_type_method('DefaultBackend', target=Target.REGISTRATION, selector=selector),
             grouped_native_functions)),
-
-        'default_backend_function_registrations': list(concatMap(
-            compute_type_method('DefaultBackend', target=Target.REGISTRATION, op_registration_whitelist=op_registration_whitelist),
-            grouped_native_functions)),
-
-        'math_function_registrations': list(concatMap(
-            compute_type_method('Math', target=Target.REGISTRATION, op_registration_whitelist=op_registration_whitelist),
-            grouped_native_functions)),
-=======
-        list(mapMaybe(
-            compute_type_method(None, target=Target.DECLARATION, selector=selector),
-            native_functions)) +
-        list(mapMaybe(
-            compute_type_method('Math', target=Target.DECLARATION, selector=selector),
-            native_functions)) +
-        list(mapMaybe(
-            compute_type_method('DefaultBackend', target=Target.DECLARATION, selector=selector),
-            native_functions)),
-    })
-    cpu_fm.write('TypeDefault.cpp', lambda: {
-        'type_method_definitions':
-        list(mapMaybe(
-            compute_type_method(None, target=Target.DEFINITION, selector=selector),
-            native_functions)) +
-        list(mapMaybe(
-            compute_type_method('Math', target=Target.DEFINITION, selector=selector),
-            native_functions)) +
-        list(mapMaybe(
-            compute_type_method('DefaultBackend', target=Target.DEFINITION, selector=selector),
-            native_functions)),
-
-        'function_registrations': list(mapMaybe(
-            compute_type_method(None, target=Target.REGISTRATION, selector=selector),
-            native_functions)) + list(mapMaybe(
-                compute_type_method('Math', target=Target.REGISTRATION, selector=selector),
-                native_functions)),
-
-        'default_backend_function_registrations': list(mapMaybe(
-            compute_type_method('DefaultBackend', target=Target.REGISTRATION, selector=selector),
-            native_functions)),
->>>>>>> 17a603f0
     })
     cpu_fm.write('Functions.h', lambda: {
         'function_declarations': list(mapMaybe(compute_function(target=Target.DECLARATION), native_functions)),
@@ -1321,15 +1259,9 @@
 
     if options.force_schema_registration:
         def computeSchemaRegister() -> Dict[str, object]:
-<<<<<<< HEAD
             schema_registrations = list(concatMap(
-                compute_type_method(None, target=Target.REGISTRATION, op_registration_whitelist=None, def_only=True),
+                compute_type_method(None, target=Target.REGISTRATION, selector=SelectiveBuilder.get_nop_selector(), def_only=True),
                 grouped_native_functions))
-=======
-            schema_registrations = list(mapMaybe(
-                compute_type_method(None, target=Target.REGISTRATION, selector=SelectiveBuilder.get_nop_selector(), def_only=True),
-                native_functions))
->>>>>>> 17a603f0
             return {
                 'schema_registrations': schema_registrations,
             }

"""GitHub Utilities"""

import json
import os
import warnings

from dataclasses import dataclass
from typing import Any, Callable, cast, Dict, List, Optional, Tuple
from urllib.error import HTTPError
from urllib.parse import quote
from urllib.request import Request, urlopen


@dataclass
class GitHubComment:
    body_text: str
    created_at: str
    author_login: str
    author_association: str
    editor_login: Optional[str]
    database_id: int
    url: str


def gh_fetch_url_and_headers(
    url: str,
    *,
    headers: Optional[Dict[str, str]] = None,
    data: Optional[Dict[str, Any]] = None,
    method: Optional[str] = None,
    reader: Callable[[Any], Any] = lambda x: x.read(),
) -> Tuple[Any, Any]:
    if headers is None:
        headers = {}
    token = os.environ.get("GITHUB_TOKEN")
    if token is not None and url.startswith("https://api.github.com/"):
        headers["Authorization"] = f"token {token}"
    data_ = json.dumps(data).encode() if data is not None else None
    try:
        with urlopen(Request(url, headers=headers, data=data_, method=method)) as conn:
            return conn.headers, reader(conn)
    except HTTPError as err:
        if err.code == 403 and all(
            key in err.headers for key in ["X-RateLimit-Limit", "X-RateLimit-Used"]
        ):
            print(
                f"""Rate limit exceeded:
                Used: {err.headers['X-RateLimit-Used']}
                Limit: {err.headers['X-RateLimit-Limit']}
                Remaining: {err.headers['X-RateLimit-Remaining']}
                Resets at: {err.headers['x-RateLimit-Reset']}"""
            )
        raise


def gh_fetch_url(
    url: str,
    *,
    headers: Optional[Dict[str, str]] = None,
    data: Optional[Dict[str, Any]] = None,
    method: Optional[str] = None,
    reader: Callable[[Any], Any] = lambda x: x.read(),
) -> Any:
    return gh_fetch_url_and_headers(
        url, headers=headers, data=data, reader=json.load, method=method
    )[1]


def gh_fetch_json(
    url: str,
    params: Optional[Dict[str, Any]] = None,
    data: Optional[Dict[str, Any]] = None,
    method: Optional[str] = None,
) -> List[Dict[str, Any]]:
    headers = {"Accept": "application/vnd.github.v3+json"}
    if params is not None and len(params) > 0:
        url += "?" + "&".join(
            f"{name}={quote(str(val))}" for name, val in params.items()
        )
    return cast(
        List[Dict[str, Any]],
        gh_fetch_url(url, headers=headers, data=data, reader=json.load, method=method),
    )


def _gh_fetch_json_any(
    url: str,
    params: Optional[Dict[str, Any]] = None,
    data: Optional[Dict[str, Any]] = None,
) -> Any:
    headers = {"Accept": "application/vnd.github.v3+json"}
    if params is not None and len(params) > 0:
        url += "?" + "&".join(
            f"{name}={quote(str(val))}" for name, val in params.items()
        )
    return gh_fetch_url(url, headers=headers, data=data, reader=json.load)


def gh_fetch_json_list(
    url: str,
    params: Optional[Dict[str, Any]] = None,
    data: Optional[Dict[str, Any]] = None,
) -> List[Dict[str, Any]]:
    return cast(List[Dict[str, Any]], _gh_fetch_json_any(url, params, data))


def gh_fetch_json_dict(
    url: str,
    params: Optional[Dict[str, Any]] = None,
    data: Optional[Dict[str, Any]] = None,
) -> Dict[str, Any]:
    return cast(Dict[str, Any], _gh_fetch_json_any(url, params, data))


def _gh_post_comment(
    url: str, comment: str, dry_run: bool = False
) -> List[Dict[str, Any]]:
    if dry_run:
        print(comment)
        return []
    return gh_fetch_json_list(url, data={"body": comment})


def gh_post_pr_comment(
    org: str, repo: str, pr_num: int, comment: str, dry_run: bool = False
) -> List[Dict[str, Any]]:
    return _gh_post_comment(
        f"https://api.github.com/repos/{org}/{repo}/issues/{pr_num}/comments",
        comment,
        dry_run,
    )


def gh_post_commit_comment(
    org: str, repo: str, sha: str, comment: str, dry_run: bool = False
) -> List[Dict[str, Any]]:
    return _gh_post_comment(
        f"https://api.github.com/repos/{org}/{repo}/commits/{sha}/comments",
        comment,
        dry_run,
    )


def gh_delete_comment(org: str, repo: str, comment_id: int) -> None:
    url = f"https://api.github.com/repos/{org}/{repo}/issues/comments/{comment_id}"
    gh_fetch_url(url, method="DELETE")


def gh_fetch_merge_base(org: str, repo: str, base: str, head: str) -> str:
    merge_base = ""
    # Get the merge base using the GitHub REST API. This is the same as using
    # git merge-base without the need to have git. The API doc can be found at
    # https://docs.github.com/en/rest/commits/commits?apiVersion=2022-11-28#compare-two-commits
    try:
        json_data = gh_fetch_url(
            f"https://api.github.com/repos/{org}/{repo}/compare/{base}...{head}",
            headers={"Accept": "application/vnd.github.v3+json"},
            reader=json.load,
        )
        if json_data:
            merge_base = json_data.get("merge_base_commit", {}).get("sha", "")
        else:
            warnings.warn(
                f"Failed to get merge base for {base}...{head}: Empty response",
<<<<<<< HEAD
                stacklevel=2,
            )
    except Exception as error:
        warnings.warn(
            f"Failed to get merge base for {base}...{head}: {error}", stacklevel=2
=======
                stacklevel=TO_BE_DETERMINED,
            )
    except Exception as error:
        warnings.warn(
            f"Failed to get merge base for {base}...{head}: {error}", stacklevel=TO_BE_DETERMINED
>>>>>>> fff02e67
        )

    return merge_base<|MERGE_RESOLUTION|>--- conflicted
+++ resolved
@@ -162,19 +162,11 @@
         else:
             warnings.warn(
                 f"Failed to get merge base for {base}...{head}: Empty response",
-<<<<<<< HEAD
-                stacklevel=2,
+                stacklevel=1,
             )
     except Exception as error:
         warnings.warn(
-            f"Failed to get merge base for {base}...{head}: {error}", stacklevel=2
-=======
-                stacklevel=TO_BE_DETERMINED,
-            )
-    except Exception as error:
-        warnings.warn(
-            f"Failed to get merge base for {base}...{head}: {error}", stacklevel=TO_BE_DETERMINED
->>>>>>> fff02e67
+            f"Failed to get merge base for {base}...{head}: {error}", stacklevel=1
         )
 
     return merge_base
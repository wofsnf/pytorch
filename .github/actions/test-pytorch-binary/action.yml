--- conflicted
+++ resolved
@@ -34,17 +34,12 @@
           -w / \
           "${DOCKER_IMAGE}"
         )
-<<<<<<< HEAD
-        # Propagate download.pytorch.org IP to container
-        grep download.pytorch.org /etc/hosts | docker exec -i "${container_name}" sudo bash -c "/bin/cat >> /etc/hosts"
-=======
 
         if [[ "${GPU_ARCH_TYPE}" != "rocm" ]]; then
           # Propagate download.pytorch.org IP to container. This is only needed on Linux runner
           grep download.pytorch.org /etc/hosts | docker exec -i "${container_name}" bash -c "/bin/cat >> /etc/hosts"
         fi
 
->>>>>>> e72385af
         docker exec -t -w "${PYTORCH_ROOT}" "${container_name}" bash -c "bash .circleci/scripts/binary_populate_env.sh"
         # Generate test script
         docker exec -t -w "${PYTORCH_ROOT}" -e OUTPUT_SCRIPT="/run.sh" "${container_name}" bash -c "bash .circleci/scripts/binary_linux_test.sh"

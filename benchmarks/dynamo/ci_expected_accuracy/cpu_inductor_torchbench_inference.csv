--- conflicted
+++ resolved
@@ -146,15 +146,11 @@
 
 
 
-<<<<<<< HEAD
+hf_T5_base,pass,0
+
+
+
 hf_T5_large,pass,0
-=======
-hf_T5_base,pass,0
-
-
-
-hf_T5_large,pass_due_to_skip,0
->>>>>>> 290dba93
 
 
 

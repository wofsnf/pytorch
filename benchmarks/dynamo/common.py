--- conflicted
+++ resolved
@@ -1340,15 +1340,9 @@
             status = self.run_performance_test(
                 name, model, example_inputs, optimize_ctx, experiment
             )
-<<<<<<< HEAD
-        if explain:
-            print(torch._dynamo.explain(model, *example_inputs)[0])
-        print(f"{prefix} {status}")
-=======
             print(status)
         if explain:
             print(torch._dynamo.explain(model, *example_inputs)[0])
->>>>>>> a80e5e78
 
 
 def help(fn):

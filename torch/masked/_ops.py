
import warnings

# A workaround to support both TorchScript and MyPy:
from typing import Any, List, Optional, Tuple, TYPE_CHECKING, Union

import torch
from torch import Tensor
from torch.masked import as_masked_tensor, is_masked_tensor, MaskedTensor
from . import _docs
from torch._prims_common import corresponding_real_dtype
from torch import sym_float

if TYPE_CHECKING:
    from torch.types import _dtype as DType

    DimOrDims = Optional[Union[int, Tuple[int], List[int]]]
else:
    # The JIT doesn't understand Union, nor torch.dtype here
    DType = int
    DimOrDims = Optional[Tuple[int]]


__all__ = []

# All masked reduction/normalization operations have the same
# signatures. Here we introduce docstring templates that are applied
# to docstrings of reduction/normalization functions via
# _apply_docstring_templates decorator.


def _apply_docstring_templates(func):
    """Decorator that applies docstring templates to function docstring
    and returns the function instance.
    """

    doc_string = getattr(_docs, f"{func.__name__}_docstring", None)
    if doc_string is None:
        warnings.warn(
            f"No documentation string available for {func.__name__}."
            " PyTorch team should run `python tools/update_masked_docs.py`"
<<<<<<< HEAD
            " to generate the missing docstrings.", stacklevel=2
=======
            " to generate the missing docstrings.", stacklevel=TO_BE_DETERMINED
>>>>>>> fff02e67
        )
    else:
        func.__doc__ = doc_string

    # Expose function as public symbol
    __all__.append(func.__name__)

    return func


def _generate_docstring(func):
    """A utility function called from tools/update_masked_docs.py
    script to update the module torch.masked._docs.py
    """
    docstring_templates = dict(
        reduction_signature="""\
{function_name}(input, {operation_args}, *, {operation_kwargs}) -> Tensor""",
        reduction_descr="""\
Returns {operation name} of all the elements in the :attr:`input`
tensor along the given dimension(s) :attr:`dim` while the :attr:`input`
elements are masked out according to the boolean tensor
:attr:`mask`.""",
        reduction_args="""\
If :attr:`keepdim` is ``True``, the output tensor is of the same size
as :attr:`input` except in the dimension(s) :attr:`dim` where it is of
size 1. Otherwise, :attr:`dim` is squeezed (see
:func:`torch.squeeze`), resulting in the output tensor having 1 (or
``len(dim)``) fewer dimension(s).

The boolean tensor :attr:`mask` defines the "validity" of
:attr:`input` tensor elements: if :attr:`mask` element is True
then the corresponding element in :attr:`input` tensor will be
included in {operation name} computation, otherwise the element is
ignored.

When all elements of :attr:`input` along the given dimension
:attr:`dim` are ignored (fully masked-out), the corresponding element
of the output tensor will have undefined value: it may or may not
correspond to the identity value of {operation name} operation; the
choice may correspond to the value that leads to the most efficient
storage of :attr:`output` tensor.

The mask of the output tensor can be computed as
``torch.any(torch.broadcast_to(mask, input.shape), dim, keepdim=keepdim,
dtype=torch.bool)``.

The shapes of the :attr:`mask` tensor and the :attr:`input` tensor
don't need to match, but they must be :ref:`broadcastable
<broadcasting-semantics>` and the dimensionality of the :attr:`mask`
tensor must not be greater than of the :attr:`input` tensor.

Args:
    input (Tensor): the input tensor
    {args_declarations}

Keyword args:
    {kwargs_declarations}""",
        reduction_example="""\
Example::

    >>> input = {example_input}
    >>> input
    {indent_example_input}
    >>> mask = {example_mask}
    >>> mask
    {indent_example_mask}
    >>> {full_function_name}(input, {example_args}, mask=mask)
    {indent_example_output}
""",
        reduction_identity="""\
The identity value of {operation name} operation, which is used to start the reduction, is ``{identity_int32}``.""",
        reduction_identity_dtype="""\
The identity value of {operation name} operation, which is used to start the
reduction, depends on input dtype. For instance, for float32, uint8,
and int32 dtypes, the identity values are ``{identity_float32}``, ``{identity_uint8}``, and ``{identity_int32}``, respectively.""",
        normalization_signature="""\
{function_name}(input, {operation_args}, *, {operation_kwargs}) -> Tensor""",
        normalization_descr="""\
Returns {operation name} of all the slices in the :attr:`input` tensor
along :attr:`dim` while the :attr:`input` elements are masked out
according to the boolean tensor :attr:`mask`.

{definition}""",
        normalization_args="""\
The boolean tensor :attr:`mask` defines the "validity" of
:attr:`input` tensor elements: if :attr:`mask` element is True then
the corresponding element in :attr:`input` tensor will be included in
{operation name} computation, otherwise the element is ignored.

The values of masked-out elements of the output tensor have undefined
value: it may or may not be set to zero or nan; the choice may correspond to
the value that leads to the most efficient storage of :attr:`output`
tensor.

The mask of the {operation name} output tensor can be computed as
``torch.broadcast_to(mask, input.shape)``.

The shapes of the :attr:`mask` tensor and the :attr:`input` tensor
don't need to match, but they must be :ref:`broadcastable
<broadcasting-semantics>` and the dimensionality of the :attr:`mask`
tensor must not be greater than of the :attr:`input` tensor.

Args:
    input (Tensor): the input tensor
    {args_declarations}

Keyword args:
    {kwargs_declarations}""",
        normalization_example="""\
Example::

    >>> input = {example_input}
    >>> input
    {indent_example_input}
    >>> mask = {example_mask}
    >>> mask
    {indent_example_mask}
    >>> {full_function_name}(input, {example_args}, mask=mask)
    {indent_example_output}
""",
    )

    args_and_kwargs = dict(
        # argument name sufficies separated by double underscore will
        # be removed in the final documentation string.
        sum=(("dim",), ("keepdim=False", "dtype=None", "mask=None")),
        prod=(("dim",), ("keepdim=False", "dtype=None", "mask=None")),
        cumsum=(("dim__as_int",), ("dtype=None", "mask=None")),
        cumprod=(("dim__as_int",), ("dtype=None", "mask=None")),
        amin=(("dim",), ("keepdim=False", "dtype=None", "mask=None")),
        amax=(("dim",), ("keepdim=False", "dtype=None", "mask=None")),
        argmin=(("dim__as_int",), ("keepdim=False", "dtype=None", "mask=None")),
        argmax=(("dim__as_int",), ("keepdim=False", "dtype=None", "mask=None")),
        mean=(("dim",), ("keepdim=False", "dtype=None", "mask=None")),
        median=(("dim__as_int",), ("keepdim=False", "dtype=None", "mask=None")),
        norm=(
            (
                "ord",
                "dim",
            ),
            ("keepdim=False", "dtype=None", "mask=None"),
        ),
        var=(("dim", "unbiased"), ("keepdim=False", "dtype=None", "mask=None")),
        std=(("dim", "unbiased"), ("keepdim=False", "dtype=None", "mask=None")),
        logsumexp=(("dim",), ("keepdim=False", "dtype=None", "mask=None")),
        softmax=(("dim__as_int",), ("dtype=None", "mask=None")),
        log_softmax=(("dim__as_int",), ("dtype=None", "mask=None")),
        softmin=(("dim__as_int",), ("dtype=None", "mask=None")),
        normalize=(
            (
                "ord__required",
                "dim__as_int",
            ),
            ("eps=1e-12", "dtype=None", "mask=None"),
        ),
    )

    argument_declarations = dict(
        dim="""\
dim (int or tuple of ints, optional): the dimension or dimensions to reduce.
  Default: None that is equivalent to ``tuple(range(input.ndim))``.""",
        dim__as_int="""\
dim (int): the dimension along which {operation name} is computed.""",
        ord="""\
ord (int, float, optional): the order of vector norm. Default: 2.
  See :func:`torch.linalg.vector_norm` for a list of supported norms.""",
        ord__required="""\
ord (int, float): the order of vector norm. Default: 2.
  See :func:`torch.linalg.vector_norm` for a list of supported norms.""",
        unbiased="""\
unbiased (bool): when True, use Bessel’s correction, otherwise, compute
  the uncorrected sample variance.""",
        eps="""\
eps (float, optional): small value to avoid division by zero. Default: {default}.""",
        keepdim="""\
keepdim (bool, optional): whether the output tensor has
  :attr:`dim` retained or not. Default: {default}.""",
        dtype="""\
dtype (:class:`torch.dtype`, optional): the desired data type
  of returned tensor.  If specified, the input tensor is
  casted to :attr:`dtype` before the operation is
  performed. Default: {default}.""",
        mask="""\
mask (:class:`torch.Tensor`, optional): the boolean tensor
  containing the binary mask of validity of input tensor
  elements.
  Default: None that is equivalent to ``torch.ones(input.shape, dtype=torch.bool)``.""",
    )

    definitions = dict(
        softmax="""\
Let ``x`` be a sequence of unmasked elements of one-dimensional slice
of the :attr:`input` tensor. Softmax of i-th element in ``x`` is
defined as ``exp(x[i])/sum(exp(x))``.""",
        log_softmax="""\
Let ``x`` be a sequence of unmasked elements of one-dimensional slice
of the :attr:`input` tensor. LogSoftmax of i-th element in ``x`` is
defined as ``log(exp(x[i])/sum(exp(x)))``.""",
        softmin="""\
Let ``x`` be a sequence of unmasked elements of one-dimensional slice
of the :attr:`input` tensor. Softmin of i-th element in ``x`` is
defined as ``exp(-x[i])/sum(exp(-x))``.""",
        normalize="""\
Let ``x`` be a sequence of unmasked elements of one-dimensional slice
of the :attr:`input` tensor. Normalize of i-th element in ``x`` is
defined as ``x[i]/max(norm(x, p), eps)``.""",
        cumsum="""\
Let ``x`` be a sequence of unmasked elements of one-dimensional slice
of the :attr:`input` tensor. Cumsum of i-th element in ``x`` is
defined as ``sum(x[:i])``.""",
        cumprod="""\
Let ``x`` be a sequence of unmasked elements of one-dimensional slice
of the :attr:`input` tensor. Cumsum of i-th element in ``x`` is
defined as ``prod(x[:i])``.""",
    )

    reduction_names = dict(
        sum="sum",
        prod="product",
        amax="maximum",
        amin="minimum",
        argmax="argmax",
        argmin="argmin",
        mean="mean",
        median="median",
        norm="norm",
        var="variance",
        std="standard_deviation",
        logsumexp="logsumexp",
    )

    normalization_names = dict(
        softmax="softmax",
        log_softmax="log_softmax",
        softmin="softmin",
        normalize="normalize",
        cumsum="cumulative_sum",
        cumprod="cumulative_prod",
    )

    operation_names = {}
    operation_names.update(reduction_names)
    operation_names.update(normalization_names)

    # Default example data:
    example_dim = 1
    example_input = torch.tensor([[-3, -2, -1], [0, 1, 2]])
    example_mask = torch.tensor([[True, False, True], [False, False, False]])
    example_args: Tuple[Any, ...]
    if func.__name__ in {"norm", "normalize"}:
        example_args = (2.0, example_dim)
        example_input = example_input.to(dtype=torch.float32)
    elif func.__name__ in {"var", "std"}:
        example_args = (example_dim, False)
    elif func.__name__ == "median":
        example_args = (example_dim,)
        example_input = example_input.to(dtype=torch.float32)
    else:
        example_args = (example_dim,)

    operation_args: Tuple[str, ...]
    operation_kwargs: Tuple[str, ...]
    operation_args, operation_kwargs = args_and_kwargs[func.__name__]
    arg_declarations = [
        "\n    ".join(
            argument_declarations.get(a, f'{a.split("__", 1)[0]}: TBD.').splitlines()
        )
        for a in operation_args
    ]
    kwarg_declarations = [
        "\n    ".join(
            argument_declarations.get(
                a.split("=", 1)[0], f'{a.split("__", 1)[0]}: TBD.'
            )
            .format(default=a.split("=", 1)[1])
            .splitlines()
        )
        for a in operation_kwargs
    ]

    if func.__name__ in reduction_names:
        op_kind = "reduction"
        doc_sections = ["signature", "descr", "identity", "args", "example"]
    elif func.__name__ in normalization_names:
        op_kind = "normalization"
        doc_sections = ["signature", "descr", "args", "example"]
        example_input = example_input.to(dtype=torch.float32)
    else:
        assert 0  # add function name to operation names dictionaries
    example_output = func(example_input, *example_args, mask=example_mask)

    template_data = {
        "function_name": func.__name__,
        "full_function_name": func.__module__ + "." + func.__name__,
        "operation name": operation_names[func.__name__],
        "operation_args": ", ".join(a.split("__", 1)[0] for a in operation_args),
        "operation_kwargs": ", ".join(a.split("__", 1)[0] for a in operation_kwargs),
        # one-line representation of a tensor:
        "example_input": " ".join(str(example_input).split()),
        "example_args": ", ".join(map(str, example_args)),
        "example_mask": " ".join(str(example_mask).split()),
        # multi-line representation of a tensor with indent
        "indent_example_input": ("\n    ").join(str(example_input).splitlines()),
        "indent_example_mask": ("\n    ").join(str(example_mask).splitlines()),
        "indent_example_output": ("\n    ").join(str(example_output).splitlines()),
    }

    if func.__name__ in reduction_names:
        template_data.update(
            identity_uint8=_reduction_identity(
                func.__name__, torch.tensor(0, dtype=torch.uint8)
            ),
            identity_int32=_reduction_identity(
                func.__name__, torch.tensor(0, dtype=torch.int32)
            ),
            identity_float32=_reduction_identity(
                func.__name__, torch.tensor(0, dtype=torch.float32)
            ),
        )
        if func.__name__ == "norm":
            template_data.update(
                identity_ord_ninf=_reduction_identity(
                    func.__name__, torch.tensor(0, dtype=torch.float32), float("-inf")
                )
            )
    elif func.__name__ in normalization_names:
        template_data.update(definition=definitions[func.__name__])
    else:
        assert 0  # add function name to operation names dictionaries
    template_data.update(
        args_declarations=("\n    ".join(arg_declarations)).format_map(template_data)
    )
    template_data.update(
        kwargs_declarations=("\n    ".join(kwarg_declarations)).format_map(
            template_data
        )
    )

    # Apply function name info to docstring templates:
    templates = {
        k: v.format_map(template_data)
        for k, v in docstring_templates.items()
        if k.startswith(op_kind)
    }
    templates.update(
        (k, v.format_map(template_data) if isinstance(v, str) else v)
        for k, v in template_data.items()
    )

    # Apply docstring templates to function doctring:
    if func.__doc__ is None:
        doc_template = "\n\n".join([f"{{{op_kind}_{sec}}}" for sec in doc_sections])
    else:
        doc_template = func.__doc__
    return doc_template.format_map(templates)


def _reduction_identity(op_name: str, input: Tensor, *args):
    """Return identity value as scalar tensor of a reduction operation on
    given input, or None, if the identity value cannot be uniquely
    defined for the given input.

    The identity value of the operation is defined as the initial
    value to reduction operation that has a property ``op(op_identity,
    value) == value`` for any value in the domain of the operation.
    Or put it another way, including or exlucing the identity value in
    a list of operands will not change the reduction result.

    See https://github.com/pytorch/rfcs/pull/27 for more information.

    """
    dtype: DType = input.dtype
    device = input.device
    op_name = op_name.rsplit(".", 1)[-1]  # lstrip module name when present
    if op_name in {"sum", "cumsum"}:
        return torch.tensor(0, dtype=dtype, device=device)
    elif op_name in {"prod", "cumprod"}:
        return torch.tensor(1, dtype=dtype, device=device)
    elif op_name in {"amax", "argmax", "logsumexp"}:
        if torch.is_floating_point(input):
            return torch.tensor(-torch.inf, dtype=dtype, device=device)
        elif torch.is_signed(input) or dtype == torch.uint8:
            return torch.tensor(torch.iinfo(dtype).min, dtype=dtype, device=device)
    elif op_name in {"amin", "argmin"}:
        if torch.is_floating_point(input):
            return torch.tensor(torch.inf, dtype=dtype, device=device)
        elif torch.is_signed(input) or dtype == torch.uint8:
            return torch.tensor(torch.iinfo(dtype).max, dtype=dtype, device=device)
    elif op_name == "mean":
        # Strictly speaking, the identity value of the mean operation
        # is the mean of the input. Since the mean value depends on
        # the dim argument and it may be a non-scalar tensor, we
        # consider the identity value of the mean operation ambiguous.
        # Moreover, the mean value of empty input is undefined.
        return None
    elif op_name == "norm":
        ord = args[0] if args else 2
        if ord == float("-inf"):
            assert torch.is_floating_point(input), input.dtype
            return torch.tensor(torch.inf, dtype=dtype, device=device)
        return torch.tensor(0, dtype=dtype, device=device)
    elif op_name == "median":
        # We use NaN for now because the implementation is currently using torch.nanmedian
        # and NaN is the identity for that function since it gets ignored
        dtype = input.dtype if torch.is_floating_point(input) else torch.float
        return torch.tensor(torch.nan, dtype=dtype, device=device)
    elif op_name in {"var", "std"}:
        return None
    raise NotImplementedError(f"identity of {op_name} on {dtype} input")


def _canonical_dim(dim: DimOrDims, ndim: int) -> Tuple[int, ...]:
    """Return dim argument as a tuple of sorted dim values."""
    dims: List[int] = []
    if dim == ():
        # Currently, `dim=()` in reductions operations means "reduce
        # over all dimensions" while in future, it will read "no
        # reduce". See https://github.com/pytorch/pytorch/issues/29137
        # When gh-29137 is resolved, this if-block must be deleted.
        dim = None
    if dim is None:
        return tuple(range(ndim))
    ndim = max(ndim, 1)
    dim_ = (dim,) if isinstance(dim, int) else dim
    for d in dim_:
        if d in dims:
            raise RuntimeError(f"dim={d} appears multiple times in the list of dims")
        if d >= ndim or d < -ndim:
            raise IndexError(
                f"Dimension out of range (expected to be in range of [{-ndim}, {ndim-1}], but got {d})"
            )
        dims.append(d % ndim)
    return tuple(sorted(dims))


def _sparse_coo_flatten_indices(indices: Tensor, shape: tuple):
    # Flatted N-D indices to 1-D indices
    flat_indices = indices.new_zeros(indices.size(1))
    for d, sz in enumerate(shape):
        flat_indices.mul_(sz)
        flat_indices.add_(indices[d])
    return flat_indices


def _any(input: Tensor, dim: tuple, keepdim: bool):
    # Support torch.any with tuple dim argument.
    # Workaround of https://github.com/pytorch/pytorch/issues/56586
    r = input
    for d in reversed(dim):
        r = r.any(dim=d, keepdim=keepdim)
    return r


def _sparse_coo_where(mask: Tensor, input: Tensor, fill_value: Tensor) -> Tensor:
    """Sparse variant of torch.where. Supports sparse COO and hybrid sparse COO tensors.

    _sparse_coo_where implements the following invariant:

      _sparse_coo_where(mask, input, fill_value).to_dense(fill_value) ==
        torch.where(mask.to_dense(), input.to_dense(), torch.full(input.shape, fill_value))

    where `a == b` means `assertEqual(a, b)`, mask is boolean sparse
    tensor, and `to_dense(fill_value)` is like `to_dense()` except
    that the unspecified elements are mapped to `fill_value` rather
    than to `0`.

    Returns a sparse COO tensor with the following features:

    - all specified elements correspond to masked-in elements that
      have the values of the input tensor. If there exists a masked-in
      element (as specified by mask) that is not specified in the
      input, in the result tensor, the corresponding element has value
      0. In the dense part of the sparse tensor, the masked-out
      elements are replaced with fill_value.

    - all unspecified elements correspond to masked-out elements.
    """

    assert input.layout == torch.sparse_coo
    assert mask.layout == input.layout
    assert mask.shape == input.shape
    assert mask.dense_dim() == input.dense_dim()  # TODO: eliminate this restriction

    input = input.coalesce()

    # For set operations on sparse tensor indices, we'll convert
    # multi-dimensional indices to 1-D indices for efficiency.
    input_flat_indices = _sparse_coo_flatten_indices(
        input.indices(), input.shape[: input.sparse_dim()]
    )
    mask_flat_indices = _sparse_coo_flatten_indices(
        mask.indices(), mask.shape[: mask.sparse_dim()]
    )

    # the set of mask flat indices that define masked-in elements:
    if mask.dense_dim() > 0:
        mask_values = _any(
            mask.values(), tuple(range(1, input.sparse_dim() + 1)), False
        )
    else:
        mask_values = mask.values()
    maskin_flat_indices = mask_flat_indices[mask_values.nonzero()[:, 0]]

    def intersection(i1, i2):
        union, counts = torch.cat([i1, i2]).unique(return_counts=True)
        return union, torch.where(counts.gt(1))

    def minus(i1, i2):
        union, counts = torch.cat([i1, i2]).unique(return_counts=True)
        return intersection(union[torch.where(counts.eq(1))], i1)

    def _apply(a):
        obj, w = a
        return obj[w]

    # the set of input flat indices of specified and masked-in elements:
    maskin_input_flat_indices = _apply(
        intersection(maskin_flat_indices, input_flat_indices)
    )
    _, w = intersection(input_flat_indices, maskin_input_flat_indices)

    # the indices and values of masked-in elements
    where_input_indices = input.indices()[(slice(None),) + w]
    where_input_values = input.values()[w]

    if mask.dense_dim() > 0:
        # apply mask to the dense part of the input values:
        _, w1 = intersection(mask_flat_indices, maskin_input_flat_indices)
        where_mask_values = mask.values()[w1]
        where_input_values = torch.where(
            where_mask_values, where_input_values, fill_value
        )

    # the set of flat indices of unspecified input and masked-in elements:
    maskin_zero_flat_indices = _apply(
        minus(maskin_flat_indices, maskin_input_flat_indices)
    )

    # the indices of masked-in zero elements
    _, w = intersection(mask_flat_indices, maskin_zero_flat_indices)
    where_zero_indices = mask.indices()[(slice(None),) + w]

    # construct result
    n = where_zero_indices.size(1)
    if n == 0:
        # the input is coalesced, hence input_flat_indices are ordered
        # and the result is guaranteed to be coalesced:
        result = torch.sparse_coo_tensor(
            where_input_indices, where_input_values, input.shape
        )
        return result._coalesced_(True)

    where_indices = torch.cat([where_input_indices, where_zero_indices], dim=1)
    where_values = torch.cat(
        [
            where_input_values,
            where_input_values.new_zeros((n,) + where_input_values.shape[1:]),
        ]
    )
    result = torch.sparse_coo_tensor(where_indices, where_values, input.shape)

    # appending zero elements leads to uncoalesced sparse tensor
    return result.coalesce()


def _sparse_coo_scatter_reduction_helper(
    op,
    mask_input: Tensor,
    dims: Tuple[int, ...],
    keepdim: bool,
    dtype: Optional[DType] = None,
) -> Tensor:
    reduce = op.__name__
    valid_reductions = ["sum", "prod", "amax", "amin"]
    if reduce not in valid_reductions:
        raise ValueError(
            f"op must be one of {' '.join(valid_reductions)}, but got {reduce} instead"
        )

    output_dtype = dtype
    values, indices = mask_input._values(), mask_input._indices()
    input_dims = mask_input.dim()
    num_sparse_dims = mask_input.sparse_dim()
    reduced_sparse_dims = []
    retained_sparse_dims = []
    reduced_dense_dims = []

    # promote dtype if specified
    if values.dtype != output_dtype:
        values = values.to(output_dtype)

    if keepdim:
        output_shape = tuple(
            1 if i in dims else si for (i, si) in enumerate(mask_input.shape)
        )
    else:
        output_shape = tuple(
            si for (i, si) in enumerate(mask_input.shape) if i not in dims
        )

    for d in dims:
        if d >= input_dims:
            continue

        if d < num_sparse_dims:
            reduced_sparse_dims.append(d)
        else:
            reduced_dense_dims.append(d + 1 - num_sparse_dims)

    # Reduce dense dimensions
    if len(reduced_dense_dims) > 0:
        if reduce == "sum":
            new_values = values
            new_values = op(new_values, dim=reduced_dense_dims, keepdim=bool(keepdim))
        else:
            # FIXME: Implement reductions for dense dimensions for ops with non-zero reduction identities
            return NotImplemented
    else:
        new_values = values.clone()

    # Reduce sparse dimensions
    if len(reduced_sparse_dims) == num_sparse_dims:
        if reduce in {"amax", "amin"} and new_values.size(0) == 0:
            # IndexError: amax(): Expected reduction dim 0 to have non-zero size.
            # sum()/prod() return the reduction identity when dim has size 0 but amax()/amin() do not
            # See https://github.com/pytorch/pytorch/issues/61901
            new_values = _reduction_identity(reduce, new_values)
        else:
            new_values = op(new_values, dim=0)
        if keepdim:
            for _ in range(num_sparse_dims):
                new_values = new_values.unsqueeze(0)
        return new_values.to(dtype=output_dtype).to_sparse()
    else:
        new_indices = indices.clone()
        if keepdim:
            # zero out reduced sparse dimensions if keepdim = True
            # ensures that the call to torch.unique folds duplicated indices together while preserving the dimension
            new_indices[reduced_sparse_dims, :] = 0
        else:
            # remove reduced sparse dimensions if keepdim = False
            if len(reduced_sparse_dims) > 0:
                retained_sparse_dims = [
                    i
                    for i in range(num_sparse_dims)
                    if i not in set(reduced_sparse_dims)
                ]
                new_indices = new_indices.index_select(
                    0, torch.tensor(retained_sparse_dims).to(mask_input.device)
                )

    # Use scatter_reduce to reduce items in the new_values tensor that correspond to the same indices in new_indices
    if new_indices.numel() > 0:
        # lexsort indices and get index tensor for scatter reduction
        new_indices, inverse_indices = torch.unique(
            new_indices, return_inverse=True, dim=1
        )
        out_shape = list(new_values.shape)
        out_shape[0] = new_indices.shape[1]
        for _ in range(new_values.ndim - 1):
            inverse_indices = inverse_indices.unsqueeze(-1)
        scatter_indices = inverse_indices.expand(new_values.shape)
        # FIXME: temporary workaround for issue with bfloat16/float16 remove when acctype is implemented for scatter_reduce
        if output_dtype in {torch.bfloat16, torch.float16}:
            new_values = new_values.to(torch.float)
            out = new_values.new_empty(out_shape)
            new_values = out.scatter_reduce_(
                0, scatter_indices, new_values, reduce=reduce, include_self=False
            )
            new_values = new_values.to(dtype=output_dtype)
        else:
            out = new_values.new_empty(out_shape)
            new_values = out.scatter_reduce_(
                0, scatter_indices, new_values, reduce=reduce, include_self=False
            )

    return torch.sparse_coo_tensor(
        new_indices,
        new_values,
        output_shape,
        dtype=output_dtype,
        device=mask_input.device,
    )


def _sparse_csr_segment_reduction_helper(
    op,
    mask_input: Tensor,
    dims: Tuple[int, ...],
    keepdim: bool,
    dtype: Optional[DType] = None,
) -> Tensor:
    # Currently, while sparse CSR is always 2D with no dense dimensions keepdim must be True
    # FIXME: when dense dimensions are implemented for CSR tensors
    assert (
        keepdim
    ), "reduction operations on CSR tensors with keepdim=False is unsupported"
    reduce = op.__name__
    valid_reductions = ["sum", "prod", "mean", "amax", "amin"]
    if reduce not in valid_reductions:
        raise ValueError(
            f"op must be one of {' '.join(valid_reductions)}, but got {reduce} instead"
        )
    device = mask_input.device
    output_dtype = dtype
    values, crow_indices, col_indices = (
        mask_input.values(),
        mask_input.crow_indices(),
        mask_input.col_indices(),
    )

    # promote dtype if specified
    if values.dtype != output_dtype:
        values = values.to(output_dtype)

    if len(dims) == 0:
        return mask_input
    if len(dims) == 1:
        if dims[0] == 0:
            new_col_indices, scatter_indices = torch.unique(
                col_indices, return_inverse=True
            )
            new_nnz = new_col_indices.shape[0]
            new_crow_indices = torch.tensor([0, new_nnz])
            new_values = values.new_empty(new_col_indices.shape)
            new_values.scatter_reduce_(
                0, scatter_indices, values, reduce, include_self=False
            )
            new_shape = [1, mask_input.size(1)]
        else:
            assert (
                dims[0] == 1
            ), "Sparse CSR tensors are 2D and only support reduction along dim 0 or 1."
            # all intervals new_crow_indices[i] - new_crow_indices[i-1] are 1
            # except for where crow_indices[i] == crow_indices[i-1] where the interval remains as 0
            new_crow_indices = torch.cat(
                (
                    crow_indices.new_zeros(1),
                    torch.cumsum(torch.diff(crow_indices) != 0, 0),
                ),
                0,
            )
            new_nnz = new_crow_indices[-1]
            new_col_indices = col_indices.new_zeros(new_nnz)
            new_values = torch._segment_reduce(values, reduce, offsets=crow_indices)  # type: ignore[attr-defined]
            new_shape = [mask_input.size(0), 1]
    else:
        assert len(dims) == 2
        nnz = min(1, values.numel())
        if nnz == 1:
            op_kwargs = {"keepdim": True, "dtype": output_dtype}
            # amax and amin do not support dtype kwarg
            if reduce in ["amax", "amin"]:
                del op_kwargs["dtype"]
            new_values = op(values, 0, **op_kwargs)
        else:
            new_values = torch.empty(0, dtype=output_dtype)
        new_col_indices = col_indices.new_zeros(nnz)
        new_crow_indices = torch.tensor([0, nnz])
        new_shape = [1, nnz]

    return torch.sparse_csr_tensor(
        new_crow_indices,
        new_col_indices,
        new_values,
        new_shape,
        dtype=output_dtype,
        device=device,
    )


def _sparse_csr_where(mask: Tensor, input: Tensor, fill_value: Tensor) -> Tensor:
    """Sparse variant of torch.where. Supports sparse CSR tensors."""
    # TODO: implement sparse CSR specific where operator for efficiency
    return _sparse_coo_where(
        mask.to_sparse_coo(), input.to_sparse_coo(), fill_value
    ).to_sparse_csr()


def _where(mask: Tensor, input: Tensor, fill_value: Tensor) -> Tensor:
    """torch.where with sparse inputs support.

    _where implements the following invariant:

      _where(mask, input, fill_value).to_dense(fill_value) ==
        torch.where(mask.to_dense(), input.to_dense(), torch.full(input.shape, fill_value))

    where `a == b` means `assertEqual(a, b)`, mask is boolean sparse
    tensor, and `to_dense(fill_value)` is like `to_dense()` except
    that the unspecified elements are mapped to `fill_value` rather
    than to `0`.

    Returns a sparse tensor with the following features:

    - all specified elements correspond to masked-in elements that
      have the values of the input tensor. If there exists a masked-in
      element (as specified by mask) that is not specified in the
      input, in the result tensor, the corresponding element has value
      0. In the dense part of the sparse tensor, the masked-out
      elements are replaced with fill_value.

    - all unspecified elements correspond to masked-out elements.
    """
    if mask.layout == torch.strided:
        return torch.where(mask, input, fill_value)
    elif mask.layout == torch.sparse_coo:
        return _sparse_coo_where(mask, input, fill_value)
    elif mask.layout == torch.sparse_csr:
        return _sparse_csr_where(mask, input, fill_value)
    else:
        raise ValueError(
            f"_where expects strided or sparse COO or sparse CSR tensor but got {mask.layout}"
        )


def _input_mask(input: Union[Tensor, MaskedTensor], *args, **kwargs) -> Tensor:
    """Return canonical input mask.

    A canonical input mask is defined as a boolean mask tensor that
    shape and layout matches with the shape and the layout of the
    input.

    The canonical input mask is computed from the :attr:`mask` tensor
    content to meet the following criteria:

    1. The shape of the canonical input mask is the same as the shape
       of :attr:`input` tensor. If the mask tensor has a smaller shape
       than the shape of the :attr:`input`, broadcasting rules will be
       applied. Downcasting of mask is not supported.

    2. The layout of the canonical input mask is the same as the
       layout of the :attr:`input` tensor. If the mask has different
       layout, it will be converted to the expected layout.  In the
       case of sparse COO layout, the canonical input mask will be
       coalesced.

    3. The dtype of the canonical input mask is torch.bool. If the
       mask dtype is not bool then it will be converted to bool dtype
       using `.to(dtype=bool)` method call.

    4. The elements of the canonical input mask have boolean values
       copied from the content of the :attr:`mask` tensor (after
       possible broadcasting and dtype conversion transforms).  In
       general, the sparsity pattern of the sparse canonical input
       mask need not to be the same as the sparsity pattern of the
       sparse :attr:`input` tensor.

    """
    if input.layout not in {torch.strided, torch.sparse_coo, torch.sparse_csr}:
        raise ValueError(
            f"_input_mask expects strided or sparse COO or sparse CSR tensor but got {input.layout}"
        )

    mask = kwargs.get("mask")

    # default mask
    if mask is None:
        raise ValueError("_input_mask requires explicit mask")

    # mask shape must match with input shape
    if mask.shape != input.shape:
        if mask.ndim > input.ndim:
            raise IndexError(
                "_input_mask expected broadcastable mask (got mask dimensionality higher than of the input)"
            )
        if mask.layout == torch.strided:
            mask = torch.broadcast_to(mask.clone(), input.shape).to(dtype=torch.bool)
        elif mask.layout == torch.sparse_coo:
            mask = torch._sparse_broadcast_to(mask, input.shape)
        else:
            assert mask.layout == torch.sparse_csr
            # Broadcasting of CSR tensors is not implemented. Working
            # around by using COO layout.
            mask = torch._sparse_broadcast_to(
                mask.to_sparse(), input.shape
            ).to_sparse_csr()

    # mask layout must match with input layout
    if mask.layout != input.layout:
        if input.layout == torch.strided:
            mask = mask.to_dense()
        elif input.layout == torch.sparse_coo:
            if mask.layout == torch.strided:
                mask = mask.to_sparse(input.sparse_dim())
            else:
                mask = mask.to_sparse()
        else:
            assert input.layout == torch.sparse_csr
            mask = mask.to_sparse_csr()

    # sparse mask must be coalesced
    if mask.layout == torch.sparse_coo:
        mask = mask.coalesce()

    # mask is a boolean tensor
    mask = mask.to(dtype=torch.bool)

    return mask


def _output_mask(op, input: Tensor, *args, **kwargs) -> Tensor:
    """Return output mask of masked operation applied to given arguments."""
    if callable(op):
        is_reduction = op.__name__ in {
            "sum",
            "prod",
            "amax",
            "amin",
            "argmax",
            "argmin",
            "mean",
            "median",
            "norm",
            "var",
            "std",
            "logsumexp",
        }
        is_normalization = op.__name__ in {
            "softmax",
            "log_softmax",
            "softmin",
            "normalize",
            "cumsum",
            "cumprod",
        }
        if is_reduction:
            if op.__name__ == "norm":
                if args:
                    args = args[1:]  # lstrip ord argument
            dim = args[0] if args else kwargs.get("dim")
            outmask = _input_mask(input, *args, **kwargs)
            keepdim = kwargs.get("keepdim", False)
            dim_ = _canonical_dim(dim, input.ndim)
            return _any(outmask, dim_, bool(keepdim))
        elif is_normalization:
            return _input_mask(input, *args, **kwargs)
        else:
            raise ValueError(
                f"_output_mask expected masked operation (got callable {op.__module__}.{op.__name__})"
            )
    else:
        raise ValueError(
            f"_output_mask expected masked operation (got {type(op).__name__} object)"
        )


def _combine_input_and_mask(
    op, input: Union[MaskedTensor, Tensor], mask, *args
) -> Tensor:
    def helper(input, mask):
        if mask is None:
            return input
        canonical_mask = _input_mask(input, mask=mask)
        if callable(op):
            fill_value = _reduction_identity(op.__name__, input, *args)
            return _where(canonical_mask, input, fill_value)
        else:
            raise ValueError(
                f"_combine_input_and_mask expected masked operation (got {type(op).__name__} object)"
            )

    class Combine(torch.autograd.Function):
        @staticmethod
        def forward(ctx, input, mask):
            """Return input with masked-out elements eliminated for the given operations."""
            ctx.save_for_backward(mask)

            if mask is not None:
                ctx.mark_non_differentiable(mask)

            return helper(input, mask)

        @staticmethod
        def backward(ctx, grad_output):
            (mask,) = ctx.saved_tensors
            grad_data = (
                grad_output.get_data() if is_masked_tensor(grad_output) else grad_output
            )
            result = as_masked_tensor(grad_data, mask)
            return result, None

    return (
        Combine.apply(input.get_data(), input.get_mask())  # type: ignore[union-attr]
        if is_masked_tensor(input)
        else helper(input, mask)
    )


@_apply_docstring_templates
def sum(
    input: Union[Tensor, MaskedTensor],
    dim: DimOrDims = None,
    *,
    keepdim: Optional[bool] = False,
    dtype: Optional[DType] = None,
    mask: Optional[Tensor] = None,
) -> Tensor:
    # __doc__ is generated by _apply_docstring_templates decorator
    if dtype is None:
        # promote integer types to int64 when output dtype is not specified
        if input.layout == torch.sparse_csr:
            if input.dtype in {
                torch.uint8,
                torch.bool,
                torch.int8,
                torch.int16,
                torch.int32,
            }:
                # csr.to(dtype=torch.int64) is not implemented, so
                # using coo.to on input to ensure the promoted dtype
                input = input.to_sparse_coo().to(dtype=torch.int64).to_sparse_csr()
            else:
                dtype = input.dtype
        else:
            dtype = input.dtype
            if input.dtype in {
                torch.uint8,
                torch.bool,
                torch.int8,
                torch.int16,
                torch.int32,
            }:
                dtype = torch.int64
    dim_ = _canonical_dim(dim, input.ndim)
    mask_input = _combine_input_and_mask(sum, input, mask)
    if mask_input.layout == torch.strided:
        return torch.sum(mask_input, dim_, bool(keepdim), dtype=dtype)
    elif mask_input.layout == torch.sparse_coo:
        return _sparse_coo_scatter_reduction_helper(
            torch.sum, mask_input, dim_, bool(keepdim), dtype
        )
    elif mask_input.layout == torch.sparse_csr:
        return torch._sparse_csr_sum(
            mask_input, dim=list(dim_), keepdim=bool(keepdim), dtype=dtype
        )
    else:
        raise ValueError(
            f"masked sum expects strided, sparse_coo or sparse_csr tensor (got {mask_input.layout} tensor)"
        )


@_apply_docstring_templates
def prod(
    input: Union[Tensor, MaskedTensor],
    dim: DimOrDims = None,
    *,
    keepdim: Optional[bool] = False,
    dtype: Optional[DType] = None,
    mask: Optional[Tensor] = None,
) -> Tensor:
    # __doc__ is generated by _apply_docstring_templates decorator
    if dtype is None:
        # promote integer types to int64 when output dtype is not specified
        if input.layout == torch.sparse_csr:
            if input.dtype in {
                torch.uint8,
                torch.bool,
                torch.int8,
                torch.int16,
                torch.int32,
            }:
                # csr.to(dtype=torch.int64) is not implemented, so
                # using coo.to on input to ensure the promoted dtype
                input = input.to_sparse_coo().to(dtype=torch.int64).to_sparse_csr()
            else:
                dtype = input.dtype
        else:
            dtype = input.dtype
            if input.dtype in {
                torch.uint8,
                torch.bool,
                torch.int8,
                torch.int16,
                torch.int32,
            }:
                dtype = torch.int64
    dim_ = _canonical_dim(dim, input.ndim)
    mask_input = _combine_input_and_mask(prod, input, mask)
    if mask_input.layout == torch.strided:
        # Workaround https://github.com/pytorch/pytorch/issues/56586
        result = mask_input
        result = result.to(dtype=dtype)
        for d in reversed(dim_):
            result = result.prod(dim=d, keepdim=bool(keepdim))
        return result
    elif mask_input.layout == torch.sparse_coo:
        if mask is None:
            # See comment in the sparse_csr branch, the same issue arises for sparse_coo tensors
            raise ValueError(
                "masked prod expects explicit mask for sparse_coo tensor input"
            )
        return _sparse_coo_scatter_reduction_helper(
            torch.prod, mask_input, dim_, bool(keepdim), dtype
        )
    elif mask_input.layout == torch.sparse_csr:
        if mask is None:
            # mask is None corresponds to all-True mask. The
            # unspecified elements in the CSR tensor correspond to
            # zero values. Hence, the prod reduction result is
            # automatically zero unless all elements are specified.
            # A semi-optimal way to take this into account is to use:
            #
            #   masked_prod(csr, ..., mask=None) == torch._sparse_csr_prod(csr, ...) * all(csr.nonzero(), ...)
            #
            # but that requires implementing `all` and `nonzero`
            # support for sparse csr tensors.
            raise ValueError(
                "masked prod expects explicit mask for sparse_csr tensor input"
            )
        return torch._sparse_csr_prod(
            mask_input, dim=list(dim_), keepdim=bool(keepdim), dtype=dtype
        )
    else:
        raise ValueError(
            f"masked prod expects strided, sparse_coo or sparse_csr tensor (got {mask_input.layout} tensor)"
        )


@_apply_docstring_templates
def cumsum(
    input: Tensor,
    dim: int,
    *,
    dtype: Optional[DType] = None,
    mask: Optional[Tensor] = None,
) -> Tensor:
    if dtype is None:
        dtype = input.dtype
    dim_ = _canonical_dim(dim, input.ndim)[0]
    mask_input = _combine_input_and_mask(sum, input, mask)
    if mask_input.layout == torch.strided:
        return torch.cumsum(mask_input, dim_, dtype=dtype).to(dtype=dtype)
    else:
        raise ValueError(
            f"masked cumsum expects strided tensor (got {mask_input.layout} tensor)"
        )


@_apply_docstring_templates
def cumprod(
    input: Tensor,
    dim: int,
    *,
    dtype: Optional[DType] = None,
    mask: Optional[Tensor] = None,
) -> Tensor:
    if dtype is None:
        dtype = input.dtype
    dim_ = _canonical_dim(dim, input.ndim)[0]
    mask_input = _combine_input_and_mask(prod, input, mask)
    if mask_input.layout == torch.strided:
        return torch.cumprod(mask_input, dim_, dtype=dtype).to(dtype=dtype)
    else:
        raise ValueError(
            f"masked cumprod expects strided tensor (got {mask_input.layout} tensor)"
        )


@_apply_docstring_templates
def amax(
    input: Union[Tensor, MaskedTensor],
    dim: DimOrDims = None,
    *,
    keepdim: Optional[bool] = False,
    dtype: Optional[DType] = None,
    mask: Optional[Tensor] = None,
) -> Tensor:
    """\
{reduction_signature}

{reduction_descr}

{reduction_identity_dtype}

{reduction_args}

{reduction_example}"""
    if dtype is None:
        dtype = input.dtype

    mask_input = _combine_input_and_mask(amax, input, mask)
    dim_ = _canonical_dim(dim, mask_input.ndim)
    if mask_input.layout == torch.strided:
        return torch.amax(mask_input, dim_, bool(keepdim)).to(dtype=dtype)
    elif mask_input.layout == torch.sparse_coo:
        if mask is None:
            # See comment in the sparse_csr branch of prod, a similar issue arises here
            # where unspecified elements along a dimension may need to be reduced with the result
            raise ValueError(
                "masked amax expects explicit mask for sparse_coo tensor input"
            )
        return _sparse_coo_scatter_reduction_helper(
            torch.amax, mask_input, dim_, bool(keepdim), dtype
        )
    elif mask_input.layout == torch.sparse_csr:
        if mask is None:
            raise ValueError(
                "masked amax expects explicit mask for sparse_csr tensor input"
            )
        return _sparse_csr_segment_reduction_helper(
            torch.amax, mask_input, dim_, bool(keepdim), dtype
        )
    else:
        raise ValueError(
            f"masked amax expects strided, sparse_coo or sparse_csr tensor (got {mask_input.layout} tensor)"
        )


@_apply_docstring_templates
def amin(
    input: Union[Tensor, MaskedTensor],
    dim: DimOrDims = None,
    *,
    keepdim: Optional[bool] = False,
    dtype: Optional[DType] = None,
    mask: Optional[Tensor] = None,
) -> Tensor:
    """\
{reduction_signature}

{reduction_descr}

{reduction_identity_dtype}

{reduction_args}

{reduction_example}"""
    if dtype is None:
        dtype = input.dtype

    mask_input = _combine_input_and_mask(amin, input, mask)
    dim_ = _canonical_dim(dim, mask_input.ndim)
    if mask_input.layout == torch.strided:
        return torch.amin(mask_input, dim_, bool(keepdim)).to(dtype=dtype)
    elif mask_input.layout == torch.sparse_coo:
        if mask is None:
            # See comment in the sparse_csr branch of prod, a similar issue arises here
            # where unspecified elements along a dimension may need to be reduced with the result
            raise ValueError(
                "masked amax expects explicit mask for sparse_coo tensor input"
            )
        return _sparse_coo_scatter_reduction_helper(
            torch.amin, mask_input, dim_, bool(keepdim), dtype
        )
    elif mask_input.layout == torch.sparse_csr:
        if mask is None:
            raise ValueError(
                "masked amin expects explicit mask for sparse_csr tensor input"
            )
        return _sparse_csr_segment_reduction_helper(
            torch.amin, mask_input, dim_, bool(keepdim), dtype
        )
    else:
        raise ValueError(
            f"masked amin expects strided, sparse_coo or sparse_csr tensor (got {mask_input.layout} tensor)"
        )


@_apply_docstring_templates
def argmax(
    input: Union[Tensor, MaskedTensor],
    dim: Optional[int] = None,
    *,
    keepdim: Optional[bool] = False,
    dtype: Optional[DType] = None,
    mask: Optional[Tensor] = None,
) -> Tensor:
    """\
{reduction_signature}
{reduction_descr}
{reduction_identity_dtype}
{reduction_args}
{reduction_example}"""
    if dtype is None:
        dtype = input.dtype
    mask_input = _combine_input_and_mask(argmax, input, mask)
    if mask_input.layout == torch.strided:
        return torch.argmax(mask_input, dim, bool(keepdim)).to(dtype=dtype)
    else:
        raise ValueError(
            f"masked argmax expects strided tensor (got {mask_input.layout} tensor)"
        )


@_apply_docstring_templates
def argmin(
    input: Union[Tensor, MaskedTensor],
    dim: Optional[int] = None,
    *,
    keepdim: Optional[bool] = False,
    dtype: Optional[DType] = None,
    mask: Optional[Tensor] = None,
) -> Tensor:
    """\
{reduction_signature}
{reduction_descr}
{reduction_identity_dtype}
{reduction_args}
{reduction_example}"""
    if dtype is None:
        dtype = input.dtype
    mask_input = _combine_input_and_mask(argmin, input, mask)
    if mask_input.layout == torch.strided:
        return torch.argmin(mask_input, dim, bool(keepdim)).to(dtype=dtype)
    else:
        raise ValueError(
            f"masked argmin expects strided tensor (got {mask_input.layout} tensor)"
        )


@_apply_docstring_templates
def mean(
    input: Union[Tensor, MaskedTensor],
    dim: DimOrDims = None,
    *,
    keepdim: Optional[bool] = False,
    dtype: Optional[DType] = None,
    mask: Optional[Tensor] = None,
) -> Tensor:
    """\
{reduction_signature}

{reduction_descr}

By definition, the identity value of a mean operation is the mean
value of the tensor. If all elements of the input tensor along given
dimension(s) :attr:`dim` are masked-out, the identity value of the
mean is undefined.  Due to this ambiguity, the elements of output
tensor with strided layout, that correspond to fully masked-out
elements, have ``nan`` values.

{reduction_args}

{reduction_example}"""
    if dtype is None:
        dtype = input.dtype
    if input.layout == torch.strided:
        if mask is None:
            # TODO: compute count analytically
            count = sum(
                torch.ones(input.shape, dtype=torch.int64, device=input.device),
                dim,
                keepdim=keepdim,
            )
            total = sum(input, dim, keepdim=keepdim, dtype=dtype)
        else:
            inmask = _input_mask(input, mask=mask)
            count = sum(
                inmask.new_ones(input.shape, dtype=torch.int64),
                dim,
                keepdim=keepdim,
                mask=inmask,
            )
            total = sum(input, dim, keepdim=keepdim, dtype=dtype, mask=inmask)
        return total / count
    elif input.layout == torch.sparse_csr:
        mask_input = _combine_input_and_mask(mean, input, mask)
        dim_ = _canonical_dim(dim, mask_input.ndim)
        if mask is None:
            raise ValueError(
                "masked mean expects explicit mask for sparse_csr tensor input"
            )
        return _sparse_csr_segment_reduction_helper(
            torch.mean, mask_input, dim_, bool(keepdim), dtype
        )
    else:
        raise ValueError(
            f"masked mean expects strided or sparse_csr tensor (got {input.layout} tensor)"
        )


@_apply_docstring_templates
def median(
    input: Union[Tensor, MaskedTensor],
    dim: int = -1,
    *,
    keepdim: bool = False,
    dtype: Optional[DType] = None,
    mask: Optional[Tensor] = None,
) -> Tensor:

    """\
{reduction_signature}
{reduction_descr}
By definition, the identity value of a median operation is the median
value of the tensor. If all elements of the input tensor along given
dimension(s) :attr:`dim` are masked-out, the identity value of the
median is undefined.  Due to this ambiguity, the elements of output
tensor with strided layout, that correspond to fully masked-out
elements, have ``nan`` values.
{reduction_args}
{reduction_example}"""
    if dtype is None:
        dtype = input.dtype
    dim_ = _canonical_dim(dim, input.ndim)[0]
    is_float = torch.is_floating_point(input)
    if not is_float:
        input = input.to(dtype=torch.float)
    mask_input = _combine_input_and_mask(median, input, mask)
    if mask_input.layout == torch.strided:
        output = torch.nanmedian(mask_input, dim_, keepdim).values
        if is_float:
            return output
        elif not is_float and not torch.isnan(output).any():
            return output.to(dtype=dtype)
        else:
            raise ValueError(
                "masked median expects no fully masked out rows if dtype is not floating point"
            )
    else:
        raise ValueError(
            f"masked median expects strided tensor (got {mask_input.layout} tensor)"
        )


@_apply_docstring_templates
def logsumexp(
    input: Tensor,
    dim: DimOrDims = None,
    *,
    keepdim: bool = False,
    dtype: Optional[DType] = None,
    mask: Optional[Tensor] = None,
) -> Tensor:
    if dtype is None:
        dtype = input.dtype
    dim_ = _canonical_dim(dim, input.ndim)
    mask_input = _combine_input_and_mask(logsumexp, input, mask)
    if mask_input.layout == torch.strided:
        return torch.logsumexp(mask_input, dim_, keepdim=keepdim).to(dtype=dtype)
    else:
        raise ValueError(
            f"masked logsumexp expects strided tensor (got {mask_input.layout} tensor)"
        )


# TODO: Add docstring; currently they're only set up for reductions and normalizations
# @_apply_docstring_templates
def logaddexp(
    input: Union[Tensor, MaskedTensor],
    other: Union[Tensor, MaskedTensor],
    *,
    dtype: Optional[DType] = None,
    input_mask: Optional[Tensor] = None,
    other_mask: Optional[Tensor] = None,
) -> Tensor:
    if dtype is None:
        dtype = input.dtype
    if input.layout == torch.strided and other.layout == torch.strided:
        mask_input = _combine_input_and_mask(logsumexp, input, input_mask)
        mask_other = _combine_input_and_mask(logsumexp, other, other_mask)
        return torch.logaddexp(mask_input, mask_other).to(dtype=dtype)
    else:
        raise ValueError(
            f"masked logaddexp expects strided tensors (got {input.layout} tensor for input, {other.layout} for other)"
        )


@_apply_docstring_templates
def norm(
    input: Union[Tensor, MaskedTensor],
    ord: Optional[float] = 2.0,
    dim: DimOrDims = None,
    *,
    keepdim: Optional[bool] = False,
    dtype: Optional[DType] = None,
    mask: Optional[Tensor] = None,
) -> Tensor:
    """\
{reduction_signature}

{reduction_descr}

The identity value of norm operation, which is used to start the
reduction, is ``{identity_float32}``, except for ``ord=-inf`` it is
``{identity_ord_ninf}``.

{reduction_args}

{reduction_example}"""
    if dtype is None:
        dtype = input.dtype
    mask_input = _combine_input_and_mask(norm, input, mask, ord)
    if mask_input.layout == torch.strided:
        dim_ = _canonical_dim(dim, input.ndim)
        return torch.linalg.vector_norm(
            mask_input, ord, dim_, bool(keepdim), dtype=dtype
        )
    else:
        raise ValueError(
            f"masked norm expects strided tensor (got {mask_input.layout} tensor)"
        )


def _std_var(
    input: Union[Tensor, MaskedTensor],
    dim: DimOrDims,
    unbiased: Optional[bool],
    *,
    correction_opt: Optional[Union[int, float]],
    keepdim: Optional[bool],
    dtype: Optional[DType],
    mask: Optional[Tensor],
    take_sqrt: Optional[bool],
) -> Tensor:
    assert (unbiased is None or correction_opt is None), "Only one of unbiased and correction may be given"
    correction = 1.0
    if unbiased is not None:
        correction = 1.0 if unbiased else 0.0
    if correction_opt is not None:
        correction = sym_float(correction_opt)

    if dtype is None:
        dtype = input.dtype
        if not (dtype.is_floating_point or dtype.is_complex):
            dtype = torch.float32
    compute_dtype = dtype
    if not (compute_dtype.is_floating_point or compute_dtype.is_complex):
        compute_dtype = torch.float32
    if input.layout == torch.strided:
        if mask is None:
            # TODO: compute count analytically
            count = sum(
                torch.ones(input.shape, dtype=torch.int64, device=input.device),
                dim,
                keepdim=True,
            )
            sample_total = sum(input, dim, keepdim=True, dtype=dtype)
        else:
            inmask = _input_mask(input, mask=mask)
            count = sum(
                inmask.new_ones(input.shape, dtype=torch.int64),
                dim,
                keepdim=True,
                mask=inmask,
            )
            sample_total = sum(input, dim, keepdim=True, dtype=dtype, mask=inmask)
        # TODO: replace torch.subtract/divide/square/maximum with
        # masked subtract/divide/square/maximum when these will be
        # available.
        sample_mean = torch.divide(sample_total, count)
        x = torch.subtract(input, sample_mean)
        if mask is None:
            total = sum(x * x.conj(), dim, keepdim=keepdim, dtype=compute_dtype)
        else:
            total = sum(
                x * x.conj(), dim, keepdim=keepdim, dtype=compute_dtype, mask=inmask
            )
        if not keepdim:
            count = count.reshape(total.shape)
        if correction != 0:
            real_dtype = (corresponding_real_dtype(compute_dtype)
                          if compute_dtype.is_complex else compute_dtype)
            count = count.to(real_dtype)
            count = torch.subtract(count, correction)
            count = torch.maximum(count, count.new_zeros([]))
        output = torch.divide(total, count).to(dtype=dtype)
        if take_sqrt:
            output = torch.sqrt(output)
        return output
    else:
        raise ValueError(
            f"masked std/var expects strided tensor (got {input.layout} tensor)"
        )


@_apply_docstring_templates
def var(
    input: Union[Tensor, MaskedTensor],
    dim: DimOrDims = None,
    unbiased: Optional[bool] = None,
    *,
    correction: Optional[Union[int, float]] = None,
    keepdim: Optional[bool] = False,
    dtype: Optional[DType] = None,
    mask: Optional[Tensor] = None,
) -> Tensor:
    """\
{reduction_signature}
{reduction_descr}
The identity value of sample variance operation is undefined. The
elements of output tensor with strided layout, that correspond to
fully masked-out elements, have ``nan`` values.
{reduction_args}
{reduction_example}"""
    return _std_var(
        input=input,
        dim=dim,
        unbiased=unbiased,
        correction_opt=correction,
        keepdim=keepdim,
        dtype=dtype,
        mask=mask,
        take_sqrt=False,
    )


@_apply_docstring_templates
def std(
    input: Union[Tensor, MaskedTensor],
    dim: DimOrDims = None,
    unbiased: Optional[bool] = None,
    *,
    correction: Optional[int] = None,
    keepdim: Optional[bool] = False,
    dtype: Optional[DType] = None,
    mask: Optional[Tensor] = None,
) -> Tensor:
    """\
{reduction_signature}
{reduction_descr}
The identity value of sample standard deviation operation is undefined. The
elements of output tensor with strided layout, that correspond to
fully masked-out elements, have ``nan`` values.
{reduction_args}
{reduction_example}"""
    return _std_var(
        input=input,
        dim=dim,
        unbiased=unbiased,
        correction_opt=correction,
        keepdim=keepdim,
        dtype=dtype,
        mask=mask,
        take_sqrt=True,
    )


@_apply_docstring_templates
def softmax(
    input: Union[Tensor, MaskedTensor],
    dim: int,
    *,
    dtype: Optional[DType] = None,
    mask: Optional[Tensor] = None,
) -> Tensor:
    if dtype is None:
        dtype = input.dtype
    dim_ = _canonical_dim(dim, input.ndim)[0]
    mask_input = _combine_input_and_mask(amax, input, mask)
    if mask_input.layout == torch.strided:
        return torch.nn.functional.softmax(mask_input, dim_, dtype=dtype)
    else:
        raise ValueError(
            f"masked softmax expects strided tensor (got {mask_input.layout} tensor)"
        )


@_apply_docstring_templates
def log_softmax(
    input: Union[Tensor, MaskedTensor],
    dim: int,
    *,
    dtype: Optional[DType] = None,
    mask: Optional[Tensor] = None,
) -> Tensor:
    if dtype is None:
        dtype = input.dtype
    dim_ = _canonical_dim(dim, input.ndim)[0]
    mask_input = _combine_input_and_mask(amax, input, mask)
    if mask_input.layout == torch.strided:
        return torch.nn.functional.log_softmax(mask_input, dim_, dtype=dtype)
    else:
        raise ValueError(
            f"masked log_softmax expects strided tensor (got {mask_input.layout} tensor)"
        )


@_apply_docstring_templates
def softmin(
    input: Union[Tensor, MaskedTensor],
    dim: int,
    *,
    dtype: Optional[DType] = None,
    mask: Optional[Tensor] = None,
) -> Tensor:
    if dtype is None:
        dtype = input.dtype
    dim_ = _canonical_dim(dim, input.ndim)[0]
    mask_input = _combine_input_and_mask(amin, input, mask)
    if mask_input.layout == torch.strided:
        return torch.nn.functional.softmin(mask_input, dim_, dtype=dtype)
    else:
        raise ValueError(
            f"masked softmin expects strided tensor (got {mask_input.layout} tensor)"
        )


@_apply_docstring_templates
def normalize(
    input: Union[Tensor, MaskedTensor],
    ord: float,
    dim: int,
    *,
    eps: float = 1e-12,
    dtype: Optional[DType] = None,
    mask: Optional[Tensor] = None,
) -> Tensor:
    if dtype is None:
        dtype = input.dtype
    dim_ = _canonical_dim(dim, input.ndim)[0]
    # TODO: eliminate mask_input as unnecessary when using masked divide.
    mask_input = _combine_input_and_mask(sum, input, mask)
    if mask_input.layout == torch.strided:
        nrm_ = norm(input, ord, dim, keepdim=True, dtype=dtype, mask=mask)
        # TODO: replace torch.maximum with masked maximum when available.
        denom = torch.maximum(nrm_, nrm_.new_full([], eps))
        # TODO: replace torch.divide with masked divide when available.
        return torch.divide(mask_input, denom)
    else:
        raise ValueError(
            f"masked normalize expects strided tensor (got {mask_input.layout} tensor)"
        )<|MERGE_RESOLUTION|>--- conflicted
+++ resolved
@@ -39,11 +39,7 @@
         warnings.warn(
             f"No documentation string available for {func.__name__}."
             " PyTorch team should run `python tools/update_masked_docs.py`"
-<<<<<<< HEAD
-            " to generate the missing docstrings.", stacklevel=2
-=======
             " to generate the missing docstrings.", stacklevel=TO_BE_DETERMINED
->>>>>>> fff02e67
         )
     else:
         func.__doc__ = doc_string

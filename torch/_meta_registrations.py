--- conflicted
+++ resolved
@@ -5181,7 +5181,54 @@
     return grad_q, grad_k, grad_v, grad_bias
 
 
-<<<<<<< HEAD
+@register_meta([aten._scaled_mm.default])
+def meta_scaled_mm(
+    self: torch.Tensor,
+    mat2: torch.Tensor,
+    bias: Optional[torch.Tensor] = None,
+    out_dtype: Optional[torch.dtype] = None,
+    scale_a: Optional[torch.Tensor] = None,
+    scale_b: Optional[torch.Tensor] = None,
+    scale_result: Optional[torch.Tensor] = None,
+    use_fast_accum: bool = False,
+):
+    def is_row_major(stride):
+        return stride[0] > stride[1] and stride[1] == 1
+
+    def is_col_major(shape, stride):
+        return stride[0] == 1 and stride[1] == shape[0]
+
+    def is_fp8_type(dtype):
+        return dtype in (torch.float8_e4m3fn, torch.float8_e5m2)
+
+    torch._check(
+        self.dim() == 2 and mat2.dim() == 2,
+        lambda: f"Inputs must be 2D but got self.dim()={self.dim()} and mat2.dim()={mat2.dim()}",
+    )
+    torch._check(
+        is_row_major(self.stride()),
+        lambda: "self must be row_major",
+    )
+    torch._check(
+        is_col_major(mat2.shape, mat2.stride()),
+        lambda: "mat2 must be col_major",
+    )
+    torch._check(
+        self.size(1) % 16 == 0,
+        lambda: f"Expected self.size(0) to be divisible by 16, but got self.size(1)={self.size(1)}",
+    )
+    torch._check(
+        mat2.size(0) % 16 == 0 and mat2.size(1) % 16 == 0,
+        lambda: f"Expected both dimensions of mat2 to be divisble by 16 but got {mat2.shape}",
+    )
+    torch._check(
+        is_fp8_type(self.dtype) and is_fp8_type(mat2.dtype),
+        lambda: f"Expected both inputs to be fp8 types but got self.dtype={self.dtype} and mat2.dtype={mat2.dtype}",
+    )
+    _out_dtype = out_dtype if out_dtype is not None else self.dtype
+    return torch.empty(
+        self.size(0), mat2.size(1), dtype=_out_dtype, device=self.device
+    ), torch.empty((), dtype=torch.float32, device=self.device)
 @register_meta(
     [
         aten._efficient_attention_forward,
@@ -5264,56 +5311,6 @@
         grad_bias = torch.empty(())
 
     return grad_query, grad_key, grad_value, grad_bias
-=======
-@register_meta([aten._scaled_mm.default])
-def meta_scaled_mm(
-    self: torch.Tensor,
-    mat2: torch.Tensor,
-    bias: Optional[torch.Tensor] = None,
-    out_dtype: Optional[torch.dtype] = None,
-    scale_a: Optional[torch.Tensor] = None,
-    scale_b: Optional[torch.Tensor] = None,
-    scale_result: Optional[torch.Tensor] = None,
-    use_fast_accum: bool = False,
-):
-    def is_row_major(stride):
-        return stride[0] > stride[1] and stride[1] == 1
-
-    def is_col_major(shape, stride):
-        return stride[0] == 1 and stride[1] == shape[0]
-
-    def is_fp8_type(dtype):
-        return dtype in (torch.float8_e4m3fn, torch.float8_e5m2)
-
-    torch._check(
-        self.dim() == 2 and mat2.dim() == 2,
-        lambda: f"Inputs must be 2D but got self.dim()={self.dim()} and mat2.dim()={mat2.dim()}",
-    )
-    torch._check(
-        is_row_major(self.stride()),
-        lambda: "self must be row_major",
-    )
-    torch._check(
-        is_col_major(mat2.shape, mat2.stride()),
-        lambda: "mat2 must be col_major",
-    )
-    torch._check(
-        self.size(1) % 16 == 0,
-        lambda: f"Expected self.size(0) to be divisible by 16, but got self.size(1)={self.size(1)}",
-    )
-    torch._check(
-        mat2.size(0) % 16 == 0 and mat2.size(1) % 16 == 0,
-        lambda: f"Expected both dimensions of mat2 to be divisble by 16 but got {mat2.shape}",
-    )
-    torch._check(
-        is_fp8_type(self.dtype) and is_fp8_type(mat2.dtype),
-        lambda: f"Expected both inputs to be fp8 types but got self.dtype={self.dtype} and mat2.dtype={mat2.dtype}",
-    )
-    _out_dtype = out_dtype if out_dtype is not None else self.dtype
-    return torch.empty(
-        self.size(0), mat2.size(1), dtype=_out_dtype, device=self.device
-    ), torch.empty((), dtype=torch.float32, device=self.device)
->>>>>>> 24b61a45
 
 
 @register_meta([aten.scatter_reduce.two, aten.scatter_reduce.two_out])

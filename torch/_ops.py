--- conflicted
+++ resolved
@@ -352,18 +352,11 @@
 
         # This can current fail due to backend fallbacks.  You just have to
         # register them by hand for HigherOrderOperator.
-<<<<<<< HEAD
-        try:
-            assert final_key in self.py_kernels, f"{dispatch_key} -> {final_key}"
-        except:
-            breakpoint()
-=======
         if final_key not in self.py_kernels:
             raise NotImplementedError(
                 f"could not find kernel for HigherOrderOperator {self._name} "
                 f"at dispatch key {final_key} (resolved from {dispatch_key})"
             )
->>>>>>> b67e51bc
         self._dispatch_cache[dispatch_key] = self.py_kernels[final_key]
         kernel = self.py_kernels[final_key]
         # It's illegal to register DispatchKey to py_kernels, since there's no

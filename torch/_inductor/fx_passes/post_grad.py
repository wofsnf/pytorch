import functools
import itertools
import logging
import operator
from collections import Counter, defaultdict, namedtuple
from typing import Any, Dict, List, Optional, Set, Union

from sympy import Expr

import torch
import torch._inductor as inductor
import torch.utils._pytree as pytree
from torch import fx
from torch._decomp import register_decomposition

from torch._higher_order_ops.triton_kernel_wrap import triton_kernel_wrapper_functional
from torch._prims_common import is_boolean_dtype, is_expandable_to, is_integer_dtype
from torch.fx.immutable_collections import immutable_dict

from .. import config, inductor_prims, ir, pattern_matcher
from ..fx_utils import FakeTensorUpdater, get_fake_args_kwargs, get_node_storage
<<<<<<< HEAD

from ..lowering import (
    inplaceable_foreach_ops as inplaceable_foreach_ops_lowerings,
    lowerings as L,
)
=======
from ..lowering import lowerings as L
>>>>>>> 0ea126e8
from ..pattern_matcher import (
    _return_true,
    Arg,
    CallFunction,
    filter_nodes,
    get_arg_value,
    Ignored,
    init_once_fakemode,
    KeywordArg,
    ListOf,
    Match,
    MULTIPLE,
    PatternMatcherPass,
    register_graph_pattern,
    stable_topological_sort,
)
from ..utils import decode_device, is_pointwise_use
from ..virtualized import V
from .group_batch_fusion import group_batch_fusion_post_grad_passes


log = logging.getLogger(__name__)
aten = torch.ops.aten
prims = torch.ops.prims

# First pass_patterns[0] are applied, then [1], then [2]
pass_patterns = [
    PatternMatcherPass(),
    PatternMatcherPass(),
    PatternMatcherPass(),
]
# patterns applied only in inference
inference_patterns = PatternMatcherPass()


def post_grad_passes(gm: torch.fx.GraphModule, is_inference: bool):
    """
    Passes that run on after grad.  This is called once on the forwards
    graph and once on the backwards graph.

    The IR here has been normalized and functionalized.
    """
    if config.dce:
        # has some issues with mutation in inference mode
        gm.graph.eliminate_dead_code()

    if is_inference and config.reorder_for_locality:
        reorder_for_locality(gm.graph)

    fake_tensor_updater = FakeTensorUpdater(gm.graph)

    if config.post_grad_custom_pre_pass is not None:
        config.post_grad_custom_pre_pass(gm.graph)

    if config.pattern_matcher:
        lazy_init()

        group_batch_fusion_post_grad_passes(gm.graph)
        remove_noop_ops(gm.graph)

        for patterns in pass_patterns:
            patterns.apply(gm.graph)
        if is_inference:
            inference_patterns.apply(gm.graph)

    if config.post_grad_custom_post_pass is not None:
        config.post_grad_custom_post_pass(gm.graph)

    stable_topological_sort(gm.graph)

    move_constructors_to_cuda(gm.graph)

    fake_tensor_updater.incremental_update()

    # Keep this last, since it introduces mutation. Look at
    # ./fx_passes/README.md for a discussion of mutation invariants.
    reinplace_inplaceable_ops(gm.graph)
    gm.recompile()
    gm.graph.lint()

    if config.is_fbcode():
        from torch._inductor.fb.utils import get_everpaste_url  # type: ignore[import]

        log.info(
            "Print graph after recompile in post grad passes: %s",
            get_everpaste_url(str(gm.graph)),
        )


@init_once_fakemode
def lazy_init():
    if torch._C._has_mkldnn:
        from .mkldnn_fusion import _mkldnn_fusion_init

        _mkldnn_fusion_init()


def reorder_for_locality(graph: torch.fx.Graph):
    def visit(other_node):
        if (
            other_node.op == "call_function"
            and other_node.target != operator.getitem
            and all((n in seen_nodes) for n in other_node.users)
        ):
            # move node's producers right before it
            node.prepend(other_node)

    seen_nodes = set()

    # only reorder nodes before the first copy_ in the graph.
    # copy_ will appear at the end of functionalized graphs when there is mutation on inputs,
    # and this reordering doesnt work well with mutation
    first_copy = next(
        (
            node
            for node in graph.nodes
            if node.op == "call_function"
            and node.target == torch.ops.aten.copy_.default
        ),
        None,
    )
    past_mutating_epilogue = True if first_copy is None else False

    for node in reversed(graph.nodes):
        seen_nodes.add(node)
        if not past_mutating_epilogue:
            past_mutating_epilogue = node is first_copy
            continue

        torch.fx.map_arg((node.args, node.kwargs), visit)


def register_lowering_pattern(pattern, extra_check=_return_true, pass_number=1):
    """
    Register an aten to inductor IR replacement pattern
    """
    return pattern_matcher.register_lowering_pattern(
        pattern, extra_check, pass_dict=pass_patterns[pass_number]
    )


################################################################################
# Actual patterns below this point.
# Priority of patterns is:
#   - later output nodes first
#   - order patterns are defined in
################################################################################


@register_lowering_pattern(
    CallFunction(
        aten.add,
        CallFunction(aten.mm, Arg(), Arg()),
        CallFunction(aten.mm, Arg(), Arg()),
    )
)
def mm_plus_mm(match: Match, mat1, mat2, mat3, mat4):
    return inductor.kernel.mm_plus_mm.tuned_mm_plus_mm(mat1, mat2, mat3, mat4)


def cuda_and_enabled_mixed_mm(match):
    return (config.use_mixed_mm or config.force_mixed_mm) and getattr(
        match.kwargs["mat1"].meta.get("val"), "is_cuda", False
    )


def cuda_and_enabled_mixed_mm_and_not_int8(match):
    return (
        cuda_and_enabled_mixed_mm(match)
        and getattr(match.kwargs["mat1"].meta.get("val"), "is_cuda", False)
        and getattr(match.kwargs["mat2"].meta.get("val"), "dtype", torch.int8)
        != torch.int8
    )  # bitshift numerics in triton and pytorch don't match for torch.int8


"""
    this is intended to be used to unpack a [K,N] int4 tensor from a [K/2, N] uint4x2 tensor
    (where the int4 and uint4x2 are represented with int8 and uint8 respectively)
    where every other row of the int4 is packed with the row above it as:
    uint4x2[k,n] = (8+int4[2*k,n])+(8+int4[2*k+1,n])<<4

    unpack formulas:
    int4[2*k,n]=(uint4x2[k,n] & 0xF) - 8
    int4[2*k+1,n]=(uint4x2[k,n] >> 4) - 8

    thus matching on unpack formula:
    torch.mm(mat1, torch.cat((mat2 & 0xF, mat2>>4),1).reshape(mat2_mm_shape).to(mat2_dtype).sub(8))

    note: although the unpack formula in pytorch and the triton kernel is designed for a uint8 mat2, the behavior
    of the kernel matches the pytorch formula for all dtypes except torch.int8
    where the bitwise numerics in triton do not match those in pytorch.
"""


@register_lowering_pattern(
    CallFunction(
        aten.mm.default,
        KeywordArg("mat1"),
        CallFunction(
            aten.sub.Tensor,
            CallFunction(
                prims.convert_element_type.default,
                CallFunction(
                    aten.reshape.default,
                    CallFunction(
                        aten.cat.default,
                        ListOf(
                            CallFunction(
                                aten.bitwise_and.Scalar,
                                KeywordArg("mat2"),
                                0xF,
                            ),
                            CallFunction(
                                aten.__rshift__.Scalar,
                                KeywordArg("mat2"),
                                4,
                            ),
                        ),
                        1,
                    ),
                    KeywordArg("mat2_mm_shape"),
                ),
                KeywordArg("mat2_dtype"),
            ),
            8,
        ),
    ),
    extra_check=cuda_and_enabled_mixed_mm_and_not_int8,
)
def uint4x2_mixed_mm(match: Match, mat1, mat2, mat2_mm_shape, mat2_dtype):
    return inductor.kernel.unpack_mixed_mm.tuned_uint4x2_mixed_mm(
        mat1, mat2, mat2_mm_shape, mat2_dtype
    )


"""
    torch.mm(mat1, mat2.to(mat2_dtype))
"""


@register_lowering_pattern(
    CallFunction(
        aten.mm,
        KeywordArg("mat1"),
        CallFunction(
            prims.convert_element_type.default,
            KeywordArg("mat2"),
            KeywordArg("mat2_dtype"),
        ),
    ),
    extra_check=cuda_and_enabled_mixed_mm,
)
def mixed_mm(match: Match, mat1, mat2, mat2_dtype):
    return inductor.kernel.mm.tuned_mixed_mm(mat1, mat2, mat2_dtype)


@register_graph_pattern(
    CallFunction(
        aten.cumsum.default,
        CallFunction(
            torch.ops.aten.full.default,
            KeywordArg("shape"),
            KeywordArg("fill_value"),
            dtype=KeywordArg("dtype"),
            layout=Ignored(),
            device=KeywordArg("device"),
            pin_memory=False,
            _users=MULTIPLE,
        ),
        KeywordArg("dim"),
        _users=MULTIPLE,
    ),
    pass_dict=pass_patterns[1],
)
def pointless_cumsum_replacement(match: Match, shape, fill_value, device, dtype, dim):
    """Based on a pattern in OPTForCausalLM"""

    if is_integer_dtype(dtype) or is_boolean_dtype(dtype):
        # cumsum promotes all integral types to int64
        dtype = torch.int64

    def repl(*shape):
        dim_size = shape[dim]
        idx = torch.arange(1, dim_size + 1, device=device, dtype=dtype)

        inter_shape = [1] * len(shape)
        inter_shape[dim] = dim_size
        return (idx * fill_value).view(inter_shape).expand(shape)

    # only replace the output node, not all nodes
    match.nodes = [match.output_node()]
    with V.fake_mode:
        match.replace_by_example(repl, list(shape))


def shape_of_mm(a, b):
    m, _ = a.get_size()
    _, n = b.get_size()
    return [m, n]


@register_lowering_pattern(
    CallFunction(aten.cat, ListOf(CallFunction(aten.mm, Arg(), Arg())), Arg()),
)
def cat_mm(match, inputs, dim):
    return cat_tuned_op(match, inputs, dim, op=L[aten.mm], shape_of=shape_of_mm)


@register_lowering_pattern(
    CallFunction(
        aten.cat, ListOf(CallFunction(aten.addmm, Arg(), Arg(), Arg())), Arg()
    ),
)
def cat_addmm(match, inputs, dim):
    def shape_of(bias, a, b):
        m, _ = a.get_size()
        _, n = b.get_size()
        return [m, n]

    return cat_tuned_op(match, inputs, dim, op=L[aten.addmm], shape_of=shape_of)


def cat_tuned_op(match, inputs, dim, *, op, shape_of):
    """
    Memory planning to remove cat. We can't use the stock memory
    planner since autotuning matmuls needs to know the output layout.
    """
    if len(inputs) == 1:
        return op(*inputs[0])

    # TODO(jansel): rewrite this as a bmm?
    if dim < 0:
        dim += len(shape_of(*inputs[0]))
    assert dim in (0, 1)
    notdim = 1 - dim

    new_size: Optional[Union[List[Expr], List[int]]] = None
    offsets_start = []
    offsets_end = []

    # compute output sizes
    for i in range(len(inputs)):
        shape = shape_of(*inputs[i])
        if new_size is None:
            new_size = shape
        else:
            new_size[notdim] = V.graph.sizevars.guard_equals(
                shape[notdim], new_size[notdim]
            )
            new_size[dim] += shape[dim]
        offsets_start.append(new_size[dim] - shape[dim])
        offsets_end.append(new_size[dim])

    assert new_size is not None
    dtype = functools.reduce(
        torch.promote_types, [x.get_dtype() for x in itertools.chain(*inputs)]
    )
    device = inputs[0][0].get_device()
    kernel = ir.ConcatKernel(
        name=None,
        layout=ir.FixedLayout(device, dtype, new_size),
        inputs=[],
    )
    kernel_tensor = ir.TensorBox.create(kernel)

    for i in range(len(inputs)):
        dst = ir.SliceView.create(kernel_tensor, dim, offsets_start[i], offsets_end[i])
        src = op(*inputs[i], layout=dst.get_layout()).data.data
        assert isinstance(src, (ir.ExternKernelOut, ir.TemplateBuffer))
        src.layout = ir.AliasedLayout(dst)
        kernel.inputs.append(src)

    kernel.name = V.graph.register_buffer(kernel)
    kernel.inputs = ir.ConcatKernel.unwrap_storage(kernel.inputs)
    return kernel_tensor


_cat_1 = CallFunction(aten.cat, Arg(), 1, _users=2)


@register_lowering_pattern(
    CallFunction(
        aten.cat,
        [
            _cat_1,
            CallFunction(
                aten.slice,
                _cat_1,
                1,
                0,
                KeywordArg("size"),
            ),
        ],
        1,
    )
)
def cat_slice_cat(match, cat_input, size, dim=1):
    """
    This is an example of a more complex pattern where cat_1 is used
    multiple times inside the pattern.  We fold 2 calls to cat into one.

    Matches:
        cat_1: f32[1024, 4077] = torch.ops.aten.cat.default([add_26, primals_217], 1)
        slice_1: f32[1024, 4077] = torch.ops.aten.slice.Tensor(cat_1, 0, 0, 9223372036854775807)
        slice_2: f32[1024, 19] = torch.ops.aten.slice.Tensor(slice_1, 1, 0, 19)
        cat_2: f32[1024, 4096] = torch.ops.aten.cat.default([cat_1, slice_2], 1)


    Rewrite to:
        slice_2 = torch.ops.aten.slice.Tensor(add_26, 1, 0, 19)
        cat_2 = torch.ops.aten.cat.default([add_26, primals_217, slice2], 1)
    """
    first, *rest = cat_input
    # Optimization is optional, because we can just not fold the cat
    # size should be within first.get_size()[dim] such that the optimization is valid.
    # For negative `end`, we currently fallback to not optimizing.
    if size >= 0 and V.graph.sizevars.statically_known_leq(size, first.get_size()[dim]):
        # fold 2 cats into 1 cat
        return L[aten.cat](
            [
                first,
                *rest,
                L[aten.slice](first, dim, 0, size),
            ],
            dim,
        )
    else:
        # don't expect to hit this case, just fall back
        tmp = L[aten.cat](cat_input, dim)
        return L[aten.cat](
            [
                tmp,
                L[aten.slice](tmp, dim, 0, size),
            ],
            dim,
        )


def is_valid_splitwithsizes_cat(match):
    split_nodes = filter_nodes(match.nodes, aten.split_with_sizes)
    cat_nodes = filter_nodes(match.nodes, aten.cat)
    get_item_nodes = filter_nodes(match.nodes, operator.getitem)
    if len(split_nodes) != 1 or len(cat_nodes) != 1:
        return False
    split_node, cat_node = split_nodes[0], cat_nodes[0]
    # The dim of split and cat should match for passthrough
    if get_arg_value(split_node, 2, "dim") != get_arg_value(cat_node, 1, "dim"):
        return False
    get_item_args = {
        get_arg_value(get_item_node, 1) for get_item_node in get_item_nodes
    }
    assert None not in get_item_args
    split_sizes = get_arg_value(split_node, 1, "split_sizes")
    # All parts of split should be included in the cat
    if get_item_args != set(range(len(split_sizes))):
        return False
    # The order of get_item_args should same with cat_node used.
    # For example, if the split_node like split_with_sizes(input, [2, 2, 3], 1),
    # the cat node should be like cat([get_item(0), get_item(1), get_item(2)], 1).
    cat_items_args_order = [
        get_arg_value(item_node, 1) for item_node in get_arg_value(cat_node, 0)
    ]
    if cat_items_args_order != list(range(len(split_sizes))):
        return False

    return True


def same_meta(node1: torch.fx.Node, node2: torch.fx.Node):
    """True if two nodes have the same metadata"""
    val1 = node1.meta.get("val")
    val2 = node2.meta.get("val")
    return (
        val1 is not None
        and val2 is not None
        and val1.size() == val2.size()
        and val1.layout == val2.layout
        and val1.dtype == val2.dtype
        and val1.device == val2.device
        and (val1.layout != torch.strided or val1.stride() == val2.stride())
    )


noop_registry: Dict[Any, Any] = {}


def register_noop_decomp(targets, nop_arg=0):
    def register_fun(cond):
        register_decomposition(targets, registry=noop_registry, unsafe=True)(
            (cond, nop_arg)
        )
        return cond

    return register_fun


@register_noop_decomp(aten.slice)
def slice_noop(self, dim=0, start=None, end=None, step=1):
    if start is None or end is None:
        return False
    if start == 0 and end >= 2**63 - 1 and step == 1:
        return True
    return False


@register_noop_decomp(aten.slice_scatter, 1)
def slice_scatter_noop(self, src, dim=0, start=None, end=None, step=1):
    if start is None:
        start = 0
    if end is None:
        end = 2**63 - 1
    if start == 0 and end >= 2**63 - 1 and step == 1:
        return True
    return False


@register_noop_decomp(aten.repeat)
def repeat_noop(self, repeats):
    return all(r == 1 for r in repeats)


@register_noop_decomp(aten.constant_pad_nd)
def constant_pad_nd(x, padding, fill_value=0):
    return all(p == 0 for p in padding)


@register_noop_decomp(torch.ops.prims.convert_element_type)
def convert_element_type_noop(x, dtype: torch.dtype):
    return x.dtype == dtype


@register_noop_decomp(torch.ops.prims.device_put)
def device_put_noop(x, device):
    return x.device == decode_device(device)


@register_noop_decomp([aten.ceil, aten.floor, aten.round, aten.trunc])
def int_noop(x):
    return is_integer_dtype(x.dtype)


@register_noop_decomp([aten.pow])
def pow_noop(a, b):
    return isinstance(b, int) and b == 1


@register_noop_decomp([aten.cat], lambda args: args[0][0])
def cat_noop(inputs, dim=0):
    return len(inputs) == 1


@register_noop_decomp(aten.view)
def view_noop(arg, size):
    return arg.shape == size


# Note, we also always have a check for identical metadata, which is why these
# are safe
@register_noop_decomp([aten.copy], nop_arg=1)
@register_noop_decomp([aten.alias, aten.clone])
def true_noop(*args, **kwargs):
    return True


def remove_noop_ops(graph: torch.fx.Graph):
    """
    Removes both operations that are essentially aten.clone and operations that are essentially aten.alias from the graph.
    """
    input_storages = set()
    output_storages = set()

    for node in graph.nodes:
        if node.op == "placeholder":
            input_storages.add(get_node_storage(node))
        else:
            break

    for out in next(iter(reversed(graph.nodes))).args[0]:
        if isinstance(out, torch.fx.Node):
            output_storages.add(get_node_storage(out))

    for node in graph.nodes:
        if node.target in noop_registry:
            cond, src_index = noop_registry[node.target]
            if isinstance(src_index, int):
                src = node.args[src_index]
            else:
                src = src_index(node.args)
            if not isinstance(src, torch.fx.Node):
                continue
            # See fx_passes/README.md for a discussion of why this is
            # necessary.
            if get_node_storage(node) in output_storages and (
                get_node_storage(src) in input_storages
                or get_node_storage(src) in output_storages
            ):
                continue
            is_valid, args, kwargs = get_fake_args_kwargs(node)
            if not is_valid:
                continue
            if same_meta(node, src) and cond(*args, **kwargs):
                node.replace_all_uses_with(src)
                graph.erase_node(node)


InplaceableOp = namedtuple("InplaceableOp", ["inplace_op", "mutated_arg"])

inplaceable_ops = {
    aten.index_put.default: InplaceableOp(aten.index_put_.default, 0),
    aten._unsafe_index_put.default: InplaceableOp(inductor_prims._unsafe_index_put_, 0),
}

try:
    c10d_functional = torch.ops._c10d_functional
    inplaceable_collective_ops = {
        c10d_functional.all_reduce.default: InplaceableOp(
            c10d_functional.all_reduce_.default, 0
        ),
        c10d_functional.all_reduce_coalesced.default: InplaceableOp(
            c10d_functional.all_reduce_coalesced_.default, 0
        ),
    }
    inplaceable_ops.update(inplaceable_collective_ops)
except AttributeError:
    # _c10d_functional ops are only available when torch
    # is built with USE_DISTRIBUTED=1.
    pass

inplaceable_foreach_ops = {}
for outplace_op, inplace_op in inplaceable_foreach_ops_lowerings.items():
    inplaceable_foreach_ops[outplace_op] = InplaceableOp(inplace_op, 0)


inplaceable_triton_ops = {triton_kernel_wrapper_functional}


def reinplace_inplaceable_ops(graph):
    """
    Reinplaces in-placeable operations.
    If there are no uses of a view of the mutated arg after the current node,
    it is possible to inplace the op.
    This above algorithm could be justified by observing side effects. While
    we traverse the graph in forwards direction, only latter nodes could view
    side effects of the current node. If the current node is not used later as
    well as no view of this node is used later in the graph, then it is safe to
    inplace as there would be no way to observe the side effects.
    This condition is slightly different for graph inputs where they can only
    be inplaced if the above condition is true and there's a copy_ in the
    epilogue that signals that the caller wants to observe the mutation.
    """

    copy_args_to_copy_nodes = {}
    foreach_node_to_copy_nodes = defaultdict(list)
    mutated_inputs = set()
    storage_to_nodes = defaultdict(list)
    node_order: Dict[Any, int] = {}
    for i, node in enumerate(reversed(graph.nodes)):
        node_order[node] = len(graph.nodes) - i - 1
        storage_to_nodes[get_node_storage(node)].append(node)
        if node.target == aten.copy_.default:
            dst = node.args[0]
            src = node.args[1]
            # If the target is a getitem and it indexes a possible clone,
            # then skip over it
            if src.target == operator.getitem and (
                (
                    src.args[0].target == triton_kernel_wrapper_functional
                    and src.args[0].kwargs["kwargs"][src.args[1]] == node.args[0]
                )
                or (src.args[0].target in inplaceable_foreach_ops)
            ):
                src = src.args[0]

            copy_args_to_copy_nodes[(dst, src)] = node

            assert node.args[0].op == "placeholder"
            mutated_inputs.add(node.args[0])

    def any_use_of_views_after_node(node, shared_view_nodes, *, copy_node):
        node_loc = node_order[node]
        for view in shared_view_nodes:
            for user in view.users:
                # Skip all users before node
                if node_order[user] <= node_loc:
                    continue
                # Skip over the copy_ epilogue node that could get reinplaced
                if copy_node == user:
                    continue
                return True
        return False

    def can_inplace(node, mutated_arg):
        if isinstance(mutated_arg, (list, tuple)):
            return all(can_inplace(node, arg) for arg in mutated_arg)

        if get_node_storage(mutated_arg) is None:
            return False
        shared_view_nodes = storage_to_nodes[get_node_storage(mutated_arg)]
        if mutated_arg.op == "placeholder":
            if not (
                copy_node := copy_args_to_copy_nodes.get((mutated_arg, node), False)
            ):
                return False

            if any_use_of_views_after_node(
                node, shared_view_nodes, copy_node=copy_node
            ):
                return False

            return True
        elif any(view.op == "placeholder" for view in shared_view_nodes):
            # If mutated arg is view of any of the inputs of the graph,
            # do not allow for inplacing.
            # This would require more sophisticated algorithm to handle
            return False
        else:
            return not any_use_of_views_after_node(
                node, shared_view_nodes, copy_node=None
            )

    for node in graph.nodes:
        if (inplaceable_op := inplaceable_ops.get(node.target, None)) is not None:
            mutated_arg = node.args[inplaceable_op.mutated_arg]
            if can_inplace(node, mutated_arg):
                # TODO(yifu): this doesn't properly remove copy epilogues for
                # ops that mutate multiple inputs. Need to revise the copy
                # node tracking logic to support the case.
                copy_node = copy_args_to_copy_nodes.get((mutated_arg, node))
                if copy_node is not None:
                    graph.erase_node(copy_node)
                node.target = inplaceable_op.inplace_op
        elif node.target in inplaceable_triton_ops:
            # inplaceable_triton_ops take an additional argument called
            # tensors_to_clone which contain a list of tensors to clone
            # This pass iterates over them and sees which ones are safe
            # to eliminate (i.e. no longer need the clones)
            tensors_to_clone = []
            for arg in node.kwargs["tensors_to_clone"]:
                assert arg in node.kwargs["kwargs"]
                mutated_arg = node.kwargs["kwargs"][arg]
                if can_inplace(node, mutated_arg):
                    copy_node = copy_args_to_copy_nodes.get((mutated_arg, node))
                    if copy_node is not None:
                        graph.erase_node(copy_node)
                else:
                    tensors_to_clone.append(arg)
            kwargs = dict(node.kwargs)
            kwargs["tensors_to_clone"] = tensors_to_clone
            node.kwargs = immutable_dict(kwargs)
        elif (
            inplaceable_op := inplaceable_foreach_ops.get(node.target, None)
        ) is not None:
            mutated_args = node.args[inplaceable_op.mutated_arg]

            if not all((arg, node) in copy_args_to_copy_nodes for arg in mutated_args):
                continue

            if can_inplace(node, mutated_args):
                for arg in mutated_args:
                    copy_node = copy_args_to_copy_nodes[(arg, node)]
                    graph.erase_node(copy_node)

                node.target = inplaceable_op.inplace_op


@register_lowering_pattern(
    CallFunction(
        aten.cat,
        ListOf(
            CallFunction(
                operator.getitem,
                CallFunction(
                    aten.split_with_sizes,
                    KeywordArg("input_"),
                    Ignored(),
                    Ignored(),
                    _users=MULTIPLE,
                ),
                Ignored(),
            ),
        ),
        Ignored(),
    ),
    pass_number=2,
    extra_check=is_valid_splitwithsizes_cat,
)
def splitwithsizes_cat_replace(match, input_):
    return input_


def is_valid_cat_splitwithsizes(match):
    cat_nodes = filter_nodes(match.nodes, aten.cat)
    split_nodes = filter_nodes(match.nodes, aten.split_with_sizes)
    if len(split_nodes) != 1 or len(cat_nodes) != 1:
        return False
    split_node, cat_node = split_nodes[0], cat_nodes[0]

    # the cat node has other users: can't eliminate
    if len(cat_node.users) > 1:
        return False

    # the dim of the cat and split should match
    dim = get_arg_value(split_node, 2, "dim")
    if dim != get_arg_value(cat_node, 1, "dim"):
        return False

    cat_inputs = list(get_arg_value(cat_node, 0))
    split_sizes = get_arg_value(split_node, 1, "split_sizes")
    # the number of input tensors in cat and the
    # length of the split sizes should match
    if len(cat_inputs) != len(split_sizes):
        return False

    for cat_input, split_size in zip(cat_inputs, split_sizes):
        # each cat input tensor's size along dim
        # should match the corresponding split size
        if "val" not in cat_input.meta:
            return False
        cat_input_size = cat_input.meta["val"].size(dim)
        if cat_input_size != split_size:
            return False

    return True


@register_lowering_pattern(
    CallFunction(
        aten.split_with_sizes,
        CallFunction(
            aten.cat,
            KeywordArg("input_"),
            Ignored(),
            _users=MULTIPLE,
        ),
        Ignored(),
        Ignored(),
    ),
    pass_number=2,
    extra_check=is_valid_cat_splitwithsizes,
)
def cat_splitwithsizes_replace(match, input_):
    return input_


def view_to_reshape(gm):
    """
    Replace view ops in the GraphModule to reshape ops.
    """
    for nd in gm.graph.nodes:
        if nd.target == torch.ops.aten.view.default:
            nd.target = torch.ops.aten.reshape.default


def should_prefer_unfused_addmm(match):
    inp = match.kwargs["inp"]
    if not inp.meta["val"].is_cuda:
        return False

    output = match.output_node()
    return all(is_pointwise_use(use) for use in output.users)


@register_graph_pattern(
    CallFunction(aten.addmm, KeywordArg("inp"), Arg(), Arg()),
    pass_dict=pass_patterns[2],
    extra_check=should_prefer_unfused_addmm,
)
def unfuse_bias_add_to_pointwise(match: Match, mat1, mat2, *, inp):
    def repl(inp, x1, x2):
        return x1 @ x2 + inp

    with V.fake_mode:
        match.replace_by_example(repl, [inp, mat1, mat2])


def is_valid_addmm_fusion(match):
    mat1, mat2 = match.args
    inp = match.kwargs["inp"]

    if not (
        isinstance(inp, torch.fx.Node) and isinstance(inp.meta["val"], torch.Tensor)
    ):
        return False  # Input is a number

    in_shape = inp.meta["val"].shape
    mm_shape = mat1.meta["val"].shape[0], mat2.meta["val"].shape[1]
    matched = is_expandable_to(in_shape, mm_shape)
    if not matched:
        return False  # Shape mismatch

    return not should_prefer_unfused_addmm(match)


@register_graph_pattern(
    CallFunction(
        aten.add,
        CallFunction(aten.mm, Arg(), Arg()),
        KeywordArg("inp"),
    ),
    pass_dict=pass_patterns[2],
    extra_check=is_valid_addmm_fusion,
)
@register_graph_pattern(
    CallFunction(
        aten.add,
        KeywordArg("inp"),
        CallFunction(aten.mm, Arg(), Arg()),
    ),
    pass_dict=pass_patterns[2],
    extra_check=is_valid_addmm_fusion,
)
def addmm(match, mat1, mat2, *, inp):
    def repl(inp, mat1, mat2):
        return aten.addmm(inp, mat1, mat2)

    with V.fake_mode:
        match.replace_by_example(repl, [inp, mat1, mat2])


def check_shape_cuda_and_fused_int_mm_mul_enabled(match):
    return (
        config.force_fuse_int_mm_with_mul
        and len(getattr(match.args[2].meta.get("val"), "shape", [])) == 2
        and getattr(match.args[2].meta.get("val"), "is_cuda", False)
    )


@register_lowering_pattern(
    CallFunction(
        prims.convert_element_type.default,
        CallFunction(
            aten.mul,
            CallFunction(
                aten._int_mm,
                Arg(),
                Arg(),
            ),
            Arg(),
        ),
        Arg(),
    ),
    check_shape_cuda_and_fused_int_mm_mul_enabled,
)
@register_lowering_pattern(
    CallFunction(
        aten.mul,
        CallFunction(
            aten._int_mm,
            Arg(),
            Arg(),
        ),
        Arg(),
    ),
    check_shape_cuda_and_fused_int_mm_mul_enabled,
)
def fused_int_mm_mul(match: Match, mat1, mat2, mat3, out_dtype=None):
    return inductor.kernel.mm.tuned_fused_int_mm_mul(mat1, mat2, mat3, out_dtype)


def allows_mixed_devices(op):
    return op in (
        aten.index.Tensor,
        aten.index_put.default,
        aten.index_put_.default,
        aten.copy.default,
        aten.copy_.default,
        aten.slice_scatter.default,
    )


def cannot_be_moved_to_cuda(node):
    if node.target == "output":
        return True

    if not isinstance(
        node.target, torch._ops.OpOverload
    ) and node.target.namespace not in ("prims", "aten"):
        return True

    # only move ops to inductor lowerings for now,
    # fallback ops may have weird cpu/cuda incompatibilities
    return (
        node.target not in torch._inductor.lowering.lowerings
        or node.target in torch._inductor.lowering.fallbacks
    )


def get_node_device(node: fx.Node) -> Optional[torch.device]:
    ten = node.meta.get("val")
    return None if not isinstance(ten, torch.Tensor) else ten.device


def get_cpu_indeg_count(graph) -> Dict[fx.Node, int]:
    """
    Get the number of cpu inputs to a node
    """
    cpu_indeg: Dict[fx.Node, int] = Counter()

    for node in graph.nodes:
        cpu_count = 0

        def add_cpu_inp(node):
            nonlocal cpu_count
            device = get_node_device(node)
            cpu_count += device is not None and device.type == "cpu"

        pytree.tree_map_only(torch.fx.Node, add_cpu_inp, (node.args, node.kwargs))

        if cpu_count:
            cpu_indeg[node] = cpu_count

    return cpu_indeg


def move_constructors_to_cuda(graph):
    """
    Moves intermediary tensors which are constructed on the cpu to cuda when safe
    """
    if not torch.backends.cuda.is_built():
        return

    cuda_devices = set()
    constructors = []

    for node in graph.nodes:
        device = get_node_device(node)
        if device and device.type == "cuda":
            cuda_devices.add(device)

        if not isinstance(
            node.target, torch._ops.OpOverload
        ) or node.target.namespace not in ("prims", "aten"):
            continue

        if not torch._subclasses.fake_tensor._is_tensor_constructor(node.target):
            continue

        if not node.kwargs.get("device") == torch.device("cpu"):
            continue

        constructors.append(node)

    # not handling multiple cuda devices initially
    if not constructors or len(cuda_devices) != 1:
        return

    movable_constructors = find_movable_constructors(graph, constructors)

    for node in movable_constructors:
        kwargs = node.kwargs.copy()
        kwargs["device"] = next(iter(cuda_devices))
        node.kwargs = kwargs


def find_movable_constructors(graph, constructors: List[fx.Node]) -> Set[fx.Node]:
    """
    Starting from the cpu constructors, iterate through the graph and test that all of their
    downstream uses can safely be moved to cpu.
    """
    cpu_indeg: Dict[fx.Node, int] = get_cpu_indeg_count(graph)

    # which constructors cannot be moved to cuda
    cannot_move_to_cuda: Set[fx.Node] = set()

    # For any node in the graph, which constructors does it have a dependency on
    constructor_dependencies: Dict[fx.Node, Set[fx.Node]] = defaultdict(set)

    # if a cpu node has a dependency on two different cpu constructors,
    # then if either constructor cannot be moved to cuda, the other cannot as well.
    # In this case any node with a dependency on one will have a dependency on the other
    equal_constructor_sets: Dict[fx.Node, Set[fx.Node]] = {c: {c} for c in constructors}

    def make_dependencies_equivalent(
        set1: Set[fx.Node], set2: Set[fx.Node]
    ) -> Set[fx.Node]:
        # could use union find but not worth complexity here
        set1.update(set2)
        for obj in set1:
            equal_constructor_sets[obj] = set1
        return set1

    queue: List[fx.Node] = list(constructors)

    for c in queue:
        constructor_dependencies[c].add(c)

    while queue:
        node = queue.pop()
        dependencies = constructor_dependencies[node]

        for user in node.users:
            if cannot_be_moved_to_cuda(user):
                cannot_move_to_cuda.update(dependencies)
                break

            # this node was used on a op which takes in multiple devices and output a cuda
            # tensor. we can convert its cpu input to cuda without making further changes
            node_device = get_node_device(user)
            if (
                allows_mixed_devices(user.target)
                and node_device
                and node_device.type == "cuda"
            ):
                del cpu_indeg[user]
            else:
                # otherwise, we should continue look at its downstream uses
                cpu_indeg[user] -= 1
                if cpu_indeg[user] == 0:
                    del cpu_indeg[user]
                    queue.append(user)

            unioned_set = make_dependencies_equivalent(
                dependencies, constructor_dependencies[user]
            )
            constructor_dependencies[user] = unioned_set

    for node in cpu_indeg:
        if constructor_dependencies[node]:
            cannot_move_to_cuda.update(constructor_dependencies[node])

    all_cannot_move_to_cuda = cannot_move_to_cuda.copy()
    for constructor in cannot_move_to_cuda:
        all_cannot_move_to_cuda.update(equal_constructor_sets[constructor])

    return set(constructors) - all_cannot_move_to_cuda<|MERGE_RESOLUTION|>--- conflicted
+++ resolved
@@ -19,15 +19,11 @@
 
 from .. import config, inductor_prims, ir, pattern_matcher
 from ..fx_utils import FakeTensorUpdater, get_fake_args_kwargs, get_node_storage
-<<<<<<< HEAD
 
 from ..lowering import (
     inplaceable_foreach_ops as inplaceable_foreach_ops_lowerings,
     lowerings as L,
 )
-=======
-from ..lowering import lowerings as L
->>>>>>> 0ea126e8
 from ..pattern_matcher import (
     _return_true,
     Arg,

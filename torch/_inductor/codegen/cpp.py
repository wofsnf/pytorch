--- conflicted
+++ resolved
@@ -27,7 +27,6 @@
 from ..utils import (
     cache_on_self,
     get_fused_kernel_name,
-    sympy_dot,
     sympy_product,
     sympy_subs,
     sympy_symbol,
@@ -1137,23 +1136,10 @@
                 argmax_argmin_prefix(reduction_type, src_dtype, tmpvar)
             )
             compare_op = "<" if reduction_type == "argmax" else ">"
-            value_index = cexpr(
-                sympy_dot(
-                    self.itervars[self.reduction_depth :],
-                    ir.FlexibleLayout.contiguous_strides(
-                        self.ranges[self.reduction_depth :]
-                    ),
-                )
-            )
             self.stores.writelines(
                 [
-<<<<<<< HEAD
-                    f"if ({acc}.value {compare_op} {value}) {{",
-                    f"    {acc}.index = {value_index}; {acc}.value = {value};",
-=======
                     f"if ({tmpvar}.value {compare_op} {value}) {{",
                     f"    {tmpvar}.index = {self.itervars[-1]}; {tmpvar}.value = {value};",
->>>>>>> 599a3f6f
                     "}",
                 ],
             )

import collections
import contextlib
import dataclasses
import functools
import os
import re
from itertools import count
from typing import Any, Dict, List, Optional, Tuple

import sympy
from sympy import Expr

import torch
from torch._dynamo.utils import counters, dynamo_timed
from torch.fx.experimental.symbolic_shapes import SymTypes
from torch.fx.node import _get_qualified_name

from .. import codecache, config, ir
from ..codecache import CudaKernelParamCache
from ..triton_heuristics import grid as default_grid
from ..utils import (
    cache_on_self,
    get_benchmark_name,
    LineContext,
<<<<<<< HEAD
    OriginOpList,
    sympy_dot,
=======
>>>>>>> ebb30bdd
    sympy_product,
    sympy_str,
)
from ..virtualized import V
from .common import CodeGen, DeferredLine, IndentedBuffer, PythonPrinter


pexpr = PythonPrinter().doprint


def buffer_reuse_key(node: ir.Buffer):
    return (
        node.get_device(),
        node.get_dtype(),
        # NB: this is symbolic so that we don't try to reuse a buffer
        # for s0 for s1, just because they happen to share the same
        # size hint
        sympy_str(V.graph.sizevars.simplify(node.layout.storage_size())),
    )


def is_int(s: str):
    try:
        int(s)
    except ValueError:
        return False
    return True


def is_float(s: str):
    try:
        float(s)
    except ValueError:
        return False
    return True


def convert_arg_type(python_type):
    from .cpp import CONTAINER_PYTHON_TO_CPP, PYTHON_TO_CPP

    if python_type == "Tensor":
        # Conversions rules follow https://github.com/pytorch/pytorch/tree/main/aten/src/ATen/native#func
        return f"at::{python_type} const&"

    if python_type in PYTHON_TO_CPP:
        return PYTHON_TO_CPP[python_type]

    # Convert args of container types e.g. Optional[*]
    for py_container, cpp_container in CONTAINER_PYTHON_TO_CPP.items():
        container_match = re.findall(py_container + r"\[([a-zA-Z_]+)]", python_type)
        if len(container_match) == 1:
            contained_type = container_match[0]
            assert (
                contained_type in PYTHON_TO_CPP
            ), f"unsupported {py_container} type in convert_arg_type: {contained_type}"
            cpp_contained_type = PYTHON_TO_CPP[contained_type]
            return f"{cpp_container}<{cpp_contained_type}>"

    raise AssertionError(f"unsupport python_type: {python_type}")


def convert_return_type(python_type):
    # TODO: only support Tensor as func return type for now
    # TODO: support alias
    assert (
        python_type == "Tensor"
    ), f"only support tensor output for cpp_wrapper, but receive type {python_type}"
    return f"at::{python_type}"


def get_cpp_op_schema(kernel):
    # use x.real_type instead of x.type so that we get ScalarType instead of int
    arg_types = [repr(x.real_type) for x in kernel._schema.arguments]
    arg_names = [x.name for x in kernel._schema.arguments]
    # TODO: only support len(returns) == 1 for now.
    returns = [repr(x.type) for x in kernel._schema.returns]
    assert (
        len(returns) == 1
    ), f"only support 1 single output for cpp_wrapper, but {kernel.__name__} has {len(returns)} outputs"
    return_value = returns[0]
    cpp_return_value = convert_return_type(return_value)

    cpp_arg_type = [
        f"{convert_arg_type(arg_type)} {arg_name}"
        for arg_type, arg_name in zip(arg_types, arg_names)
    ]
    return f"{cpp_return_value}({', '.join(cpp_arg_type)})"


@dataclasses.dataclass
class SymbolicCallArg:
    inner: Any
    # the original symbolic expression represented by inner
    inner_expr: sympy.Expr

    def __str__(self):
        return str(self.inner)


class MemoryPlanningState:
    def __init__(self):
        super().__init__()
        self.reuse_pool: Dict[Any, List[FreeIfNotReusedLine]] = collections.defaultdict(
            list
        )

    def __contains__(self, key):
        return bool(self.reuse_pool.get(key, None))

    def pop(self, key) -> "FreeIfNotReusedLine":
        item = self.reuse_pool[key].pop()
        assert not item.is_reused
        return item

    def push(self, key, item: "FreeIfNotReusedLine"):
        assert not item.is_reused
        self.reuse_pool[key].append(item)


@dataclasses.dataclass
class EnterCudaDeviceContextManagerLine:
    device_idx: int
    first_time: bool

    def codegen(self, code: IndentedBuffer, device_cm_stack: contextlib.ExitStack):
        if V.graph.cpp_wrapper:
            code.writeline("\n")
            if V.graph.aot_mode:
                # In AOT mode, we have a stream provided as a param. A stream is
                # associated with a device, so we never expect the device to change.
                assert self.first_time
                # CUDAStreamGuard sets the stream and the device.
                if config.aot_inductor.abi_compatible:
                    code.writeline(
                        "AOTICudaStreamGuard stream_guard(stream, this->device_idx_);"
                    )
                else:
                    code.writeline(
                        "at::cuda::CUDAStreamGuard stream_guard("
                        + "at::cuda::getStreamFromExternal(stream, this->device_idx_));"
                    )
            else:
                if self.first_time:
                    code.writeline(
                        f"at::cuda::CUDAGuard device_guard({self.device_idx});"
                    )
                else:
                    code.writeline(f"device_guard.set_index({self.device_idx});")
        else:
            # Note _DeviceGuard has less overhead than device, but only accepts
            # integers
            code.writeline(f"with torch.cuda._DeviceGuard({self.device_idx}):")
            device_cm_stack.enter_context(code.indent())
            code.writeline(
                f"torch.cuda.set_device({self.device_idx}) # no-op to ensure context"
            )


class ExitCudaDeviceContextManagerLine:
    def codegen(self, code: IndentedBuffer, device_cm_stack: contextlib.ExitStack):
        if not V.graph.cpp_wrapper:
            device_cm_stack.close()


@dataclasses.dataclass
class MemoryPlanningLine:
    wrapper: "WrapperCodeGen"

    def plan(self, state: MemoryPlanningState) -> "MemoryPlanningLine":
        """First pass to find reuse"""
        return self

    def codegen(self, code: IndentedBuffer):
        """Second pass to output code"""
        pass


@dataclasses.dataclass
class AllocateLine(MemoryPlanningLine):
    node: ir.Buffer

    def plan(self, state: MemoryPlanningState):
        if self.node.get_name() in V.graph.removed_buffers:
            return NullLine(self.wrapper)

        # try to reuse a recently freed buffer
        key = buffer_reuse_key(self.node)
        if config.allow_buffer_reuse and key in state:
            free_line = state.pop(key)
            free_line.is_reused = True
            return ReuseLine(self.wrapper, free_line.node, self.node)

        return self

    def codegen(self, code: IndentedBuffer):
        assert self.node.get_name() not in V.graph.removed_buffers
        line = self.wrapper.make_buffer_allocation(self.node)
        code.writeline(line)


@dataclasses.dataclass
class FreeIfNotReusedLine(MemoryPlanningLine):
    node: ir.Buffer
    is_reused: bool = False

    def plan(self, state: MemoryPlanningState):
        assert not self.is_reused
        if self.node.get_name() in V.graph.removed_buffers:
            return NullLine(self.wrapper)
        if config.allow_buffer_reuse:
            state.push(buffer_reuse_key(self.node), self)
        return self

    def codegen(self, code: IndentedBuffer):
        assert self.node.get_name() not in V.graph.removed_buffers
        if not self.is_reused:
            code.writeline(self.wrapper.make_buffer_free(self.node))


@dataclasses.dataclass
class ReuseLine(MemoryPlanningLine):
    node: ir.Buffer
    reused_as: ir.Buffer

    def plan(self, state: MemoryPlanningState):
        if self.node.get_name() in V.graph.removed_buffers:
            assert self.reused_as.get_name() in V.graph.removed_buffers
            return NullLine(self.wrapper)
        assert self.reused_as.get_name() not in V.graph.removed_buffers
        return self

    def codegen(self, code: IndentedBuffer):
        assert self.node.get_name() not in V.graph.removed_buffers
        assert self.reused_as.get_name() not in V.graph.removed_buffers
        code.writeline(self.wrapper.make_buffer_reuse(self.node, self.reused_as))


class NullLine(MemoryPlanningLine):
    pass


class WrapperCodeGen(CodeGen):
    """
    Generate outer wrapper in Python that calls the kernels.
    """

    def __init__(self):
        super().__init__()
        self._names_iter = count()
        self.header = IndentedBuffer()
        self.prefix = IndentedBuffer()
        self.wrapper_call = IndentedBuffer()
        self.src_to_kernel = {}
        self.kenel_numel_expr = set()
        self.lines = []
        self.declare = ""
        self.ending = ""
        self.open_bracket = "["
        self.closed_bracket = "]"
        self.comment = "#"
        self.namespace = ""
        self.none_str = "None"
        self.optional_tensor_str = "None"
        self.size = "size()"
        self.stride = "stride()"
        self.first_device_guard = True
        self.supports_intermediate_hooks = True
        self.expr_printer = pexpr

        self.write_header()
        self.write_prefix()

        if not V.graph.aot_mode:
            for name, hashed in V.graph.constant_reprs.items():
                # include a hash so our code cache puts different constants into different files
                self.write_constant(name, hashed)

        self.allocated = set()
        self.freed = set()

        # maps from reusing buffer to reused buffer
        self.reuses = dict()

        self.write_get_cuda_stream = functools.lru_cache(None)(  # type: ignore[assignment]
            self.write_get_cuda_stream
        )

        @functools.lru_cache(None)
        def add_import_once(line):
            self.header.writeline(line)

        self.add_import_once = add_import_once
        self._metas = {}

    def write_constant(self, name, hashed):
        self.header.writeline(f"{name} = None  # {hashed}")

    def write_header(self):
        self.header.splice(
            f"""
                from ctypes import c_void_p, c_long
                import torch
                import math
                import random
                import os
                import tempfile
                from math import inf, nan
                from torch._inductor.hooks import run_intermediate_hooks
                from torch._inductor.utils import maybe_profile

                from torch import empty_strided, device
                from {codecache.__name__} import AsyncCompile
                from torch._inductor.select_algorithm import extern_kernels

                aten = torch.ops.aten
                assert_size_stride = torch._C._dynamo.guards.assert_size_stride
                reinterpret_tensor = torch.ops.inductor._reinterpret_tensor
                async_compile = AsyncCompile()

            """
        )

    @cache_on_self
    def write_triton_header_once(self):
        self.header.splice(
            """
            import triton
            import triton.language as tl
            from torch._inductor.triton_heuristics import grid, start_graph, end_graph
            from torch._C import _cuda_getCurrentRawStream as get_cuda_stream
            """
        )

    def add_meta_once(self, meta):
        meta = repr(meta)
        if meta not in self._metas:
            var = f"meta{len(self._metas)}"
            self._metas[meta] = var
            self.header.writeline(f"{var} = {meta}")
        return self._metas[meta]

    @cache_on_self
    def get_output_refs(self):
        return [x.codegen_reference(self.wrapper_call) for x in V.graph.graph_outputs]

    def mark_output_type(self):
        return

    def codegen_input_size_asserts(self):
        for name, buf in V.graph.graph_inputs.items():
            if isinstance(buf, sympy.Expr):
                continue

            # comparing strides for 0 size tensor is tricky. Ignore them for now.
            if sympy_product(buf.get_size()) == 0:
                continue
            size = self.codegen_shape_tuple(buf.get_size())
            stride = self.codegen_shape_tuple(buf.get_stride())
            self.prefix.writeline(f"assert_size_stride({name}, {size}, {stride})")

    def write_prefix(self):
        self.prefix.splice(
            """

            async_compile.wait(globals())
            del async_compile

            def call(args):
            """
        )
        with self.prefix.indent():
            if config.triton.debug_sync_graph:
                self.prefix.writeline("torch.cuda.synchronize()")
            inp_len = len(V.graph.graph_inputs.keys())
            if inp_len != 0:
                lhs = f"{', '.join(V.graph.graph_inputs.keys())}{'' if inp_len != 1 else ','}"
                self.prefix.writeline(f"{lhs} = args")
                self.prefix.writeline("args.clear()")

            self.codegen_inputs(self.prefix, V.graph.graph_inputs)
            if config.size_asserts:
                self.codegen_input_size_asserts()

    def write_get_cuda_stream(self, index):
        self.write_triton_header_once()
        name = f"stream{index}"
        self.writeline(f"{name} = get_cuda_stream({index})")
        return name

    def next_kernel_suffix(self):
        return f"{next(self._names_iter)}"

    def codegen_device_guard_enter(self, device_idx):
        self.writeline(
            EnterCudaDeviceContextManagerLine(device_idx, self.first_device_guard)
        )
        self.first_device_guard = False

    def codegen_device_guard_exit(self):
        self.writeline(ExitCudaDeviceContextManagerLine())

    def generate_return(self, output_refs):
        if output_refs:
            self.wrapper_call.writeline("return (" + ", ".join(output_refs) + ", )")
        else:
            self.wrapper_call.writeline("return ()")

    def generate_end(self, result):
        return

    def generate_extern_kernel_alloc(self, extern_kernel, args):
        output_name = extern_kernel.get_name()
        origin_node = extern_kernel.get_origin_node()
        self.writeline(
            f"{self.declare}{output_name} = {extern_kernel.kernel}({', '.join(args)}){self.ending}"
        )
        if (
            self.supports_intermediate_hooks
            and config.generate_intermediate_hooks
            and origin_node is not None
        ):
            counters["inductor"]["intermediate_hooks"] += 1
            self.writeline(
                f"run_intermediate_hooks({origin_node.name!r}, {output_name})"
            )

    def generate_extern_kernel_out(self, output_view, codegen_reference, args, kernel):
        if output_view:
            args.append(f"out={output_view.codegen_reference()}")
        else:
            args.append(f"out={codegen_reference}")
        self.writeline(f"{kernel}({', '.join(args)})")

    def generate_scatter_fallback(
        self, output, inputs, kernel, fn, src_is_tensor, reduce, kwargs
    ):
        line = f"{kernel}({','.join(map(str, inputs))}"
        if kernel == "aten.scatter_":
            if reduce:
                line += f", reduce={repr(reduce)}"
        else:
            line += ", ".join([""] + kwargs)
        line += f"){self.ending}"
        self.writeline(line)

    def generate_extern_kernel_alloc_and_find_schema_if_needed(
        self,
        name,
        kernel,
        codegen_args,
        cpp_op_schema,
        cpp_kernel_key,
        cpp_kernel_overload_name="",
        op_overload=None,
        raw_args=None,
    ):
        self.writeline(f"{name} = {kernel}({', '.join(codegen_args)})")

    @dynamo_timed
    def generate(self):
        result = IndentedBuffer()
        result.splice(self.header)

        out_names = V.graph.get_output_names()
        with contextlib.ExitStack() as stack:
            stack.enter_context(self.wrapper_call.indent())
            if config.profiler_mark_wrapper_call:
                self.generate_profiler_mark_wrapper_call(stack)
            if config.profile_bandwidth:
                self.write_triton_header_once()
                self.wrapper_call.writeline("start_graph()")

            while (
                self.lines
                and isinstance(self.lines[-1], MemoryPlanningLine)
                # TODO: this seems legit, NullLine has no node
                and self.lines[-1].node.name not in out_names  # type: ignore[attr-defined]
            ):
                # these lines will be pointless
                self.lines.pop()

            # codegen allocations in two passes
            planning_state = MemoryPlanningState()
            for i in range(len(self.lines)):
                if isinstance(self.lines[i], MemoryPlanningLine):
                    self.lines[i] = self.lines[i].plan(planning_state)

            device_cm_stack = contextlib.ExitStack()
            origin_info_list = None
            for line in self.lines:
                if isinstance(line, MemoryPlanningLine):
                    line.codegen(self.wrapper_call)
                elif isinstance(
                    line,
                    (
                        EnterCudaDeviceContextManagerLine,
                        ExitCudaDeviceContextManagerLine,
                    ),
                ):
                    line.codegen(self.wrapper_call, device_cm_stack)
                elif isinstance(line, OriginOpList):
                    # Save the line containing OriginOp Info so
                    # it can be added to the nvtx marker when the
                    # the kernel launch instruction is generated.
                    origin_info_list = line
                elif (
                    origin_info_list
                    and isinstance(line, str)
                    and config.profiler_mark_wrapper_call
                    and re.search(r"triton|extern_kernels", line)
                ):
                    # Inspect the contents of line to see if
                    # it is a triton kernel.  If so add the record_func
                    origin_info_list.codegen(self.wrapper_call, device_cm_stack, line)
                    origin_info_list = None
                else:
                    self.wrapper_call.writeline(line)

            output_refs = self.get_output_refs()
            self.mark_output_type()
            if config.triton.debug_sync_graph:
                self.wrapper_call.writeline("torch.cuda.synchronize()")

            if config.profile_bandwidth:
                self.wrapper_call.writeline("end_graph()")

            self.generate_return(output_refs)

        self.append_precomputed_sizes_to_prefix()
        result.splice(self.prefix)

        with result.indent():
            result.splice(self.wrapper_call)

        self.generate_end(result)

        self.add_benchmark_harness(result)

        return result.getvaluewithlinemap()

    def codegen_input_size_var_decl(self, code: IndentedBuffer, name):
        code.writeline(f"{self.declare}{name}_size = {name}.{self.size}{self.ending}")

    def codegen_input_stride_var_decl(self, code: IndentedBuffer, name):
        code.writeline(
            f"{self.declare}{name}_stride = {name}.{self.stride}{self.ending}"
        )

    def codegen_inputs(self, code: IndentedBuffer, graph_inputs: Dict[str, ir.Buffer]):
        """Assign all symbolic shapes to locals"""

        @functools.lru_cache(None)
        def sizeof(name):
            self.codegen_input_size_var_decl(code, name)
            return f"{name}_size"

        @functools.lru_cache(None)
        def strideof(name):
            self.codegen_input_stride_var_decl(code, name)
            return f"{name}_stride"

        # Assign all symbolic shapes needed to local variables
        needed = V.graph.sizevars.free_symbols()

        def is_expr(x):
            return isinstance(x[1], sympy.Expr)

        graph_inputs_expr = list(filter(is_expr, graph_inputs.items()))
        graph_inputs_tensors = list(
            filter(lambda x: not is_expr(x), graph_inputs.items())
        )

        for name, shape in graph_inputs_expr:
            shape = V.graph.sizevars.simplify(shape)
            if shape in needed:
                needed.remove(shape)
                code.writeline(f"{self.declare}{shape} = {name}{self.ending}")

        for name, value in graph_inputs_tensors:
            shapes = value.get_size()
            for dim, shape in enumerate(shapes):
                shape = V.graph.sizevars.simplify(shape)
                if shape in needed:
                    needed.remove(shape)
                    code.writeline(
                        f"{self.declare}{shape} = {sizeof(name)}[{dim}]{self.ending}"
                    )

        for name, value in graph_inputs_tensors:
            shapes = value.get_stride()
            for dim, shape in enumerate(shapes):
                shape = V.graph.sizevars.simplify(shape)
                if shape in needed:
                    needed.remove(shape)
                    code.writeline(
                        f"{self.declare}{shape} = {strideof(name)}[{dim}]{self.ending}"
                    )

    def append_precomputed_sizes_to_prefix(self):
        with self.prefix.indent():
            for sym, expr in V.graph.sizevars.inv_precomputed_replacements.items():
                self.prefix.writeline(
                    f"{self.declare}{sym} = {self.expr_printer(expr)}{self.ending}"
                )

    def codegen_python_sizevar(self, x: Expr) -> str:
        return pexpr(V.graph.sizevars.simplify(x))

    def codegen_sizevar(self, x: Expr) -> str:
        return self.codegen_python_sizevar(x)

    def codegen_tuple_access(self, basename: str, index: str) -> str:
        return f"{basename}[{index}]"

    def codegen_python_shape_tuple(self, shape: Tuple[Expr, ...]) -> str:
        parts = list(map(self.codegen_python_sizevar, shape))
        if len(parts) == 0:
            return "()"
        if len(parts) == 1:
            return f"({parts[0]}, )"
        return f"({', '.join(parts)})"

    def codegen_shape_tuple(self, shape: Tuple[Expr, ...]) -> str:
        return self.codegen_python_shape_tuple(shape)

    def codegen_reinterpret_view(self, name, size, stride, offset, writer) -> str:
        size = self.codegen_shape_tuple(size)
        stride = self.codegen_shape_tuple(stride)
        offset = self.codegen_sizevar(offset)
        return f"reinterpret_tensor({name}, {size}, {stride}, {offset})"

    def benchmark_compiled_module(self, output):
        def add_fake_input(name, shape, stride, device, dtype):
            output.writeline(
                f"{name} = rand_strided("
                f"{self.codegen_python_shape_tuple(shape)}, "
                f"{self.codegen_python_shape_tuple(stride)}, "
                f"device='{device}', dtype={dtype})"
            )

        def add_expr_input(name, val):
            output.writeline(f"{name} = {val}")

        output.writelines(
            ["", "", "def benchmark_compiled_module(times=10, repeat=10):"]
        )
        with output.indent():
            output.splice(
                """
                from torch._dynamo.testing import rand_strided
                from torch._inductor.utils import print_performance
                """,
                strip=True,
            )

            for name, value in V.graph.constants.items():
                # all the constants are global variables, that's why we need
                # these 'global var_name' lines
                output.writeline(f"global {name}")
                add_fake_input(
                    name, value.size(), value.stride(), value.device, value.dtype
                )

            for name, value in V.graph.graph_inputs.items():
                if isinstance(value, sympy.Expr):  # Don't need to add symbolic
                    add_expr_input(name, V.graph.sizevars.size_hint(value))
                else:
                    shape = [V.graph.sizevars.size_hint(x) for x in value.get_size()]
                    stride = [V.graph.sizevars.size_hint(x) for x in value.get_stride()]
                    add_fake_input(
                        name, shape, stride, value.get_device(), value.get_dtype()
                    )

            call_str = f"call([{', '.join(V.graph.graph_inputs.keys())}])"
            output.writeline(
                f"return print_performance(lambda: {call_str}, times=times, repeat=repeat)"
            )

    def add_benchmark_harness(self, output):
        """
        Append a benchmark harness to generated code for debugging
        """
        if not config.benchmark_harness:
            return

        self.benchmark_compiled_module(output)

        output.writelines(["", "", 'if __name__ == "__main__":'])
        with output.indent():
            output.writelines(
                [
                    "from torch._inductor.wrapper_benchmark import compiled_module_main",
                    f"compiled_module_main('{get_benchmark_name()}', benchmark_compiled_module)",
                ]
            )

    def define_kernel(
        self, name: str, kernel: str, metadata: Optional[str] = None, cuda=True
    ):
        metadata_comment = f"{metadata}\n" if metadata else ""
        self.header.splice(f"\n\n{metadata_comment}{name} = {kernel}")

    def generate_numel_expr(self, kernel_name: str, tree):
        expr = f"{kernel_name}_{tree.prefix}numel"
        if expr not in self.kenel_numel_expr:
            self.kenel_numel_expr.add(expr)
            self.writeline(
                f"{self.declare}{expr} = {self.expr_printer(tree.numel)}{self.ending}"
            )
        else:
            self.writeline(f"{expr} = {self.expr_printer(tree.numel)}{self.ending}")
        # We can get symbolic expressions here, like s0*64
        # It is fine to have them here, but we need to handle them correctly as their own type
        # This is tricky to do, so we wrap in a custom type, distinct from scalars, but also from sympy*
        # scalars as well.
        # This is handled in `generate_args_decl` which has a correct comment of: TODO: only works for
        # constant now, need type info. I agree, this needs type info, and while this is not true type info
        # it suffices as a type hint for the purposes of producing the correct code for this type.
        return SymbolicCallArg(expr, tree.numel)

    def wrap_kernel_call(self, name, call_args):
        return f"{name}({', '.join(call_args)}){self.ending}"

    def generate_profiler_mark_wrapper_call(self, stack):
        self.wrapper_call.writeline("from torch.profiler import record_function")
        self.wrapper_call.writeline(
            f"with record_function('graph_{V.graph.graph_id}_inductor_wrapper_call'):"
        )
        stack.enter_context(self.wrapper_call.indent())

    def generate_default_grid(self, name: str, grid_args: List[Any]):
        return grid_args

    def generate_kernel_call(
        self,
        name,
        call_args,
        grid=None,
        device_index=None,
        cuda=True,
        triton=True,
    ):
        """
        Generates kernel call code.

        cuda: Defines whether the backend is GPU. Otherwise the backend is CPU.

        triton: Defines whether the GPU backend uses Triton for codegen.
                Otherwise it uses the CUDA language for codegen.
                Only valid when cuda == True.
        """
        if cuda:
            call_args_str = ", ".join(pexpr(item) for item in call_args)
            stream_name = self.write_get_cuda_stream(
                V.graph.scheduler.current_device.index
            )
            if triton:
                grid_str = ", ".join(pexpr(item) for item in grid)
                self.writeline(
                    f"{name}.run({call_args_str}, grid=grid({grid_str}), stream={stream_name})"
                )
            else:
                stream_ptr = f"c_void_p({stream_name})"
                self.writeline(f"{name}.{name}({call_args_str}, {stream_ptr})")
        else:
            self.writeline(self.wrap_kernel_call(name, call_args))

    def writeline(self, line):
        self.lines.append(line)

    def enter_context(self, ctx):
        self.lines.append(LineContext(ctx))

    def val_to_arg_str(self, s):
        if isinstance(s, SymTypes):
            return pexpr(sympy.expand(repr(s)))
        elif isinstance(s, sympy.Expr):
            return pexpr(s)
        elif isinstance(s, (tuple, list)):

            @dataclasses.dataclass
            class Shim:
                ref: Any

                def __repr__(self):
                    return self.ref

            return repr(type(s)(Shim(self.val_to_arg_str(a)) for a in s))
        elif isinstance(s, torch._ops.OpOverload):
            return _get_qualified_name(s)
        else:
            return repr(s)

    # The following methods are for memory management
    def make_buffer_allocation(self, buffer):
        device = buffer.get_device()
        dtype = buffer.get_dtype()
        shape = tuple(buffer.get_size())
        stride = tuple(buffer.get_stride())
        return (
            f"{buffer.get_name()} = empty_strided("
            f"{self.codegen_shape_tuple(shape)}, "
            f"{self.codegen_shape_tuple(stride)}, "
            f"device='{device.type}', dtype={dtype})"
        )

    def make_buffer_free(self, buffer):
        return f"del {buffer.get_name()}"

    def codegen_exact_buffer_reuse(self, old_name: str, new_name: str, del_line: str):
        return f"{self.declare}{new_name} = {old_name}{del_line}  {self.comment} reuse"

    def make_buffer_reuse(self, old, new):
        assert old.get_dtype() == new.get_dtype()
        old_name = old.get_name()
        new_name = new.get_name()
        del_line = ""
        if old_name not in V.graph.get_output_names():
            del_line = f"; {self.make_buffer_free(old)}"

        if old.get_size() == new.get_size() and old.get_stride() == new.get_stride():
            return self.codegen_exact_buffer_reuse(old_name, new_name, del_line)

        reinterpret_view = self.codegen_reinterpret_view(
            old_name, new.get_size(), new.get_stride(), 0, self.wrapper_call
        )
        return f"{self.declare}{new_name} = {reinterpret_view}{del_line}  {self.comment} reuse"

    def codegen_deferred_allocation(self, name, layout):
        self.writeline(
            DeferredLine(
                name,
                f"{self.declare}{name} = {layout.view.codegen_reference()}{self.ending}  {self.comment} alias",
            )
        )

    def codegen_allocation(self, buffer):
        assert (
            buffer.get_workspace_size() == 0
        ), "Only support zero workspace size for now!"

        name = buffer.get_name()

        if name in V.graph.removed_buffers or name in self.allocated:
            return
        self.allocated.add(name)
        if isinstance(
            buffer,
            (ir.ExternKernelAlloc, ir.MultiOutput),
        ):
            return

        layout = buffer.get_layout()
        if isinstance(layout, ir.MutationLayout):
            return
        if isinstance(layout, ir.AliasedLayout):
            assert isinstance(
                layout.view, ir.ReinterpretView
            ), f"unexpected {type(layout.view)}: {layout.view}"
            self.codegen_allocation(layout.view.data)
            self.codegen_deferred_allocation(name, layout)
            return

        self.writeline(AllocateLine(self, buffer))

    def codegen_free(self, buffer):
        assert (
            buffer.get_workspace_size() == 0
        ), "Only support zero workspace size for now!"

        name = buffer.get_name()

        # can be freed but not reused
        if isinstance(buffer, ir.InputBuffer):
            self.writeline(self.make_buffer_free(buffer))
            return

        if not self.can_reuse(buffer):
            return
        self.freed.add(name)

        layout = buffer.get_layout()
        if isinstance(layout, (ir.AliasedLayout, ir.MultiOutputLayout)):
            self.writeline(self.make_buffer_free(buffer))
            return

        self.writeline(FreeIfNotReusedLine(self, buffer))

    def can_reuse(self, input_buffer, output_buffer=None):
        name = input_buffer.get_name()
        if (
            name in V.graph.removed_buffers
            or name in V.graph.graph_inputs
            or name in V.graph.constants
            or name in V.graph.never_reuse_buffers
            or name in self.freed
        ):
            return False

        return True

    def did_reuse(self, buffer, reused_buffer):
        # Check whether a given buffer was reused by a possible reuser in the wrapper codegen
        # Can be consulted from inside ir codegen, e.g. to determine whether a copy is needed
        return (
            buffer.get_name() in self.reuses
            and self.reuses[buffer.get_name()] == reused_buffer.get_name()
        )

    def codegen_inplace_reuse(self, input_buffer, output_buffer):
        assert buffer_reuse_key(input_buffer) == buffer_reuse_key(output_buffer)
        self.codegen_allocation(input_buffer)
        self.freed.add(input_buffer.get_name())
        self.allocated.add(output_buffer.get_name())
        self.reuses[output_buffer.get_name()] = input_buffer.get_name()
        self.writeline(ReuseLine(self, input_buffer, output_buffer))


class CppWrapperCodeGen(WrapperCodeGen):
    """
    Generates cpp wrapper for running on CPU and calls cpp kernels
    """

    def __init__(self):
        super().__init__()
        from ..ir import OptionalTensor

        self.declare = "auto "
        self.ending = ";"
        self.open_bracket = "{"
        self.closed_bracket = "}"
        self.comment = "//"
        self.namespace = "at::"
        self.none_str = "at::Tensor()"
        self.optional_tensor_str = repr(OptionalTensor())
        self.extern_call_ops = set()
        self.size = "sizes()"
        self.stride = "strides()"
        self.call_func_name = "inductor_entry_cpp"
        self.cuda = False
        self.supports_intermediate_hooks = False
        self.outputs_need_copy = set()
        self.kernel_callsite_id = count()
        self.int_array_id = count()  # for int array local variable declarations
        self.declared_int_array_vars = set()
        self.tmp_tensor_id = count()  # for tmp tensor local variable declarations
        self.arg_var_id = count()

        from .cpp import cexpr, CppPrinter

        self.expr_printer = cexpr

        # CppPrinter sometimes calls at::native functions which causes problems in
        # the ABI-compatible mode. Currently we are hitting this problem when codegen
        # Grid computation expressions, but we my need to fix other size computation
        # as well.
        class GridExprCppPrinter(CppPrinter):
            def _print_FloorDiv(self, expr):
                x, div = expr.args
                x = self.paren(self.doprint(x))
                div = self.paren(self.doprint(div))
                assert expr.is_integer, "Expect integers in GridExprPrinter"
                return f"({x}/{div})"

        self.grid_expr_printer = GridExprCppPrinter().doprint

    def generate_kernel_call(
        self,
        name,
        call_args,
        grid=None,
        device_index=None,
        cuda=True,
        triton=True,
    ):
        """
        Generates kernel call code.

        cuda: Defines whether the backend is GPU. Otherwise the backend is CPU.

        triton: Defines whether the GPU backend uses Triton for codegen.
                Otherwise it uses the CUDA language for codegen.
                Only valid when cuda == True.
        """
        if cuda:
            return super().generate_kernel_call(
                name, call_args, grid, device_index, cuda, triton
            )
        else:
            if V.graph.aot_mode and config.aot_inductor.abi_compatible:
                from .cpp import DTYPE_TO_CPP

                new_args = []
                for arg in call_args:
                    var_name = f"var_{next(self.arg_var_id)}"
                    self.writeline(f"void *{var_name}{self.ending}")
                    self.writeline(
                        f"AOTI_TORCH_ERROR_CODE_CHECK(aoti_torch_get_data_ptr({arg}, &{var_name}));"
                    )
                    dtype = V.graph.get_dtype(arg)
                    cpp_dtype = DTYPE_TO_CPP[dtype]
                    new_args.append(f"({cpp_dtype}*)({var_name})")
                self.writeline(self.wrap_kernel_call(name, new_args))
            else:
                self.writeline(self.wrap_kernel_call(name, call_args))

    def write_constant(self, name, hashed):
        # include a hash so our code cache gives different constants different files
        self.header.writeline(f"// {name} {hashed}")

    def write_header(self):
        if V.graph.aot_mode:
            with open(
                os.path.join(os.path.dirname(__file__), "aot_runtime", "interface.cpp")
            ) as f:
                self.header.splice(f.read())
        else:
            self.header.splice(
                """
                import torch
                from torch._inductor.codecache import CppWrapperCodeCache

                cpp_wrapper_src = (
                '''
                """
            )

        if config.aot_inductor.abi_compatible:
            self.header.splice("#include <torch/csrc/inductor/aoti_torch/c/shim.h>")
        else:
            self.header.splice(
                """
                #include <ATen/ATen.h>
                #include <ATen/core/dispatch/Dispatcher.h>
                #include <ATen/native/BinaryOps.h>
                #include <torch/csrc/inductor/aoti_torch/tensor_converter.h>
                #include <torch/csrc/inductor/inductor_ops.h>
                #define reinterpret_tensor torch::inductor::_reinterpret_tensor
                """
            )

    def mark_output_type(self):
        # mark output type to unwrap tensor back to python scalar
        from ..ir import ShapeAsConstantBuffer

        output_is_tensor = dict()
        for idx, x in enumerate(V.graph.graph_outputs):
            if isinstance(x, ShapeAsConstantBuffer):
                output_is_tensor[idx] = False
            else:
                output_is_tensor[idx] = True

        self.output_is_tensor = output_is_tensor

    def write_prefix(self):
        if V.graph.aot_mode:
            self.prefix.writeline("namespace torch {")
            self.prefix.writeline("namespace aot_inductor {")

    def write_input_output_info(
        self,
        info_kind: str,
        idx: int,
        name: str,
        dtype: str,
        sizes: List[sympy.Expr],
    ):
        self.prefix.writeline(f"""{info_kind}[{idx}].name = "{name}";""")
        self.prefix.writeline(f"""{info_kind}[{idx}].dtype = "{dtype}";""")
        self.prefix.writeline(f"{info_kind}[{idx}].shape.reserve({len(sizes)});")
        for size in sizes:
            if isinstance(size, sympy.Integer):
                self.prefix.writeline(
                    f"{info_kind}[{idx}].shape.push_back(make_static_dim({size}));"
                )
            else:
                size = V.graph.sizevars.simplify(size)
                # FIXME: handle non-Symbol cases later.
                assert isinstance(
                    size, sympy.Symbol
                ), f"expected {size=} to be a Symbol"
                self.prefix.writeline(
                    f"{info_kind}[{idx}].shape.push_back({size.name});"
                )

    def write_wrapper_decl(self):
        inputs_len = len(V.graph.graph_inputs.keys())
        if V.graph.aot_mode:
            self.prefix.splice(
                """
                void AOTInductorModel::run_impl(
                    AtenTensorHandle*
                        input_handles, // array of input AtenTensorHandle; handles
                                        // are stolen; the array itself is borrowed
                    AtenTensorHandle*
                        output_handles, // array for writing output AtenTensorHandle; handles
                                        // will be stolen by the caller; the array itself is
                                        // borrowed
                    cudaStream_t stream,
                    AOTIProxyExecutorHandle proxy_executor
                ) {
                """
            )
        else:
            self.prefix.splice(
                f"""std::vector<at::Tensor> {self.call_func_name}(const std::vector<at::Tensor>& inputs) {{"""
            )
        with self.prefix.indent():
            # assign inputs and outpus in both cases so the later codegen can be simplified
            if V.graph.aot_mode:
                if config.aot_inductor.abi_compatible:
                    self.prefix.splice(
                        """
                            auto inputs = steal_from_raw_handles_to_raii_handles(input_handles, num_inputs());
                        """
                    )
                else:
                    # This looks dumb, but can avoid creating two versions of code in the AOTInductor runtime.
                    self.prefix.splice(
                        """
                            auto inputs = alloc_tensors_by_stealing_from_handles(input_handles, num_inputs());
                        """
                    )

            if inputs_len != 0:
                for idx, input_key in enumerate(V.graph.graph_inputs.keys()):
                    # unwrap input tensor back to scalar
                    if isinstance(V.graph.graph_inputs[input_key], sympy.Expr):
                        from ..graph import may_get_constant_buffer_dtype
                        from .cpp import DTYPE_TO_CPP

                        dtype = may_get_constant_buffer_dtype(
                            V.graph.graph_inputs[input_key]
                        )
                        assert (
                            dtype is not None
                        ), "Fails to get the dtype of the sympy.Expr"
                        cpp_dtype = DTYPE_TO_CPP[dtype]
                        assert (
                            not config.aot_inductor.abi_compatible
                        ), "Need to add .item support for abi_compatible AOTInductor codegen"
                        self.prefix.writeline(
                            f"{cpp_dtype} {input_key} = inputs[{idx}].item<{cpp_dtype}>();"
                        )
                    else:
                        self.prefix.writeline(
                            f"auto {input_key} = std::move(inputs[{idx}]);"
                        )

            assert all(
                isinstance(v, torch.Tensor) for v in list(V.graph.constants.values())
            ), "Expect all constants to be Tensor"
            for idx, constants_key in enumerate(V.graph.constants.keys()):
                if V.graph.aot_mode:
                    # Weights are stored in constants_ and owned by RAIIAtenTensorHandle there.
                    # Don't call std::move here because it will cause constants_ to lose the ownership.
                    if config.aot_inductor.abi_compatible:
                        self.prefix.writeline(
                            f"""auto {constants_key} = constants_->at("{constants_key}").get();"""
                        )
                    else:
                        self.prefix.writeline(
                            f"auto {constants_key} = *tensor_handle_to_tensor_pointer("
                            + f"""constants_->at("{constants_key}").get());"""
                        )
                else:
                    # Append constants as inputs to the graph
                    constants_idx = inputs_len + idx
                    self.prefix.writeline(
                        f"auto {constants_key} = inputs[{constants_idx}];"
                    )

            self.codegen_inputs(self.prefix, V.graph.graph_inputs)

            if V.graph.aot_mode:
                self.prefix.writeline("inputs.clear();")
                dynamic_symbols = V.graph.sizevars.free_symbols()
                for dim in dynamic_symbols:
                    self.prefix.writeline(
                        f'auto dim_{dim} = find_dynamic_dim("{dim}");'
                    )
                    self.prefix.writeline(f"dim_{dim}->set_value({dim});")

            if not config.aot_inductor.abi_compatible:
                self.wrapper_call.splice(
                    """
                    c10::optional<at::Scalar> optional_scalar;
                    c10::optional<c10::string_view> optional_string;
                    c10::optional<at::Layout> optional_layout;
                    c10::optional<at::Tensor> optional_tensor;
                    c10::List<c10::optional<at::Scalar>> optional_list;
                    """
                )

    def codegen_input_size_var_decl(self, code: IndentedBuffer, name):
        if config.aot_inductor.abi_compatible:
            code.writeline(f"int64_t* {name}_size;")
            code.writeline(
                f"AOTI_TORCH_ERROR_CODE_CHECK(aoti_torch_get_sizes({name}, &{name}_size));"
            )
        else:
            super().codegen_input_size_var_decl(code, name)

    def codegen_input_stride_var_decl(self, code: IndentedBuffer, name):
        if config.aot_inductor.abi_compatible:
            code.writeline(f"int64_t* {name}_stride;")
            code.writeline(
                f"AOTI_TORCH_ERROR_CODE_CHECK(aoti_torch_get_strides({name}, &{name}_stride));"
            )
        else:
            super().codegen_input_stride_var_decl(code, name)

    def codegen_model_constructor(self):
        """
        // Generated code example
        AOTInductorModel::AOTInductorModel()
            : AOTInductorModelBase(4, 1) {
        auto s0 = make_dynamic_dim("s0", 2048);
        inputs_info_[0].name = "input0";
        inputs_info_[0].shape.reserve(2);
        inputs_info_[0].shape.push_back(make_static_dim(10));
        inputs_info_[0].shape.push_back(make_static_dim(64));
        inputs_info_[1].shape.reserve(2);
        inputs_info_[1].shape.push_back(s0);
        inputs_info_[1].shape.push_back(make_static_dim(64));
        ...
        constants_info_[0].name = "L__self___weight";
        constants_info_[0].dtype = at::kFloat;
        constants_info_[0].offset = 0;
        constants_info_[0].data_size = 8192;
        constants_info_[0].shape = {64, 32};
        constants_info_[0].stride = {32, 1};
        ...
        outputs_info_[0].name = "output0";
        outputs_info_[0].shape.reserve(2);
        outputs_info_[0].shape.push_back(s0);
        outputs_info_[0].shape.push_back(make_static_dim(10));
        }
        """

        def codegen_dynamic_dims():
            dynamic_symbols = V.graph.sizevars.free_symbols()
            for dim in dynamic_symbols:
                var_to_range = V.graph.sizevars.shape_env.var_to_range
                dim_range = var_to_range.get(dim, None)
                assert (
                    dim_range is not None
                ), f"Could not find dim_range for {dim=} from {var_to_range=}"
                self.prefix.writeline(
                    f'auto {dim.name} = make_dynamic_dim("{dim.name}", {dim_range.lower}, {dim_range.upper});'
                )

        num_inputs = len(V.graph.graph_inputs)
        num_outputs = len(V.graph.graph_outputs)
        num_constants = len(V.graph.constants)
        self.prefix.splice(
            f"""
            AOTInductorModel::AOTInductorModel(std::shared_ptr<ConstantMap> constants_map, std::optional<std::string> cubin_dir)
                : AOTInductorModelBase({num_inputs}, {num_outputs}, {num_constants}, cubin_dir) {{
            """
        )

        with self.prefix.indent():
            codegen_dynamic_dims()
            for idx, (name, inp) in enumerate(V.graph.graph_inputs.items()):
                assert not isinstance(
                    inp, sympy.Expr
                ), f"input {name=} cannot be symbolic"
                sizes = inp.get_size()
                dtype = V.graph.graph_inputs[name].get_dtype()
                self.write_input_output_info("inputs_info_", idx, name, dtype, sizes)

            for idx, (name, tensor) in enumerate(V.graph.constants.items()):
                assert isinstance(tensor, torch.Tensor)
                self.prefix.writeline(f"""constants_info_[{idx}].name = "{name}";""")
                self.prefix.writeline(
                    f"constants_info_[{idx}].dtype = static_cast<int32_t>({self.codegen_dtype(tensor.dtype)});"
                )
                self.prefix.writeline(
                    f"constants_info_[{idx}].offset = {tensor.storage_offset()};"
                )
                self.prefix.writeline(
                    f"constants_info_[{idx}].data_size = {tensor.untyped_storage().nbytes()};"
                )

                size_str = ", ".join([str(s) for s in tensor.size()])
                self.prefix.writeline(f"constants_info_[{idx}].shape = {{{size_str}}};")

                stride_str = ", ".join([str(s) for s in tensor.stride()])
                self.prefix.writeline(
                    f"constants_info_[{idx}].stride = {{{stride_str}}};"
                )

            self.prefix.writeline("constants_ = constants_map;")

            for idx, output in enumerate(V.graph.graph_outputs):
                assert not isinstance(
                    output, sympy.Expr
                ), f"output {name=} cannot be symbolic"
                sizes = output.get_size()
                name = f"output{idx}"
                dtype = output.get_dtype()
                self.write_input_output_info("outputs_info_", idx, name, dtype, sizes)

        self.prefix.writeline("}")

    def generate(self):
        if V.graph.aot_mode:
            self.codegen_model_constructor()
        self.write_wrapper_decl()
        return super().generate()

    def define_kernel(
        self, name: str, kernel: str, metadata: Optional[str] = None, cuda=False
    ):
        self.header.splice(f"\n{kernel}\n")

    def generate_return(self, output_refs):
        if V.graph.aot_mode:
            for idx, output in enumerate(output_refs):
                if config.aot_inductor.abi_compatible:
                    self.wrapper_call.writeline(
                        f"output_handles[{idx}] = {output}.release();"
                    )

                else:
                    self.wrapper_call.writeline(
                        f"output_handles[{idx}] = reinterpret_cast<AtenTensorHandle>("
                        + f"new at::Tensor({output}));"
                    )
        else:
            self.wrapper_call.writeline(f"return {{{', '.join(output_refs)}}};\n}}")

    def generate_end(self, result):
        if V.graph.aot_mode:
            result.writeline("} // AOTInductorModel::run_impl")
            result.writeline("} // namespace aot_inductor")
            result.writeline("} // namespace torch")
            return

        result.writeline("'''\n)")
        # get the hash of the wrapper code to name the extension
        wrapper_call_hash = codecache.code_hash(result.getvalue())
        result.splice(
            f"""
            module = CppWrapperCodeCache.load(cpp_wrapper_src, '{self.call_func_name}', '{wrapper_call_hash}', {self.cuda})
            """
        )

        # unwrap output tensor back to python scalar
        if all(x for x in self.output_is_tensor.values()):
            # If no ShapeAsConstantBuffer in the output, directly return the output as tensors
            return_str = "return f(args_tensor)"
        else:
            outputs = [
                f"outputs[{i}]" if self.output_is_tensor[i] else f"outputs[{i}].item()"
                for i in range(len(V.graph.graph_outputs))
            ]
            outputs_str = f"[{', '.join(outputs)}]"
            return_str = f"""
                    outputs = f(args_tensor)
                    return {outputs_str}
            """

        args_str = "args_tensor = [arg if isinstance(arg, torch.Tensor) else torch.tensor(arg) for arg in args]"
        if V.graph.constants:
            # Append constants to the input args for cpp wrapper.
            # Python wrapper directly gets the value inside the wrapper call
            # as a global variable passed when calling exec(code, mod.__dict__, mod.__dict__).
            # For cpp wrapper, we need to pass this python value to the inductor_entry_cpp function explicitly.
            assert all(
                isinstance(v, torch.Tensor) for v in list(V.graph.constants.values())
            ), "Expect all constants to be Tensor"
            constants_str = f"[{', '.join(V.graph.constants.keys())}]"
            args_str += f"""
                    constants_tensor = {constants_str}
                    args_tensor.extend(constants_tensor)
            """

        # Wrap the func to support setting result._boxed_call = True
        result.splice(
            f"""
            def _wrap_func(f):
                def g(args):
                    {args_str}
                    {return_str}
                return g
            call = _wrap_func(module.{self.call_func_name})
            """
        )

    def generate_c_shim_extern_kernel_call(self, kernel, args):
        # In the abi_compatible mode, we call fallback aten ops through a C shim layer
        kernel = "aoti_torch_" + kernel.split("::")[-1]
        self.writeline(f"AOTI_TORCH_ERROR_CODE_CHECK({kernel}({', '.join(args)}));")

    def generate_extern_kernel_alloc(self, extern_kernel, args):
        if V.graph.aot_mode and config.aot_inductor.abi_compatible:
            output_name = extern_kernel.get_name()
            self.writeline(f"AtenTensorHandle {output_name};")
            kernel = extern_kernel.kernel
            size = self.codegen_shape_tuple(tuple(extern_kernel.get_size()))
            stride = self.codegen_shape_tuple(tuple(extern_kernel.get_stride()))
            args = [
                f"&{output_name}",
                str(len(extern_kernel.get_size())),  # ndim
                self.codegen_int_array_var(size),
                self.codegen_int_array_var(stride),
            ] + args
            # TODO: support extern kernel that allocates
            self.generate_c_shim_extern_kernel_call(kernel, args)
        else:
            super().generate_extern_kernel_alloc(extern_kernel, args)

    def generate_extern_kernel_out(self, output_view, codegen_reference, args, kernel):
        if output_view:
            output_as_strided = f"{output_view.codegen_reference()}"
            output_name = f"{output_view.get_name()}_as_strided"
            self.writeline(f"auto {output_name} = {output_as_strided};")

            args.insert(0, output_name)
        else:
            args.insert(0, f"{codegen_reference}")

        if V.graph.aot_mode and config.aot_inductor.abi_compatible:
            self.generate_c_shim_extern_kernel_call(kernel, args)
        else:
            self.writeline(self.wrap_kernel_call(kernel, args))

    def generate_scatter_fallback(
        self, output, inputs, kernel, fn, src_is_tensor, reduce, kwargs
    ):
        # TODO: support other overload for cpp wrapper and remove the below assertions
        line = f"{kernel}({output}, {','.join(map(str, inputs))}"
        if fn == "aten.scatter_":
            if src_is_tensor:
                if reduce:
                    line += f", {V.graph.wrapper_code.val_to_arg_str(reduce)}"
            else:
                assert (
                    reduce is None
                ), "Expect reduce to be None for aten.scatter_ with scalar src"
        else:
            line += f", {','.join(kwargs)}"
        line += f"){self.ending}"
        self.writeline(line)

    def add_benchmark_harness(self, output):
        if V.graph.aot_mode:
            return
        super().add_benchmark_harness(output)

    def codegen_sizevar(self, x: Expr) -> str:
        return self.expr_printer(V.graph.sizevars.simplify(x))

    def codegen_tuple_access(self, basename: str, index: str) -> str:
        return f"std::get<{index}>({basename})"

    def codegen_shape_tuple(self, shape: Tuple[Expr, ...]) -> str:
        parts = list(map(self.codegen_sizevar, shape))
        if len(parts) == 0:
            return "{}"
        if len(parts) == 1:
            return f"{{{parts[0]}, }}"
        return f"{{{', '.join(parts)}}}"

    def make_buffer_free(self, buffer):
        return (
            ""
            if isinstance(buffer.get_layout(), ir.MultiOutputLayout)
            else f"{buffer.get_name()}.reset();"
        )

    def codegen_exact_buffer_reuse(self, old_name: str, new_name: str, del_line: str):
        if config.aot_inductor.abi_compatible:
            return f"auto {new_name} = std::move({old_name});  // reuse"
        else:
            return super().codegen_exact_buffer_reuse(old_name, new_name, del_line)

    def generate_profiler_mark_wrapper_call(self, stack):
        self.wrapper_call.writeline(
            'RECORD_FUNCTION("inductor_wrapper_call", c10::ArrayRef<c10::IValue>());'
        )

    def codegen_device(self, device):
        if config.aot_inductor.abi_compatible:
            return f"aoti_torch_device_type_{device.type}(),{device.index if device.index else 0}"
        else:
            from .cpp import DEVICE_TO_ATEN

            return (
                f"c10::Device({DEVICE_TO_ATEN[device.type]}, {device.index})"
                if device.index is not None
                else f"{DEVICE_TO_ATEN[device.type]}"
            )

    def codegen_dtype(self, dtype):
        if config.aot_inductor.abi_compatible:
            return f"aoti_torch_dtype_{str(dtype).split('.')[-1]}()"
        else:
            from .cpp import DTYPE_TO_ATEN

            return DTYPE_TO_ATEN[dtype]

    @functools.lru_cache(None)
    def codegen_int_array_var(self, int_array: str, writer=None):
        # Because the memory planning is done in two passes (see the implementation
        # of self.generate), the writeline behavior is different in the two passes.
        # As a result, the emitted int array declarations may appear in a later
        # position of the generated code, so the second pass codegen should not
        # reuse int array declarations generated in the first pass
        if writer is None:
            # The first pass codegen uses `self` as the writer
            writer = self

        var = f"int_array_{next(self.int_array_id)}"
        if var not in self.declared_int_array_vars:
            self.declared_int_array_vars.add(var)
            writer.writeline(f"int64_t {var}[] = {int_array};")
        return var

    def make_buffer_allocation(self, buffer):
        name = buffer.get_name()
        device = self.codegen_device(buffer.get_device())
        dtype = self.codegen_dtype(buffer.get_dtype())
        size = self.codegen_shape_tuple(tuple(buffer.get_size()))
        stride = self.codegen_shape_tuple(tuple(buffer.get_stride()))
        if config.aot_inductor.abi_compatible:
            device_type, device_id = device.split(",")
            args = [
                str(len(buffer.get_size())),
                self.codegen_int_array_var(size, self.wrapper_call),
                self.codegen_int_array_var(stride, self.wrapper_call),
                dtype,
                device_type,
                "this->device_idx_" if V.graph.aot_mode else device_id,
                f"&{name}_handle",
            ]
            self.wrapper_call.writeline(f"AtenTensorHandle {name}_handle;")
            self.wrapper_call.writeline(
                f"AOTI_TORCH_ERROR_CODE_CHECK(aoti_torch_empty_strided({', '.join(args)}));"
            )
            return f"RAIIAtenTensorHandle {name}({name}_handle);"
        else:
            if V.graph.aot_mode and device.startswith("c10::Device("):
                tensor_device = f"{device.split(',')[0]}, this->device_idx_)"
            else:
                tensor_device = device
            return (
                f"{self.declare}{name} = {self.namespace}empty_strided("
                f"{size}, {stride}, at::TensorOptions({tensor_device}).dtype({dtype}));"
            )

    def codegen_reinterpret_view(self, name, size, stride, offset, writer) -> str:
        dim = str(len(size))
        size = self.codegen_shape_tuple(size)
        stride = self.codegen_shape_tuple(stride)
        offset = self.codegen_sizevar(offset)

        if config.aot_inductor.abi_compatible:
            tmp_name = f"tmp_tensor_handle_{next(self.tmp_tensor_id)}"
            # Because the memory planning is done in two passes (see the implementation
            # of self.generate), the writeline behavior is different in the two passes.
            if writer is None:
                writer = self
            args = [
                f"{name}",
                dim,
                self.codegen_int_array_var(size, writer),
                self.codegen_int_array_var(stride, writer),
                offset,
                f"&{tmp_name}",
            ]
            writer.writeline(f"AtenTensorHandle {tmp_name};")
            writer.writeline(
                f"AOTI_TORCH_ERROR_CODE_CHECK(aoti_torch__reinterpret_tensor({', '.join(args)}));"
            )
            return f"RAIIAtenTensorHandle({tmp_name})"
        else:
            args = [name, size, stride, offset]
            return f"reinterpret_tensor({', '.join(args)})"

    def generate_extern_kernel_args_decl_if_needed(
        self, op_overload, raw_args, output_args
    ):
        arg_types = [x.real_type for x in op_overload._schema.arguments]
        return_types = [x.type for x in op_overload._schema.returns]

        new_tensor_args = []
        new_int_args = []

        def fill_args(arg, arg_type):
            static_arg_types = (
                torch.FloatType,
                torch.BoolType,
                torch.StringType,
                torch.Type,
                torch.DeviceObjType,
            )

            if isinstance(arg_type, torch.TensorType):
                assert isinstance(arg, (ir.InputBuffer, ir.ComputedBuffer))
                new_tensor_args.append(f"&{arg.name}")
            elif isinstance(arg_type, (torch.IntType, torch.SymIntType)):
                # int or SymInt
                assert isinstance(arg, int)
                new_int_args.append(str(arg))
            elif isinstance(arg_type, torch.NumberType):
                # Scalar of type int
                assert isinstance(arg, (int, float, bool))
                # Only treat int Scalar as dynamic
                if isinstance(arg, int):
                    new_int_args.append(str(arg))
            elif isinstance(arg_type, torch.ListType):
                assert isinstance(arg, (list, tuple))

                # List[Tensor]
                if isinstance(arg_type.getElementType(), torch.TensorType):
                    new_tensor_args.extend([f"&{a.name}" for a in arg])
                # List[Optional[Tensor]]
                elif isinstance(
                    arg_type.getElementType(), torch.OptionalType
                ) and isinstance(
                    arg_type.getElementType().getElementType(), torch.TensorType
                ):
                    new_tensor_args.extend([f"&{a.name}" for a in arg if a is not None])
                # List [int] or List[SymInt]
                elif isinstance(
                    arg_type.getElementType(), (torch.IntType, torch.SymIntType)
                ):
                    new_int_args.extend([str(a) for a in arg])
                # List[Scalar]
                elif isinstance(arg_type.getElementType(), torch.NumberType):
                    # Only treat int Scalar as dynamic
                    is_int_type = [isinstance(a, int) for a in arg]
                    if any(is_int_type):
                        assert all(
                            is_int_type
                        ), "AOTInductor only supports int scalars of the same type"
                        new_int_args.extend([str(a) for a in arg])
                else:
                    assert isinstance(
                        arg_type.getElementType(), static_arg_types
                    ), f"Fall through arguments must be one of static_arg_types, got {type(arg_type)}"
            else:
                assert isinstance(
                    arg_type, static_arg_types
                ), f"Fall through arguments must be one of static_arg_types, got {type(arg_type)}"

        for arg, arg_type in zip(raw_args, arg_types):
            if arg is not None:
                if isinstance(arg_type, torch.OptionalType):
                    fill_args(arg, arg_type.getElementType())
                else:
                    fill_args(arg, arg_type)

        def fill_output_arg(arg, return_type):
            if isinstance(return_type, torch.TensorType):
                self.writeline(f"at::Tensor {arg};  // output buffer")
                new_tensor_args.append(f"&{output_arg}")
            elif isinstance(return_type, torch.ListType) and isinstance(
                return_type.getElementType(), torch.TensorType
            ):
                # TODO: handle tensor list return type
                raise NotImplementedError("NYI support for return type: List[Tensor]")
            elif isinstance(return_type, torch.SymIntType):
                raise NotImplementedError("NYI support for return type: SymInt")
            elif isinstance(return_type, torch.ListType) and isinstance(
                return_type.getElementType(), torch.SymIntType
            ):
                raise NotImplementedError("NYI support for return type: List[SymInt]")
            else:
                raise AssertionError(f"Unsupport return type found: {return_type}")

        assert (
            len(output_args) == 1
        ), "Support for multiple returns is not implemented yet"
        for output_arg, return_type in zip(output_args, return_types):
            # TODO: check schema here
            # assume it's a tensor now
            if output_arg is not None:
                if isinstance(return_type, torch.OptionalType):
                    fill_output_arg(output_arg, return_type.getElementType())
                else:
                    fill_output_arg(output_arg, return_type)

        return new_tensor_args, new_int_args

    def generate_extern_kernel_alloc_and_find_schema_if_needed(
        self,
        name,
        kernel,
        codegen_args,
        cpp_op_schema,
        cpp_kernel_key,
        cpp_kernel_overload_name="",
        op_overload=None,
        raw_args=None,
    ):
        if config.is_fbcode():
            assert op_overload is not None
            assert raw_args is not None

            return self.generate_extern_kernel_alloc_and_find_schema_if_needed_fbcode(
                name,
                cpp_kernel_key,
                op_overload,
                raw_args,
            )
        else:
            return self.generate_extern_kernel_alloc_and_find_schema_if_needed_oss(
                name,
                kernel,
                codegen_args,
                cpp_op_schema,
                cpp_kernel_key,
                cpp_kernel_overload_name,
            )

    def generate_extern_kernel_alloc_and_find_schema_if_needed_oss(
        self,
        name,
        kernel,
        codegen_args,
        cpp_op_schema,
        cpp_kernel_key,
        cpp_kernel_overload_name="",
    ):
        if cpp_kernel_key not in self.extern_call_ops:
            self.writeline(
                f"static auto op_{cpp_kernel_key} = c10::Dispatcher::singleton()"
            )
            self.writeline(
                f'\t.findSchemaOrThrow("{kernel}", "{cpp_kernel_overload_name}")'
            )
            self.writeline(f"\t.typed<{cpp_op_schema}>();")
            self.extern_call_ops.add(cpp_kernel_key)

        self.writeline(
            f"auto {name} = op_{cpp_kernel_key}.call({', '.join(codegen_args)});"
        )

    def generate_extern_kernel_alloc_and_find_schema_if_needed_fbcode(
        self,
        name,
        cpp_kernel_key,
        op_overload,
        raw_args,  # contains both args and flatten kwargs
    ):
        output_args = [name]

        (
            tensor_call_args,
            int_call_args,
        ) = self.generate_extern_kernel_args_decl_if_needed(
            op_overload, raw_args, output_args
        )

        tensor_args_var = f"tensor_args_var_{next(self.kernel_callsite_id)}"
        tensor_call_args_str = ", ".join(tensor_call_args)
        self.writeline(f"void* {tensor_args_var}[] = {{{tensor_call_args_str}}};")

        int_args_var = f"int_args_var_{next(self.kernel_callsite_id)}"
        int_call_args_str = ", ".join(int_call_args)
        self.writeline(f"int64_t {int_args_var}[] = {{{int_call_args_str}}};")

        extern_kernel_node_index = len(V.graph.extern_kernel_nodes) - 1

        self.writeline(
            f"aoti_torch_proxy_executor_call_function(proxy_executor, "
            f"{extern_kernel_node_index}, "
            f"{len(int_call_args)}, "
            f"{int_args_var}, "
            f"{len(tensor_call_args)}, "
            f"{tensor_args_var});"
        )

        self.extern_call_ops.add(cpp_kernel_key)

    def val_to_arg_str(self, val):
        if val is None:
            # When None is passed as an argument, it represents an optional that does not contain a value.
            return self.optional_tensor_str
        elif isinstance(val, bool):
            if config.aot_inductor.abi_compatible:
                return "1" if val else "0"
            else:
                return "true" if val else "false"
        elif isinstance(val, int):
            return f"{val}L"
        elif isinstance(val, str):
            return f'"{val}"'
        elif isinstance(val, torch.device):
            return self.codegen_device(val)
        elif isinstance(val, torch.dtype):
            return self.codegen_dtype(val)
        elif isinstance(val, float) and val in [float("inf"), float("-inf")]:
            if val == float("inf"):
                return "std::numeric_limits<float>::infinity()"
            else:
                return "-std::numeric_limits<float>::infinity()"
        elif isinstance(val, (list, tuple)):
            result = f"{{{', '.join(list(map(self.val_to_arg_str, val)))}}}"
            if config.aot_inductor.abi_compatible:
                # Need to pass the array length because we can't use std::vector
                return f"{self.codegen_int_array_var(result)}, {len(val)}"
            else:
                return result
        else:
            return repr(val)


class CudaWrapperCodeGen(CppWrapperCodeGen):
    """
    Generates cpp wrapper for running on GPU and calls CUDA kernels
    """

    def __init__(self):
        super().__init__()
        self.grid_id = count()
        self.cuda = True

    def write_header(self):
        super().write_header()

        self.header.splice("#include <filesystem>")
        if not config.aot_inductor.abi_compatible:
            self.header.splice(
                """
                #include <c10/cuda/CUDAGuard.h>
                #include <c10/cuda/CUDAStream.h>
                """
            )

        self.header.splice(
            """
            #define CUDA_DRIVER_CHECK(EXPR)                    \\
            do {                                               \\
                CUresult code = EXPR;                          \\
                const char *msg;                               \\
                cuGetErrorString(code, &msg);                  \\
                if (code != CUDA_SUCCESS) {                    \\
                    throw std::runtime_error(                  \\
                        std::string("CUDA driver error: ") +   \\
                        std::string(msg));                     \\
                }                                              \\
            } while (0);

            namespace {

            struct Grid {
                Grid(uint32_t x, uint32_t y, uint32_t z)
                  : grid_x(x), grid_y(y), grid_z(z) {}
                uint32_t grid_x;
                uint32_t grid_y;
                uint32_t grid_z;
            };

            }  // anonymous namespace

            static inline CUfunction loadKernel(
                    const std::string &filePath,
                    const std::string &funcName,
                    uint32_t sharedMemBytes) {
                CUmodule mod;
                CUfunction func;
                CUDA_DRIVER_CHECK(cuModuleLoad(&mod, filePath.c_str()));
                CUDA_DRIVER_CHECK(cuModuleGetFunction(&func, mod, funcName.c_str()));
                if (sharedMemBytes > 0) {
                    CUDA_DRIVER_CHECK(cuFuncSetAttribute(
                        func,
                        CU_FUNC_ATTRIBUTE_MAX_DYNAMIC_SHARED_SIZE_BYTES,
                        sharedMemBytes
                    ))
                }
                return func;
            }

            static inline void launchKernel(
                    CUfunction func,
                    uint32_t gridX,
                    uint32_t gridY,
                    uint32_t gridZ,
                    uint32_t numWarps,
                    uint32_t sharedMemBytes,
                    void* args[],
                    cudaStream_t stream) {
                CUDA_DRIVER_CHECK(cuLaunchKernel(
                    func, gridX, gridY, gridZ, 32*numWarps, 1, 1, sharedMemBytes, stream, args, nullptr
                ));
            }
            """
        )

    def write_get_cuda_stream(self, index):
        name = f"stream{index}"
        self.writeline(
            f"cudaStream_t {name} = at::cuda::getCurrentCUDAStream({index});"
        )
        return name

    def define_kernel(
        self, name: str, kernel: str, metadata: Optional[str] = None, cuda=True
    ):
        if not cuda:
            return super().define_kernel(name, kernel, metadata, cuda)

    def generate(self):
        self.prefix.writeline("\n")
        for kernel in self.src_to_kernel.values():
            self.prefix.writeline(f"static CUfunction {kernel} = nullptr;")
        self.prefix.writeline("\n")
        return super().generate()

    def generate_load_kernel(self, name, params):
        mangled_name = params.get("mangled_name", None)
        assert mangled_name is not None, "missing mangled_name"
        cubin_path = params.get("cubin_path", None)
        assert os.path.exists(
            cubin_path
        ), f"cubin file should already exist at this moment: {cubin_path}"

        shared_mem = params.get("shared_mem", 0)
        self.writeline(f"if ({name} == nullptr) {{")
        if V.graph.aot_mode:
            runtime_cubin_path_var = f"var_{next(self.arg_var_id)}"
            self.writeline("    if (this->cubin_dir_.has_value()) {")
            self.writeline(
                f"""        std::filesystem::path {runtime_cubin_path_var}{{this->cubin_dir_.value()}};"""
            )
            self.writeline(
                f"""        {runtime_cubin_path_var} /= "{os.path.basename(cubin_path)}";"""
            )
            self.writeline(
                f"""        {name} = loadKernel({runtime_cubin_path_var}.c_str(), "{mangled_name}", {shared_mem});"""
            )
            self.writeline("    } else {")
            self.writeline(
                f"""        {name} = loadKernel("{cubin_path}", "{mangled_name}", {shared_mem});"""
            )
            self.writeline("    }")
        else:
            self.writeline(
                f"""    {name} = loadKernel("{cubin_path}", "{mangled_name}", {shared_mem});"""
            )
        self.writeline("}")

    def generate_args_decl(self, call_args):
        dynamic_symbols = V.graph.sizevars.free_symbols()
        # TODO: only works for constant now, need type info
        new_args = []
        for arg in call_args:
            var_name = f"var_{next(self.arg_var_id)}"
            if isinstance(
                arg,
                (
                    sympy.Integer,
                    sympy.Symbol,
                    SymbolicCallArg,
                ),
            ):
                self.writeline(f"auto {var_name} = {arg};")
            elif is_int(arg):
                self.writeline(f"int {var_name} = {arg};")
            elif is_float(arg):
                self.writeline(f"float {var_name} = {arg};")
            elif any(str(arg) == s.name for s in dynamic_symbols):
                self.writeline(f"auto {var_name} = {arg};")
            else:
                if config.aot_inductor.abi_compatible:
                    self.writeline(f"CUdeviceptr {var_name};")
                    self.writeline(
                        f"AOTI_TORCH_ERROR_CODE_CHECK(aoti_torch_get_data_ptr({arg}, reinterpret_cast<void**>(&{var_name})));"
                    )
                else:
                    self.writeline(
                        f"CUdeviceptr {var_name} = reinterpret_cast<CUdeviceptr>({arg}.data_ptr());"
                    )
            new_args.append(f"&{var_name}")

        return ", ".join(new_args)

    def generate_default_grid(self, name: str, grid: List[Any], cuda: bool = True):
        """
        Generate grid configs for launching a CUDA kernel using the grid
        function from triton_heuristics.
        """
        if not cuda:
            return grid
        assert isinstance(grid, list), f"expected {grid=} to be a list"
        grid = [e.inner_expr if isinstance(e, SymbolicCallArg) else e for e in grid]
        grid_fn = default_grid(*grid)
        params = CudaKernelParamCache.get(name)
        assert (
            params is not None
        ), f"cuda kernel parameters for {name} should already exist at this moment"
        block_cfg = {
            "XBLOCK": params["x_block"],
            "YBLOCK": params["y_block"],
            "ZBLOCK": params["z_block"],
        }
        return grid_fn(block_cfg)

    def generate_kernel_call(
        self, name, call_args, grid=None, device_index=None, cuda=True, triton=True
    ):
        if not cuda:
            return super().generate_kernel_call(
                name, call_args, grid, device_index, cuda, triton
            )

        params = CudaKernelParamCache.get(name)
        assert (
            params is not None
        ), f"cuda kernel parameters for {name} should already exist at this moment"

        self.generate_load_kernel(name, params)

        call_args = self.generate_args_decl(call_args)
        kernel_args_var = f"kernel_args_var_{next(self.kernel_callsite_id)}"
        self.writeline(f"void* {kernel_args_var}[] = {{{call_args}}};")
        stream = (
            "stream" if V.graph.aot_mode else self.write_get_cuda_stream(device_index)
        )
        grid_name = f"{name}_grid_{next(self.grid_id)}"
        assert isinstance(
            grid, (list, tuple)
        ), f"expected grid to be a list or tuple but got: {grid=}"

        grid_args = [
            self.grid_expr_printer(V.graph.sizevars.simplify(item)) for item in grid
        ]
        grid_args_str = ", ".join(grid_args)
        self.writeline(f"Grid {grid_name} = Grid({grid_args_str});")

        self.writeline(
            "launchKernel({}, {}, {}, {}, {}, {}, {}, {});".format(
                name,
                f"{grid_name}.grid_x",
                f"{grid_name}.grid_y",
                f"{grid_name}.grid_z",
                params["num_warps"],
                params["shared_mem"],
                kernel_args_var,
                stream,
            )
        )<|MERGE_RESOLUTION|>--- conflicted
+++ resolved
@@ -22,11 +22,7 @@
     cache_on_self,
     get_benchmark_name,
     LineContext,
-<<<<<<< HEAD
     OriginOpList,
-    sympy_dot,
-=======
->>>>>>> ebb30bdd
     sympy_product,
     sympy_str,
 )

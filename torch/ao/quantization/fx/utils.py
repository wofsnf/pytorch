import copy
import torch
import torch.nn as nn
from torch.ao.quantization import (
    QConfigAny,
    QuantType,
)
from torch.ao.quantization.backend_config import (
    DTypeWithConstraints,
)
from torch.ao.quantization.fake_quantize import (
    FakeQuantizeBase,
    FixedQParamsFakeQuantize,
)
from torch.ao.quantization.observer import (
    FixedQParamsObserver,
    ObserverBase,
)
from torch.ao.quantization.qconfig import (
    float16_static_qconfig,
    float16_dynamic_qconfig,
    qconfig_equals,
)
from torch.ao.quantization.stubs import DeQuantStub
from torch.ao.quantization.utils import (
    activation_is_statically_quantized,
)
from torch.ao.quantization.observer import _is_activation_post_process
from torch.ao.quantization.qconfig_mapping import QConfigMapping

from torch.fx import GraphModule, map_arg

from torch.fx.graph import (
    Graph,
    Node,
)
from .custom_config import PrepareCustomConfig
# importing the lib so that the quantized_decomposed ops are registered
from ._decomposed import quantized_decomposed_lib  # noqa: F401

from typing import Callable, Optional, List, Dict, Any, Set, Tuple, Union, Type
from dataclasses import dataclass
from collections import namedtuple
import operator
import warnings

# TODO: revisit this list. Many helper methods shouldn't be public
__all__ = [
    "all_node_args_except_first",
    "all_node_args_have_no_tensors",
    "assert_and_get_unique_device",
    "collect_producer_nodes",
    "create_getattr_from_value",
    "create_node_from_old_node_preserve_meta",
    "EMPTY_ARG_DICT",
    "get_custom_module_class_keys",
    "get_linear_prepack_op_for_dtype",
    "get_new_attr_name_with_prefix",
    "get_non_observable_arg_indexes_and_types",
    "get_qconv_prepack_op",
    "get_skipped_module_name_and_classes",
    "graph_module_from_producer_nodes",
    "maybe_get_next_module",
    "NodeInfo",
    "node_arg_is_bias",
    "node_arg_is_weight",
    "NON_OBSERVABLE_ARG_DICT",
    "NON_QUANTIZABLE_WEIGHT_OPS",
    "return_arg_list",
    "ObservedGraphModuleAttrs",
]

NON_QUANTIZABLE_WEIGHT_OPS = {torch.nn.functional.layer_norm, torch.nn.functional.group_norm, torch.nn.functional.instance_norm}

@dataclass
class ObservedGraphModuleAttrs:
    node_name_to_qconfig: Dict[str, QConfigAny]
    node_name_to_scope: Dict[str, Tuple[str, type]]
    prepare_custom_config: PrepareCustomConfig
    equalization_node_name_to_qconfig: Dict[str, Any]
    qconfig_mapping: QConfigMapping
    is_qat: bool
    observed_node_names: Set[str]
    is_observed_standalone_module: bool = False
    standalone_module_input_quantized_idxs: Optional[List[int]] = None
    standalone_module_output_quantized_idxs: Optional[List[int]] = None

def node_arg_is_weight(node: Node, arg: Any) -> bool:
    """Returns if node arg is weight"""
    weight_index = None
    if "target_dtype_info" in node.meta:
        weight_index = node.meta["target_dtype_info"].get("weight_index", None)
    if weight_index is not None and weight_index < len(node.args) and node.args[weight_index] is arg:
        return True
    return node.kwargs.get("weight") is arg

def node_arg_is_bias(node: Node, arg: Any) -> bool:
    """Returns if node arg is bias"""
    bias_index = None
    if "target_dtype_info" in node.meta:
        bias_index = node.meta["target_dtype_info"].get("bias_index", None)
    if bias_index is not None and bias_index < len(node.args) and node.args[bias_index] is arg:
        return True
    return node.kwargs.get("bias") is arg

def get_custom_module_class_keys(custom_module_mapping: Dict[QuantType, Dict[Type, Type]]) -> List[Any]:
    r""" Get all the unique custom module keys in the custom config dict
    e.g.
    Input:
    {
        QuantType.STATIC: {
            CustomModule1: ObservedCustomModule
        },
        QuantType.DYNAMIC: {
            CustomModule2: DynamicObservedCustomModule
        },
        QuantType.WEIGHT_ONLY: {
            CustomModule3: WeightOnlyObservedCustomModule
        },
    }

    Output:
    # extract the keys across all inner STATIC, DYNAMIC, and WEIGHT_ONLY dicts
    [CustomModule1, CustomModule2, CustomModule3]
    """
    # using set to dedup
    float_custom_module_classes : Set[Any] = set()
    for quant_mode in [QuantType.STATIC, QuantType.DYNAMIC, QuantType.WEIGHT_ONLY]:
        quant_mode_custom_module_config = custom_module_mapping.get(quant_mode, {})
        quant_mode_custom_module_classes = set(quant_mode_custom_module_config.keys())
        float_custom_module_classes |= quant_mode_custom_module_classes
    return list(float_custom_module_classes)

def get_linear_prepack_op_for_dtype(dtype):
    if dtype == torch.float16:
        return torch.ops.quantized.linear_prepack_fp16
    elif dtype == torch.qint8:
        return torch.ops.quantized.linear_prepack
    else:
        raise Exception("can't get linear prepack op for dtype:", dtype)

def get_qconv_prepack_op(conv_op: Callable) -> Callable:
    prepack_ops = {
        torch.nn.functional.conv1d: torch.ops.quantized.conv1d_prepack,
        torch.nn.functional.conv2d: torch.ops.quantized.conv2d_prepack,
        torch.nn.functional.conv3d: torch.ops.quantized.conv3d_prepack,
        torch.nn.functional.conv_transpose1d: torch.ops.quantized.conv_transpose1d_prepack,
        torch.nn.functional.conv_transpose2d: torch.ops.quantized.conv_transpose2d_prepack,
        torch.nn.functional.conv_transpose3d: torch.ops.quantized.conv_transpose3d_prepack,
    }
    prepack_op = prepack_ops.get(conv_op, None)
    assert prepack_op, f"Didn't find prepack op for {conv_op}"
    return prepack_op

# Returns a function that can get a new attribute name for module with given
# prefix, for example,
# >> get_new_observer_name = get_new_attr_name_with_prefix('_observer')
# >> new_name = get_new_observer_name(module)
# new_name will be an unused attribute name on module, e.g. `_observer_1`
def get_new_attr_name_with_prefix(prefix: str) -> Callable:
    prefix = prefix.replace(".", "_")

    def get_new_attr_name(module: torch.nn.Module):
        def get_attr_name(i: int):
            return prefix + str(i)
        i = 0
        attr_name = get_attr_name(i)
        while hasattr(module, attr_name):
            i += 1
            attr_name = get_attr_name(i)
        return attr_name
    return get_new_attr_name

def collect_producer_nodes(node: Node) -> Optional[List[Node]]:
    r''' Starting from a target node, trace back until we hit inpu or
    getattr node. This is used to extract the chain of operators
    starting from getattr to the target node, for example
    def forward(self, x):
      observed = self.observer(self.weight)
      return F.linear(x, observed)
    collect_producer_nodes(observed) will either return a list of nodes that
    produces the observed node or None if we can't extract a self contained
    graph without free variables(inputs of the forward function).
    '''
    nodes = [node]
    frontier = [node]
    while frontier:
        node = frontier.pop()
        all_args = list(node.args) + list(node.kwargs.values())
        for arg in all_args:
            if not isinstance(arg, Node):
                continue
            if arg.op == 'placeholder':
                # hit input, can't fold in this case
                return None
            nodes.append(arg)
            if not (arg.op == 'call_function' and arg.target == getattr):
                frontier.append(arg)
    return nodes

def graph_module_from_producer_nodes(
        root: GraphModule, producer_nodes: List[Node]) -> GraphModule:
    r''' Construct a graph module from extracted producer nodes
    from `collect_producer_nodes` function
    Args:
      root: the root module for the original graph
      producer_nodes: a list of nodes we use to construct the graph
    Return:
      A graph module constructed from the producer nodes
    '''
    assert len(producer_nodes) > 0, 'list of producer nodes can not be empty'
    # since we traced back from node to getattr
    producer_nodes.reverse()
    graph = Graph()
    env: Dict[Any, Any] = {}

    def load_arg(a):
        return map_arg(a, lambda node: env[node])
    for producer_node in producer_nodes:
        env[producer_node] = graph.node_copy(producer_node, load_arg)
    graph.output(load_arg(producer_nodes[-1]))
    graph_module = GraphModule(root, graph)
    return graph_module

def assert_and_get_unique_device(module: torch.nn.Module) -> Any:
    """
    Returns the unique device for a module, or None if no device is found.
    Throws an error if multiple devices are detected.
    """
    devices = {p.device for p in module.parameters()} | \
        {p.device for p in module.buffers()}
    assert len(devices) <= 1, (
        "prepare only works with cpu or single-device CUDA modules, "
        f"but got devices {devices}"
    )
    device = next(iter(devices)) if len(devices) > 0 else None
    return device

def create_getattr_from_value(module: torch.nn.Module, graph: Graph, prefix: str, value: Any) -> Node:
    """
    Given a value of any type, creates a getattr node corresponding to the value and
    registers the value as a buffer to the module.
    """
    get_new_attr_name = get_new_attr_name_with_prefix(prefix)
    attr_name = get_new_attr_name(module)
    device = assert_and_get_unique_device(module)
    new_value = value.clone().detach() if isinstance(value, torch.Tensor) \
        else torch.tensor(value, device=device)
    module.register_buffer(attr_name, new_value)
    # Create get_attr with value
    attr_node = graph.create_node("get_attr", attr_name)
    return attr_node

def all_node_args_have_no_tensors(node: Node, modules: Dict[str, torch.nn.Module], cache: Dict[Node, bool]) -> bool:
    """
    If we know for sure that all of this node's args have no
    tensors (are primitives), return True.  If we either
    find a tensor or are not sure, return False. Note: this
    function is not exact.
    """
    if cache and node in cache:
        return cache[node]

    result = False  # will be overwritten
    if not isinstance(node, Node):
        result = True
    elif node.op == 'placeholder':
        result = False
    elif node.op == 'call_module':
        assert isinstance(node.target, str)
        if _is_activation_post_process(modules[node.target]):
            result = all_node_args_have_no_tensors(node.args[0], modules, cache)  # type: ignore[arg-type]
    elif node.op == 'call_module':
        result = False
    elif node.op == 'call_function' and node.target is operator.getitem:
        result = all_node_args_have_no_tensors(node.args[0], modules, cache)  # type: ignore[arg-type]
    elif node.op == 'get_attr':
        result = False
    elif node.target is getattr and node.args[1] in ['ndim', 'shape']:
        # x1 = x0.ndim
        result = True
    elif node.op == 'call_method' and node.target == 'size':
        # x1 = x0.size(0)
        result = True
    else:
        found_one_tensor = False
        for arg in node.args:
            if isinstance(arg, list):
                for list_el in arg:
                    if isinstance(list_el, Node):
                        this_list_el_args_have_no_tensors = \
                            all_node_args_have_no_tensors(list_el, modules, cache)
                        found_one_tensor = found_one_tensor or \
                            (not this_list_el_args_have_no_tensors)
                        # If found_one_tensor is True, there is no point in
                        # recursing further as the end result will always
                        # be True.
                        # TODO(future PR): remove this entire function  and
                        # change to dtype inference without recursion.
                        if found_one_tensor:
                            result = not found_one_tensor
                            if cache:
                                cache[node] = result
                            return result
            elif isinstance(arg, int):
                pass
            else:
                if isinstance(arg, Node):
                    this_arg_args_have_no_tensors = all_node_args_have_no_tensors(arg, modules, cache)
                    found_one_tensor = found_one_tensor or \
                        (not this_arg_args_have_no_tensors)
                    # If found_one_tensor is True, there is no point in
                    # recursing further as the end result will always
                    # be True.
                    # TODO(future PR): remove this entire function  and
                    # change to dtype inference without recursion.
                    if found_one_tensor:
                        result = not found_one_tensor
                        if cache:
                            cache[node] = result
                        return result
                else:
                    found_one_tensor = True
            result = not found_one_tensor
    if cache:
        cache[node] = result
    return result

def all_node_args_except_first(node: Node) -> List[int]:
    """
    Returns all node arg indices after first
    """
    return list(range(1, len(node.args)))

def return_arg_list(arg_indices: List[int]) -> Callable[[Node], List[int]]:
    """
    Constructs a function that takes a node as arg and returns the arg_indices
    that are valid for node.args
    """
    def arg_indices_func(node: Node) -> List[int]:
        return [i for i in arg_indices if i < len(node.args)]
    return arg_indices_func

NodeInfo = namedtuple("NodeInfo", "op target")

# this dict identifies which indices of a node are non tensors
# so that they can be propagated correctly since inserting observers
# for them would cause errors

NON_OBSERVABLE_ARG_DICT: Dict[NodeInfo, Dict[Union[type, torch.dtype], Callable[[Node], List[int]]]] = {
    NodeInfo("call_method", "masked_fill") : {
        torch.bool: return_arg_list([1]),
        float: return_arg_list([2])
    },
    NodeInfo("call_method", "permute") : {
        int: all_node_args_except_first
    },
    NodeInfo("call_method", "repeat") : {
        int: all_node_args_except_first
    },
    NodeInfo("call_method", "reshape") : {
        int: all_node_args_except_first
    },
    NodeInfo("call_method", "size") : {
        int: return_arg_list([1])
    },
    NodeInfo("call_method", "transpose") : {
        int: all_node_args_except_first
    },
    NodeInfo("call_method", torch.transpose) : {
        int: all_node_args_except_first
    },
    NodeInfo("call_method", "unsqueeze") : {
        int: return_arg_list([1])
    },
    NodeInfo("call_method", "unsqueeze_") : {
        int: return_arg_list([1])
    },
    NodeInfo("call_method", torch.unsqueeze) : {
        int: return_arg_list([1])
    },
    NodeInfo("call_method", "view") : {
        int: all_node_args_except_first
    },
}

EMPTY_ARG_DICT: Dict[Union[type, torch.dtype], Callable[[Node], List[int]]] = {}

def get_non_observable_arg_indexes_and_types(node: Node) -> Dict[Union[type, torch.dtype], Callable[[Node], List[int]]]:
    """
    Returns a dict with of non float tensor types as keys and values which correspond to a
    function to retrieve the list (which takes the node as an argument)
    """
    info = NodeInfo(node.op, node.target)

    return NON_OBSERVABLE_ARG_DICT.get(info, EMPTY_ARG_DICT)

def maybe_get_next_module(
    node: Node,
    modules: Dict[str, nn.Module],
    target_module_type: Optional[Type[nn.Module]] = None,
    target_functional_type: Any = None,
) -> Optional[Node]:
    """ Gets the next module that matches what is needed in
    is_target_module_type if it exists

    Args:
        node: The node whose users we want to look at
        target_module_type: Module type that we want to check
        target_functional_type: Functional type that we want to check
    """

    for user in node.users.keys():
        if user.op == 'call_module' and target_module_type is not None and \
           isinstance(modules[str(user.target)], target_module_type):
            return user
        elif (user.op == 'call_function' and target_functional_type is not None and
              user.target == target_functional_type):
            return user

    return None

def create_node_from_old_node_preserve_meta(
    quantized_graph: Graph,
    create_node_args: Tuple[Any, ...],
    old_node: Node,
) -> Node:
    """
    Creates `new_node` and copies the necessary metadata to it from `old_node`.
    """
    new_node = quantized_graph.create_node(*create_node_args)
    new_node.stack_trace = old_node.stack_trace
    return new_node

def get_skipped_module_name_and_classes(
        prepare_custom_config: PrepareCustomConfig,
        is_standalone_module: bool) -> Tuple[List[str], List[Type[Any]]]:
    skipped_module_names = copy.copy(prepare_custom_config.non_traceable_module_names)
    skipped_module_classes = copy.copy(prepare_custom_config.non_traceable_module_classes)
    if not is_standalone_module:
        # standalone module and custom module config are applied in top level module
        skipped_module_names += list(prepare_custom_config.standalone_module_names.keys())
        skipped_module_classes += list(prepare_custom_config.standalone_module_classes.keys())
        skipped_module_classes += get_custom_module_class_keys(prepare_custom_config.float_to_observed_mapping)

    return skipped_module_names, skipped_module_classes

def _is_custom_module_lstm(
        node: Node,
        named_modules: Dict[str, torch.nn.Module],
        qconfig: QConfigAny = None,
        # QuantizeHandler, but we cannot include the type here due to circular imports
        qhandler: Optional[Any] = None,
) -> bool:
    """
    Return whether this refers to the custom module LSTM flow.
    """
    mod = _get_module(node, named_modules)
    if qconfig is not None and qhandler is not None:
        assert isinstance(qhandler, torch.ao.quantization.fx.quantize_handler.QuantizeHandler)  # type: ignore[attr-defined]
        return isinstance(mod, torch.nn.LSTM) and \
            activation_is_statically_quantized(qconfig) and \
            qhandler.is_custom_module()
    else:
        return isinstance(mod, torch.ao.nn.quantizable.LSTM)

def _is_custom_module_mha(
        node: Node,
        named_modules: Dict[str, torch.nn.Module],
        qconfig: QConfigAny = None,
        # QuantizeHandler, but we cannot include the type here due to circular imports
        qhandler: Optional[Any] = None,
) -> bool:
    """
    Return whether this refers to the custom module MultiheadAttention flow.
    """
    mod = _get_module(node, named_modules)
    if qconfig is not None and qhandler is not None:
        assert isinstance(qhandler, torch.ao.quantization.fx.quantize_handler.QuantizeHandler)  # type: ignore[attr-defined]
        return isinstance(mod, torch.nn.MultiheadAttention) and \
            activation_is_statically_quantized(qconfig) and \
            qhandler.is_custom_module()
    else:
        return isinstance(mod, torch.ao.nn.quantizable.MultiheadAttention)

def _get_module(node: Node, named_modules: Dict[str, torch.nn.Module]) -> Optional[torch.nn.Module]:
    """
    If `node` refers to a call_module node, return the module, else None.
    """
    if node.op == "call_module" and str(node.target) in named_modules:
        return named_modules[str(node.target)]
    else:
        return None

def _insert_dequant_stub(
    node: Node,
    model: torch.nn.Module,
    named_modules: Dict[str, torch.nn.Module],
    graph: Graph,
) -> Node:
    """
    Attach a `DeQuantStub` to the model and create a node that calls this
    `DeQuantStub` on the output of `node`, similar to how observers are inserted.
    """
    prefix = "dequant_stub_"
    get_new_dequant_stub_name = get_new_attr_name_with_prefix(prefix)
    dequant_stub_name = get_new_dequant_stub_name(model)
    dequant_stub = DeQuantStub()
    setattr(model, dequant_stub_name, dequant_stub)
    named_modules[dequant_stub_name] = dequant_stub
    with graph.inserting_after(node):
        return graph.call_module(dequant_stub_name, (node,))

def _insert_dequant_stubs_for_custom_module_lstm_output(
    node: Node,
    model: torch.nn.Module,
    named_modules: Dict[str, torch.nn.Module],
    graph: Graph,
) -> Node:
    """
    Insert DeQuantStubs after each internal output node of custom module LSTM.

    Custom module LSTM outputs are nested tuples of the structure (output, (hidden0, hidden1)),
    Since we cannot dequantize a tuple as a whole, we must first break down the tuple into its
    components through `getitem`. This function transforms the graph as follows:

      (1) Split the LSTM node into (output, (hidden0, hidden1))
      (2) Insert a DeQuantStub after each internal node
      (3) Recombine the DeQuantStubs into the same structure as before
      (4) Reroute all consumers of the original LSTM node and its sub-nodes
          (e.g. lstm[0])

    Before:
                   lstm_output
                        |
                        v
                  original_user(s)
    After:
                   lstm_output
                  /           \\
                 /  (getitem)  \\
                /               \\
               v                 v
             output            hidden
               |               /   \\
         (DeQuantStub)        (getitem)
               |             /       \\
               v            v         v
           output_dq     hidden0    hidden1
               |            |         |
               |    (DeQuantStub) (DeQuantStub)
               |            |         |
               |            v         v
               |      hidden0_dq  hidden1_dq
               |            \\       /
               |              (tuple)
               |              \\   /
               |               v  v
               |             hidden_dq
               \\               /
                \\   (tuple)   /
                 v            v
                 lstm_output_dq
                       |
                       v
                original_user(s)

    For step (4), reroute all users of the original LSTM node(s) as follows:
      lstm_output -> lstm_output_dq
      lstm_output[0] -> output_dq
      lstm_output[1] -> hidden_dq
      lstm_output[1][0] -> hidden0_dq
      lstm_output[1][1] -> hidden1_dq

    Return the node `lstm_output_dq`.
    """
    # (1) Split the LSTM node into (output, (hidden0, hidden1))
    # (2) Insert a DeQuantStub after each internal node
    with graph.inserting_after(node):
        output = graph.call_function(operator.getitem, (node, 0))
        output_dq = _insert_dequant_stub(output, model, named_modules, graph)
    with graph.inserting_after(output_dq):
        hidden = graph.call_function(operator.getitem, (node, 1))
    with graph.inserting_after(hidden):
        hidden0 = graph.call_function(operator.getitem, (hidden, 0))
        hidden0_dq = _insert_dequant_stub(hidden0, model, named_modules, graph)
    with graph.inserting_after(hidden0_dq):
        hidden1 = graph.call_function(operator.getitem, (hidden, 1))
        hidden1_dq = _insert_dequant_stub(hidden1, model, named_modules, graph)

    # (3) Recombine the DeQuantStubs into the same structure as before
    with graph.inserting_after(hidden1_dq):
        hidden_dq = graph.call_function(tuple, ([hidden0_dq, hidden1_dq],))
    with graph.inserting_after(hidden_dq):
        lstm_output_dq = graph.call_function(tuple, ([output_dq, hidden_dq],))

    # (4) Reroute all consumers of the original LSTM node and its sub-nodes
    for user in list(node.users.keys()):
        if user != output and user != hidden:
            user.replace_input_with(node, lstm_output_dq)
    # The getitem and tuple nodes we added here may interfere with reference quantized
    # pattern matching, so we need to redirect the consumers of internal nodes to the
    # corresponding nodes with DeQuantStubs (e.g. lstm_output_dq[0] -> output_dq) attached,
    # in order to preserve reference patterns like "dequantize - consumer - quantize".
    _reroute_tuple_getitem_pattern(graph)
    return lstm_output_dq

def _maybe_get_custom_module_lstm_from_node_arg(
    arg: Node,
    named_modules: Dict[str, torch.nn.Module],
) -> Optional[Node]:
    """
    Given an argument of a node, if the argument refers to the path through which the node
    is a consumer of custom module LSTM, return the custom module LSTM node, or None otherwise.

    This is used to determine whether a node is a consumer of custom module LSTM, and, if so,
    skip inserting input observers for this node. This is because custom module LSTM produces
    quantized outputs, so inserting an input observer for the consumer of custom module LSTM
    would unnecessarily quantize the outputs again.

      lstm -> consumer

    In practice, however, custom module LSTM outputs a tuple (output, (hidden0, hidden1)) with
    DeQuantStubs attached to each internal node (see `_insert_dequant_stubs_for_custom_module_lstm_output`).
    This tuple can be consumed in one of four ways:

      lstm -> getitem -> DeQuantStub -> consumer                       # consume lstm[0]
      lstm -> getitem -> getitem -> DeQuantStub -> tuple -> consumer   # consume lstm[1]
      lstm -> getitem -> getitem -> DeQuantStub -> consumer            # consume lstm[1][0] or lstm[1][1]
      lstm -> getitem -> DeQuantStub -> tuple -> consumer              # consume lstm

    Thus, we must match against the above patterns instead of simply checking the parent node
    to determine whether this node is a consumer of a custom module LSTM.
    """
    def match_dq(a):
        return isinstance(_get_module(a, named_modules), DeQuantStub)

    def match_lstm(a):
        return _is_custom_module_lstm(a, named_modules)

    def match_getitem(a):
        return a.op == "call_function" and a.target == operator.getitem

    def match_tuple(a):
        return a.op == "call_function" and a.target == tuple

    def _match_pattern(match_pattern: List[Callable]) -> Optional[Node]:
        """
        Traverse up the graph and match the args one by one.
        If there is a match, return the last matched node, or None otherwise.
        """
        a = arg
        for i, match in enumerate(match_pattern):
            if not match(a):
                return None
            # Match next arg, for tuple the arg is a tuple of a list, e.g. ([dq_1, other_node],)
            if i < len(match_pattern) - 1:
                if match == match_tuple:
                    a = a.args[0][0]  # type: ignore[assignment,index]
                else:
                    a = a.args[0]  # type: ignore[assignment]
        return a

    all_match_patterns = [
        [match_dq, match_getitem, match_lstm],
        [match_tuple, match_dq, match_getitem, match_getitem, match_lstm],
        [match_dq, match_getitem, match_getitem, match_lstm],
        [match_tuple, match_dq, match_getitem, match_lstm],
    ]

    for p in all_match_patterns:
        matched_node = _match_pattern(p)
        if matched_node is not None:
            return matched_node
    return None

def _reroute_tuple_getitem_pattern(graph: Graph):
    """
    Search for patterns where N consecutive `tuple` call_function nodes are followed by
    N consecutive `getitem` call_function nodes that are "reverses" of the `tuple` nodes.
    If we find this pattern, reroute the consumers of the last `getitem` to skip these
    N `tuple` and `getitem` nodes.

    Before:

        a   b     c
        |   \\   /
        \\   tuple
         \\   /
          tuple
            |
        getitem(1)
            |
        getitem(0)
            |
            d

    After:

        b
        |
        d
    """
    def find_patterns(
            node: Node,
            index_stack: List[int],
            current_pattern: List[Node],
            matched_patterns: List[List[Node]],
            seen: Set[Tuple[Node, Tuple[int, ...]]]):
        """
        Traverse the graph recursively to match for the N-tuple - N-getitem patterns,
        starting at the given node.

        We use a stack to keep track of the expected `getitem` indices, since these are
        reversed from the `tuple` indices. In the above example, the stack after
        (b -> tuple -> tuple) will be [0, 1], which will be popped by getitem(1) first
        and then by getitem(0).

        TODO: traverse upwards from the output and handle the case when tuple is not a
        separate node, e.g. graph.call_function(operator.getitem, args=(a, (b, c)))
        """
        if len(index_stack) == 0 and len(current_pattern) > 0:
            matched_patterns.append(copy.copy(current_pattern))
            current_pattern.clear()

        # Avoid duplicating work
        state = (node, tuple(index_stack))
        if state in seen:
            return
        seen.add(state)

        # Iterate through users of this node to find tuple/getitem nodes to match
        for user in node.users:
            if user.op == "call_function" and user.target == tuple:
                for i, user_arg in enumerate(user.args[0]):  # type: ignore[arg-type]
                    if user_arg == node:
                        index_stack.append(i)
                        current_pattern.append(user)
                        find_patterns(user, index_stack, current_pattern, matched_patterns, seen)
            elif user.op == "call_function" and user.target == operator.getitem:
                if len(index_stack) > 0:
                    if user.args[1] == index_stack[-1]:
                        index_stack.pop()
                        current_pattern.append(user)
                        find_patterns(user, index_stack, current_pattern, matched_patterns, seen)
        return matched_patterns

    # Collect all matched patterns
    matched_patterns: List[List[Node]] = []
    seen: Set[Tuple[Node, Tuple[int, ...]]] = set()  # (node, index_stack)
    for node in graph.nodes:
        find_patterns(node, [], [], matched_patterns, seen)

    # For each pattern, redirect all consumers of the last getitem node to the correct input
    # of the first tuple node
    for pattern in matched_patterns:
        first_tuple = pattern[0]
        last_getitem = pattern[-1]
        assert first_tuple.op == "call_function" and first_tuple.target == tuple
        assert last_getitem.op == "call_function" and last_getitem.target == operator.getitem
        last_getitem_index = last_getitem.args[1]
        new_input = first_tuple.args[0][last_getitem_index]  # type: ignore[index]
        for user in list(last_getitem.users.keys()):
            user.replace_input_with(last_getitem, new_input)

def _get_observer_from_activation_post_process(
    activation_post_process: Union[ObserverBase, FakeQuantizeBase],
) -> ObserverBase:
    """
    If `activation_post_process` is an observer, return the observer.
    If `activation_post_process` is a fake quantize, return the internal observer.
    """
    if isinstance(activation_post_process, ObserverBase):
        return activation_post_process
    else:
        assert isinstance(activation_post_process, FakeQuantizeBase)
        return activation_post_process.activation_post_process  # type: ignore[return-value]

def _qconfig_satisfies_dtype_config_constraints(
        qconfig: QConfigAny,
        dtype_with_constraints: DTypeWithConstraints,
        is_activation: bool = True) -> bool:
    """
    Return whether `qconfig` satisfies the following constraints from the backend,
    specified through the activation and weight DTypeWithConstraints.

        1. QConfig specified a quantization range that falls within the backend's, if any
        2. QConfig specified a min scale value that is >= the backend's, if any
        3. QConfig specified a FixedQParamsObserver or FixedQParamsFakeQuantize that has
           scale and zero point that match the backend's, if any

    If `is_activation` is True, we check `qconfig.activation`, else we check `qconfig.weight`.
    If `qconfig` or `dtype_with_constraints.dtype` is None, or the dtypes do not match, return True.
    """
    # TODO: log warnings only when the user enabled a debug flag
    def _activation_post_process_satisfies_dtype_config_constraints(
            activation_post_process: Union[ObserverBase, FakeQuantizeBase],
            dtype_with_constraints: DTypeWithConstraints,
            debug_string: str) -> bool:
        observer = _get_observer_from_activation_post_process(activation_post_process)
        app_quant_min = getattr(observer, "quant_min", None)
        app_quant_max = getattr(observer, "quant_max", None)
        # TODO: for now, just use the existing eps value as scale_min. In the future, we should
        # resolve the differences between the two, either by renaming eps or some other way
        app_scale_min = getattr(observer, "eps", None)
        backend_quant_min = dtype_with_constraints.quant_min_lower_bound
        backend_quant_max = dtype_with_constraints.quant_max_upper_bound
        backend_scale_min = dtype_with_constraints.scale_min_lower_bound
        backend_scale_exact_match = dtype_with_constraints.scale_exact_match
        backend_zero_point_exact_match = dtype_with_constraints.zero_point_exact_match
        # check quantization ranges
        if backend_quant_min is not None and backend_quant_max is not None:
            if app_quant_min is None or app_quant_max is None:
<<<<<<< HEAD
                warnings.warn(f"QConfig {debug_string} must specify 'quant_min' and 'quant_max', ignoring {qconfig}", stacklevel=2)
=======
                warnings.warn(f"QConfig {debug_string} must specify 'quant_min' and 'quant_max', ignoring {qconfig}", stacklevel=TO_BE_DETERMINED)
>>>>>>> fff02e67
                return False
            elif app_quant_min < backend_quant_min or app_quant_max > backend_quant_max:
                warnings.warn(
                    f"QConfig {debug_string} quantization range must fall within the backend's:\n"
                    f"QConfig range = ({app_quant_min}, {app_quant_max}), "
                    f"BackendConfig range = ({backend_quant_min}, {backend_quant_max}), "
<<<<<<< HEAD
                    f"ignoring {qconfig}", stacklevel=2
=======
                    f"ignoring {qconfig}", stacklevel=TO_BE_DETERMINED
>>>>>>> fff02e67
                )
                return False
        # check scale min
        if backend_scale_min is not None:
            if app_scale_min is None:
<<<<<<< HEAD
                warnings.warn(f"QConfig {debug_string} must specify 'eps', ignoring {qconfig}", stacklevel=2)
=======
                warnings.warn(f"QConfig {debug_string} must specify 'eps', ignoring {qconfig}", stacklevel=TO_BE_DETERMINED)
>>>>>>> fff02e67
                return False
            if app_scale_min < backend_scale_min:
                warnings.warn(
                    f"QConfig {debug_string} eps ({app_scale_min}) must be greater than or equal to "
<<<<<<< HEAD
                    f"the backend's min scale value ({backend_scale_min}), ignoring {qconfig}", stacklevel=2
=======
                    f"the backend's min scale value ({backend_scale_min}), ignoring {qconfig}", stacklevel=TO_BE_DETERMINED
>>>>>>> fff02e67
                )
                return False
        # check fixed scale and zero point
        if backend_scale_exact_match is not None and backend_zero_point_exact_match is not None:
            # For tests only, accept the following qconfigs for now
            # TODO: handle fp16 qconfigs properly
            for accepted_qconfig in [float16_static_qconfig, float16_dynamic_qconfig]:
                if qconfig_equals(qconfig, accepted_qconfig):
                    return True
            suggestion_str = (
                "Please use torch.ao.quantization.get_default_qconfig_mapping or "
                "torch.ao.quantization.get_default_qat_qconfig_mapping. Example:\n"
                "    qconfig_mapping = get_default_qconfig_mapping(\"fbgemm\")\n"
                "    model = prepare_fx(model, qconfig_mapping, example_inputs)"
            )
            if not isinstance(activation_post_process, FixedQParamsObserver) and \
                    not isinstance(activation_post_process, FixedQParamsFakeQuantize):
                warnings.warn(
                    f"QConfig must specify a FixedQParamsObserver or a FixedQParamsFakeQuantize "
<<<<<<< HEAD
                    f"for fixed qparams ops, ignoring {qconfig}.\n{suggestion_str}", stacklevel=2
=======
                    f"for fixed qparams ops, ignoring {qconfig}.\n{suggestion_str}", stacklevel=TO_BE_DETERMINED
>>>>>>> fff02e67
                )
                return False
            if observer.scale != backend_scale_exact_match or observer.zero_point != backend_zero_point_exact_match:
                warnings.warn(
                    f"QConfig fixed scale ({observer.scale}) and zero point ({observer.zero_point}) "
                    f"do not match the backend's ({backend_scale_exact_match} and {backend_zero_point_exact_match}), "
<<<<<<< HEAD
                    f"ignoring {qconfig}.\n{suggestion_str}", stacklevel=2
=======
                    f"ignoring {qconfig}.\n{suggestion_str}", stacklevel=TO_BE_DETERMINED
>>>>>>> fff02e67
                )
                return False
        return True

    if qconfig is None or dtype_with_constraints.dtype is None:
        return True

    activation_post_process_ctr = qconfig.activation if is_activation else qconfig.weight
    debug_string = "activation" if is_activation else "weight"
    satisfies_constraints = True
    if activation_post_process_ctr is not None:
        activation_post_process = activation_post_process_ctr()
        assert _is_activation_post_process(activation_post_process)
        # If dtypes don't match, don't check the activation_post_process and return True early
        if activation_post_process.dtype != dtype_with_constraints.dtype:
            return True
        satisfies_constraints = _activation_post_process_satisfies_dtype_config_constraints(
            activation_post_process, dtype_with_constraints, debug_string)
    return satisfies_constraints<|MERGE_RESOLUTION|>--- conflicted
+++ resolved
@@ -811,41 +811,25 @@
         # check quantization ranges
         if backend_quant_min is not None and backend_quant_max is not None:
             if app_quant_min is None or app_quant_max is None:
-<<<<<<< HEAD
-                warnings.warn(f"QConfig {debug_string} must specify 'quant_min' and 'quant_max', ignoring {qconfig}", stacklevel=2)
-=======
                 warnings.warn(f"QConfig {debug_string} must specify 'quant_min' and 'quant_max', ignoring {qconfig}", stacklevel=TO_BE_DETERMINED)
->>>>>>> fff02e67
                 return False
             elif app_quant_min < backend_quant_min or app_quant_max > backend_quant_max:
                 warnings.warn(
                     f"QConfig {debug_string} quantization range must fall within the backend's:\n"
                     f"QConfig range = ({app_quant_min}, {app_quant_max}), "
                     f"BackendConfig range = ({backend_quant_min}, {backend_quant_max}), "
-<<<<<<< HEAD
-                    f"ignoring {qconfig}", stacklevel=2
-=======
                     f"ignoring {qconfig}", stacklevel=TO_BE_DETERMINED
->>>>>>> fff02e67
                 )
                 return False
         # check scale min
         if backend_scale_min is not None:
             if app_scale_min is None:
-<<<<<<< HEAD
-                warnings.warn(f"QConfig {debug_string} must specify 'eps', ignoring {qconfig}", stacklevel=2)
-=======
                 warnings.warn(f"QConfig {debug_string} must specify 'eps', ignoring {qconfig}", stacklevel=TO_BE_DETERMINED)
->>>>>>> fff02e67
                 return False
             if app_scale_min < backend_scale_min:
                 warnings.warn(
                     f"QConfig {debug_string} eps ({app_scale_min}) must be greater than or equal to "
-<<<<<<< HEAD
-                    f"the backend's min scale value ({backend_scale_min}), ignoring {qconfig}", stacklevel=2
-=======
                     f"the backend's min scale value ({backend_scale_min}), ignoring {qconfig}", stacklevel=TO_BE_DETERMINED
->>>>>>> fff02e67
                 )
                 return False
         # check fixed scale and zero point
@@ -865,22 +849,14 @@
                     not isinstance(activation_post_process, FixedQParamsFakeQuantize):
                 warnings.warn(
                     f"QConfig must specify a FixedQParamsObserver or a FixedQParamsFakeQuantize "
-<<<<<<< HEAD
-                    f"for fixed qparams ops, ignoring {qconfig}.\n{suggestion_str}", stacklevel=2
-=======
                     f"for fixed qparams ops, ignoring {qconfig}.\n{suggestion_str}", stacklevel=TO_BE_DETERMINED
->>>>>>> fff02e67
                 )
                 return False
             if observer.scale != backend_scale_exact_match or observer.zero_point != backend_zero_point_exact_match:
                 warnings.warn(
                     f"QConfig fixed scale ({observer.scale}) and zero point ({observer.zero_point}) "
                     f"do not match the backend's ({backend_scale_exact_match} and {backend_zero_point_exact_match}), "
-<<<<<<< HEAD
-                    f"ignoring {qconfig}.\n{suggestion_str}", stacklevel=2
-=======
                     f"ignoring {qconfig}.\n{suggestion_str}", stacklevel=TO_BE_DETERMINED
->>>>>>> fff02e67
                 )
                 return False
         return True

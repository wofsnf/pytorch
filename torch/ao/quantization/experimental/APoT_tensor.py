--- conflicted
+++ resolved
@@ -1,10 +1,6 @@
 import torch
 from torch import Tensor
-<<<<<<< HEAD
-from torch.ao.quantization.experimental.observer import APoTObserver, apot_to_float
-=======
 from torch.ao.quantization.experimental.observer import APoTObserver, apot_to_float, float_to_apot
->>>>>>> fdbd46c6
 
 # class to store APoT quantized tensor
 class TensorAPoT(torch.Tensor):
@@ -22,36 +18,6 @@
         print("quantized levels", quantized_levels)
         print("level indices", level_indices)
 
-<<<<<<< HEAD
-    """ Dequantizes integer Tensor to floating point representation
-    based on the calculated quantization levels from a specified APoT non-uniform observer.
-    The approach follows the method outlined in the APoT paper: https://arxiv.org/pdf/1909.13144.pdf.
-    Args:
-        tensor2dequantize: integer Tensor
-        b: total number of bits across all terms in non-uniform observer
-        k: base bitwidth, i.e. bitwidth of every term, in non-uniform observer
-    Returns:
-        result: floating point representation of input Tensor
-    """
-    @staticmethod
-    def dequantize(tensor2dequantize: Tensor, b: int, k: int) -> Tensor:  # type: ignore[override]
-        tensor2dequantize = tensor2dequantize.float()
-
-        # by paper defn, max value of floating point tensor will be 1.0
-        max_val = 1.0
-
-        # make observer
-        obs = APoTObserver(max_val=max_val, b=b, k=k)
-        obs_result = obs.calculate_qparams(signed=False)
-
-        quantized_levels = obs_result[1]
-        level_indices = obs_result[2]
-
-        # map apot_to_float over tensor2quantize elements
-        result = tensor2dequantize.apply_(lambda x: float(apot_to_float(x, quantized_levels, level_indices)))
-
-        return result
-=======
         # map apot_to_float over tensor2quantize elements
         result = tensor2quantize.apply_(lambda x: float_to_apot(x, quantized_levels, level_indices))
 
@@ -60,7 +26,6 @@
     @staticmethod
     def dequantize(self) -> Tensor:
         raise NotImplementedError
->>>>>>> fdbd46c6
 
     def q_apot_alpha(self) -> float:
         raise NotImplementedError
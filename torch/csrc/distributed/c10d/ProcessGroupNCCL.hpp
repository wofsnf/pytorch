#pragma once

#ifdef USE_C10D_NCCL

#include <chrono>
#include <future>
#include <iostream>
#include <list>
#include <mutex>
#include <thread>
#include <unordered_map>

#include <torch/csrc/distributed/c10d/Backend.hpp>
#include <torch/csrc/distributed/c10d/NCCLUtils.hpp>
#include <torch/csrc/distributed/c10d/Store.hpp>

#include <ATen/DynamicLibrary.h>
#include <ATen/cuda/CUDAContext.h>
#include <ATen/cuda/CUDAEvent.h>
#include <c10/core/Stream.h>
#include <c10/core/StreamGuard.h>
#include <c10/cuda/CUDACachingAllocator.h>
#include <c10/cuda/CUDAGuard.h>
#include <c10/cuda/CUDAStream.h>

#include <torch/custom_class.h>

namespace c10d {
// Environment variable which controls whether we perform a NCCL healt check
// which ensures communicators are healthy at the beginning of init.
static std::vector<std::string> TORCH_ENABLE_NCCL_HEALTH_CHECK = {
    "TORCH_ENABLE_NCCL_HEALTH_CHECK",
    "ENABLE_NCCL_HEALTH_CHECK"};

// Environment variable which controls whether or not wait() is blocking or
// non-blocking.
static std::vector<std::string> TORCH_NCCL_BLOCKING_WAIT = {
    "TORCH_NCCL_BLOCKING_WAIT",
    "NCCL_BLOCKING_WAIT"};

// Environment variable which controls whether or not we perform Async Error
// Handling with NCCL.
static std::vector<std::string> TORCH_NCCL_ASYNC_ERROR_HANDLING = {
    "TORCH_NCCL_ASYNC_ERROR_HANDLING",
    "NCCL_ASYNC_ERROR_HANDLING"};

// Environment Variable to control whether dumping debug info on watchdog
// timeout is enabled. This variable must be set together with
// TORCH_NCCL_ENABLE_MONITORING=1 and TORCH_NCCL_TRACE_BUFFER_SIZE > 0.
static std::vector<std::string> TORCH_NCCL_DUMP_ON_TIMEOUT = {
    "TORCH_NCCL_DUMP_ON_TIMEOUT"};

// Environment Variable to control whether Desync Debug is enabled.
// This variable must be set together with TORCH_NCCL_ASYNC_ERROR_HANDLING.
static std::vector<std::string> TORCH_NCCL_DESYNC_DEBUG = {
    "TORCH_NCCL_DESYNC_DEBUG",
    "NCCL_DESYNC_DEBUG"};

static std::vector<std::string> TORCH_NCCL_ENABLE_TIMING = {
    "TORCH_NCCL_ENABLE_TIMING",
    "NCCL_ENABLE_TIMING"};

static std::vector<std::string> TORCH_NCCL_ENABLE_MONITORING = {
    "TORCH_NCCL_ENABLE_MONITORING"};

static std::vector<std::string> TORCH_NCCL_HEARTBEAT_TIMEOUT_SEC = {
    "TORCH_NCCL_HEARTBEAT_TIMEOUT_SEC"};

static std::vector<std::string> TORCH_NCCL_TRACE_BUFFER_SIZE = {
    "TORCH_NCCL_TRACE_BUFFER_SIZE"};

constexpr const char* TORCH_NCCL_ENABLE_MONITORING =
    "TORCH_NCCL_ENABLE_MONITORING";

constexpr const char* TORCH_NCCL_HEARTBEAT_TIMEOUT_SEC =
    "TORCH_NCCL_HEARTBEAT_TIMEOUT_SEC";

constexpr const char* NCCL_BACKEND_NAME = "nccl";

constexpr const char* TIMEOUT_DUMP = "timeout_dump";

constexpr auto kProcessGroupNCCLDefaultTimeout =
    std::chrono::milliseconds(10 * 60 * 1000);

// NoHandling: do not handle asynchronous NCCL errors
// TearDown: tear down process upon error, see `WorkNCCL::handleException`
// CleanUpOnly: just clean up collectives and abort communicators without
// tearing down process SkipCleanUp: (this is a temporary option and can be
// removed in future) tear down process without cleaning up NCCL communicators.
// This should be used as a last resort in case `ncclCommAbort` itself is
// hanging
enum ErrorHandlingMode {
  NoHandling = 0,
  TearDown = 1,
  CleanUpOnly = 2,
  SkipCleanUp = 3
};

#define SHOULD_CLEAN_UP(a) (a != NoHandling && a != SkipCleanUp)

#define SHOULD_TEAR_DOWN(a) (a != NoHandling && a != CleanUpOnly)

// If set, ProcessGroupNCCL doesn't use recordStream calls to ensure
// caching allocator safety for tensors used on both user-facing and
// internal comm streams.
// Instead, it stashes live references to those tensors until after
// user-facing streams are synced with comm streams.
// See stashed_for_allocator_safety_ below.
static std::vector<std::string> TORCH_NCCL_AVOID_RECORD_STREAMS = {
    "TORCH_NCCL_AVOID_RECORD_STREAMS"};

// If set, ProcessGroupNCCL registers postAlloc and preFree hooks to cuda cache
// allocator so that whenever a tensor is allocated or freed, ProcessGroupNCCL
// can register/deregister the tensor on all available NCCL communicators.
static std::vector<std::string> TORCH_NCCL_USE_TENSOR_REGISTER_ALLOCATOR_HOOK =
    {"TORCH_NCCL_USE_TENSOR_REGISTER_ALLOCATOR_HOOK",
     "NCCL_USE_TENSOR_REGISTER_ALLOCATOR_HOOK"};

// ProcessGroupNCCL implements NCCL bindings for c10d.
//
// All functions of the class are expected to be called in the same order
// across all processes in the process group.  This is the only way that we
// can guarantee to match up the same calls among all processes.
//
// All NCCL functions provided by this class are asynchronous functions. More
// specifically, each NCCL call is scheduled on a separate CUDA stream that is
// different from the current CUDA stream. This is for the purpose of
// achieving potentially concurrency and better performance. As a result,
// it is the callers' responsibility to make sure that the CUDA stream their
// code works on needs to wait for the NCCL operation from
// this class.
//
// This can be done by calling:
//
// either WorkNCCL::wait() or WorkNCCL::synchronize(), both achieves the same
// functionality and are synonyms.
//
// Also note that WorkNCCL::finishedGPUExecution() is a helper function only
// provided by ProcessGroupNCCL to check if the NCCL operation of WorkNCCL has
// finished execution on the GPU (not just scheduled).
//
// Example on using the NCCL process group
//
//   ProcessGroupNCCL pg(store, rank, size);
//   std::shared_ptr<WorkNCCL> work = pg.allreduce(tensors);
//
//   // At this point, NCCL kernel has already by queued successfully
//   // Now, let current stream wait for the NCCL to finish, this function is
//   // async operation as well
//
//   work->wait()
//
//   // Now continue on other work in the current stream.
class TORCH_API ProcessGroupNCCL : public Backend {
 public:
  class WorkNCCL : public Work, public std::enable_shared_from_this<WorkNCCL> {
   public:
    friend struct WorkInfo;

    // Constructor takes a list of CUDA devices
    WorkNCCL(
        const std::vector<at::Device>& devices,
        int rank,
        OpType opType,
        uint64_t seq,
        const char* profilingTitle = nullptr,
        const c10::optional<std::vector<at::Tensor>>& inputs = c10::nullopt,
        bool desyncDebug = false,
        bool enableTiming = false);
    // Copy constructor doing partial copy without outputs_. Cleanup thread
    // monitors and removes finished works. However it will deadlock when
    // destructs outputs_ tensors who are view tensors in autograd graph.
    WorkNCCL(const WorkNCCL& w);

    ~WorkNCCL() override;

    // Checks if the NCCL kernel has started to execute.
    bool isStarted();

    // Checks if request has completed. In this specific case of NCCL, it checks
    // if the NCCL operation has completed on the GPU in its own NCCL stream.
    // Non-blocking operation.
    bool isCompleted() override;

    bool isSuccess() const override;

    // Same as calling synchronize() for NCCL work.
    bool wait(std::chrono::milliseconds timeout = kNoTimeout) override;

    void abort() override;

    // Let current stream wait on the completing of the NCCL work
    // Throws on exceptions. Blocking operation, which will wait for work
    // completion.
    void synchronize() override;

    // Synchronize streams by blocking each on the NCCL stream
    void synchronizeStreams();

    // Helper function to handle exception (throw if needed).
    void handleException(ErrorHandlingMode asyncErrorHandling);

    // Helper function that checks if the NCCL kernels have finished
    // execution on the GPUs
    bool finishedGPUExecution();

    // Get a Future object that will be marked as completed internally.
    c10::intrusive_ptr<c10::ivalue::Future> getFuture() override;

    float getDuration() const override;

    uint64_t getSequencenumber() const override;

    // Helper function that sets an exception_ptr on the WorkNCCL object.
    void setException(std::exception_ptr exception_ptr);

    // Helper function that returns True if the WorkNCCL object has timed out
    // and False otherwise.
    // In case of timeout, set exception on the WorkNCCL object.
    bool checkTimeout(
        c10::optional<std::chrono::milliseconds> timeout = c10::nullopt);

    std::vector<at::Tensor> result() override;

   protected:
    // The cached list of CUDA devices to operate on
    std::vector<at::Device> devices_;

    // The start CUDA events of NCCL operator tracking this work item on
    // multiple CUDA devices. These start CUDA events are needed by desync
    // debugging if enabled.
    std::shared_ptr<std::vector<at::cuda::CUDAEvent>> ncclStartEvents_;

    // The end CUDA events of NCCL operator tracking this work item on
    // multiple CUDA devices.
    std::shared_ptr<std::vector<at::cuda::CUDAEvent>> ncclEndEvents_;

    // The NCCL communicators used for this work item.
    std::vector<std::shared_ptr<NCCLComm>> ncclComms_;

    // Tensors used for barrier op
    std::vector<at::Tensor> barrierTensors_;

    // Clone of blockingWait_ from ProcessGroupNCCL.
    bool blockingWait_ = false;

    // Clone of avoidRecordStreams_ from ProcessGroupNCCL.
    bool avoidRecordStreams_ = false;

    // Clone of opTimeout_ from ProcessGroupNCCL.
    std::chrono::milliseconds opTimeout_;

    // Time point representing when the work started.
    std::chrono::time_point<std::chrono::steady_clock> workStartTime_;

    // Record the collective sequential number.
    uint64_t seq_;

    // Indicates if the nccl start event has been updated to the store trace.
    // This will be used by desync debug.
    bool startTraceUpdated_{false};

    // Record collective sizes for debug. We only record the size on the first
    // device as multi-device per process is deprecated
    size_t numelIn_ = -1;
    size_t numelOut_ = -1;

    // Wrapper method for the static checkForNCCLErrors which can be overridden
    // for tests.
    virtual std::exception_ptr checkForNCCLErrors(
        const std::vector<std::shared_ptr<NCCLComm>>& ncclComms) const;

    friend std::ostream& operator<<(
        std::ostream& output,
        const WorkNCCL& workNCCL);

   private:
    // Helper function for synchronize
    void synchronizeInternal(std::chrono::milliseconds timeout);

    // Checks for NCCL errors and sets an appropriate exception_ptr.
    void checkAndSetException();

    // Just checks whether GPU execution has started, without modifying
    // exception_ptr.
    bool startedGPUExecutionInternal() const;

    // Just checks whether GPU execution has completed, without modifying
    // exception_ptr.
    bool finishedGPUExecutionInternal() const;

    // Reference to the store so that we can write aborted communicators
    // to the store.
    c10::intrusive_ptr<Store> store_;

    // Store a reference to NCCL collective's outputs, used by result and to
    // give a more descriptive message when representing the Work as a string.
    std::shared_ptr<std::vector<at::Tensor>> outputs_;

    // TORCH_NCCL_AVOID_RECORD_STREAMS implementation helper.
    // Stores references to participating non-output tensors (ie inputs,
    // flattened intermediates).
    // We'll clear this list in synchronizeStreams, just after user-facing
    // stream(s) are synced with the nccl work stream(s).
    // By keeping these refs (as well as outputs_) alive until after the
    // collective's work rejoins the user-facing streams, we achieve
    // caching allocator safety without any recordStream calls.
    // For in-place collectives, some refs stashed here may alias outputs_,
    // but that doesn't do any harm.
    std::shared_ptr<std::vector<at::Tensor>> stashed_for_allocator_safety_;

    // The future returned by getFuture.
    c10::intrusive_ptr<at::ivalue::Future> future_;

    bool timingEnabled_;
    // unique id used to tell the trace buffer that this
    // work has completed
    c10::optional<uint64_t> trace_id_;
    friend class ProcessGroupNCCL;
  };

  class CoalescedWorkNCCL
      : public Work,
        public std::enable_shared_from_this<CoalescedWorkNCCL> {
   public:
    // Constructor takes a list of WorkNCCL works
    CoalescedWorkNCCL(
        std::vector<ProcessGroupNCCL::WorkNCCL> works,
        int rank,
        OpType opType);

    ~CoalescedWorkNCCL() override;

    // Same as calling synchronize() for NCCL work.
    bool wait(std::chrono::milliseconds timeout = kNoTimeout) override;

   protected:
    // The cached list of CUDA devices to operate on
    std::vector<ProcessGroupNCCL::WorkNCCL> works_;

    friend class ProcessGroupNCCL;
  };

  struct Options : Backend::Options {
    // NOTE: timeout in ProcessGroupNCCL::Options denote the timeout for
    // operations. This is only used when blockingWait_ is enabled.
    explicit Options(bool is_high_priority_stream = false);

    // return intrusive_ptr of the object
    static c10::intrusive_ptr<Options> create(
        bool is_high_priority_stream = false) {
      return c10::make_intrusive<Options>(is_high_priority_stream);
    }

    // Schedule NCCL operations on high priority CUDA streams
    bool is_high_priority_stream;

#ifdef NCCL_HAS_COMM_NONBLOCKING
    // Configure ranks
    ncclConfig_t config = NCCL_CONFIG_INITIALIZER;
#endif

    // Optional "parent" backend and color to create communicators from
    // via `ncclCommSplit`
    std::shared_ptr<ProcessGroupNCCL> split_from;
    int64_t split_color{0};
  };

  // If you wish to create multiple process groups, each with a potentially
  // different rank and size, you can do so by passing a new store instance
  // to each one. If you have only a single store object, you can
  // use the `c10d::PrefixStore` to derive scoped instances.
  // This is also what the Python API in torch.distributed does.
  //
  // The process group instance keeps a reference to the store because
  // it may be used long after the constructor runs. In fact, the constructor
  // doesn't create any NCCL communicators. A single NCCL communicator can
  // only be used on a specific set of devices, and are therefore created
  // on-demand when a collective runs. If another collective is executed later,
  // against a different set of devices, the process group creates another NCCL
  // communicator. These NCCL communicators are cached and reused if possible.
  //
  ProcessGroupNCCL(
      const c10::intrusive_ptr<Store>& store,
      int rank,
      int size,
      c10::intrusive_ptr<Options> options = Options::create());

  // This constructor includes the deprecated `groupName` argument.
  // If you have existing code that uses the `groupName`, you can replace
  // it by specifying a `c10d::PrefixStore(groupName, store)` for store.
  C10_DEPRECATED ProcessGroupNCCL(
      const c10::intrusive_ptr<Store>& store,
      int rank,
      int size,
      const std::string& groupName,
      c10::intrusive_ptr<Options> options = Options::create())
      : ProcessGroupNCCL(store, rank, size, options) {}

  ~ProcessGroupNCCL() override;

  c10::intrusive_ptr<Options> getOptions() {
    return options_;
  }

  const std::string getBackendName() const override {
    return std::string(NCCL_BACKEND_NAME);
  }

  bool supportsSplitting() const override {
    return true;
  }

  void startCoalescing() override;

  c10::intrusive_ptr<Work> endCoalescing() override;

  c10::intrusive_ptr<Work> broadcast(
      std::vector<at::Tensor>& tensors,
      const BroadcastOptions& opts = BroadcastOptions()) override;

  c10::intrusive_ptr<Work> _broadcast_oop(
      std::vector<at::Tensor>& outputTensors,
      std::vector<at::Tensor>& inputTensors,
      const BroadcastOptions& opts = BroadcastOptions());

  c10::intrusive_ptr<Work> allreduce_sparse(
      std::vector<at::Tensor>& tensors,
      const AllreduceOptions& opts = AllreduceOptions()) override;

  c10::intrusive_ptr<Work> allreduce(
      std::vector<at::Tensor>& tensors,
      const AllreduceOptions& opts = AllreduceOptions()) override;

  c10::intrusive_ptr<Work> allreduce_coalesced(
      std::vector<at::Tensor>& tensors,
      const AllreduceCoalescedOptions& opts =
          AllreduceCoalescedOptions()) override;

  c10::intrusive_ptr<Work> reduce(
      std::vector<at::Tensor>& tensors,
      const ReduceOptions& opts = ReduceOptions()) override;

  c10::intrusive_ptr<Work> _reduce_oop(
      std::vector<at::Tensor>& outputTensors,
      std::vector<at::Tensor>& inputTensors,
      const ReduceOptions& opts = ReduceOptions());

  c10::intrusive_ptr<Work> allgather(
      std::vector<std::vector<at::Tensor>>& outputTensors,
      std::vector<at::Tensor>& inputTensors,
      const AllgatherOptions& opts = AllgatherOptions()) override;

  c10::intrusive_ptr<Work> _allgather_base(
      at::Tensor& outputbuffer,
      at::Tensor& inputbuffer,
      const AllgatherOptions& opts = AllgatherOptions()) override;

  c10::intrusive_ptr<Work> allgather_coalesced(
      std::vector<std::vector<at::Tensor>>& outputTensorLists,
      std::vector<at::Tensor>& inputTensors,
      const AllgatherOptions& opts = AllgatherOptions()) override;

  c10::intrusive_ptr<Work> allgather_into_tensor_coalesced(
      std::vector<at::Tensor>& outputs,
      std::vector<at::Tensor>& inputs,
      const AllgatherOptions& opts = AllgatherOptions()) override;

  c10::intrusive_ptr<Work> reduce_scatter(
      std::vector<at::Tensor>& outputTensors,
      std::vector<std::vector<at::Tensor>>& inputTensors,
      const ReduceScatterOptions& opts = ReduceScatterOptions()) override;

  c10::intrusive_ptr<Work> _reduce_scatter_base(
      at::Tensor& outputTensor,
      at::Tensor& inputTensor,
      const ReduceScatterOptions& opts = ReduceScatterOptions()) override;

  c10::intrusive_ptr<Work> reduce_scatter_tensor_coalesced(
      std::vector<at::Tensor>& outputs,
      std::vector<at::Tensor>& inputs,
      const ReduceScatterOptions& opts = ReduceScatterOptions()) override;

  c10::intrusive_ptr<Work> barrier(
      const BarrierOptions& opts = BarrierOptions()) override;

  c10::intrusive_ptr<Work> alltoall_base(
      at::Tensor& outputTensor,
      at::Tensor& inputTensor,
      std::vector<int64_t>& outputSplitSizes,
      std::vector<int64_t>& inputSplitSizes,
      const AllToAllOptions& opts = AllToAllOptions()) override;

  c10::intrusive_ptr<Work> alltoall(
      std::vector<at::Tensor>& outputTensors,
      std::vector<at::Tensor>& inputTensors,
      const AllToAllOptions& opts = AllToAllOptions()) override;

  c10::intrusive_ptr<Work> send(
      std::vector<at::Tensor>& tensors,
      int dstRank,
      int tag) override;

  c10::intrusive_ptr<Work> recv(
      std::vector<at::Tensor>& tensors,
      int srcRank,
      int tag) override;

  void groupStart();

  void groupEnd();

  void groupEndNonblocking(std::vector<std::shared_ptr<NCCLComm>> comms);

  // Unsupported Ops
  c10::intrusive_ptr<Work> gather(
      std::vector<std::vector<at::Tensor>>& outputTensors,
      std::vector<at::Tensor>& inputTensors,
      const GatherOptions& opts = GatherOptions()) override;

  c10::intrusive_ptr<Work> scatter(
      std::vector<at::Tensor>& outputTensors,
      std::vector<std::vector<at::Tensor>>& inputTensors,
      const ScatterOptions& opts = ScatterOptions()) override;

  c10::intrusive_ptr<Work> recvAnysource(
      std::vector<at::Tensor>& tensors,
      int tag) override;

  // Agrees on an initial sequence number for the whole group by having rank 0
  // create it and broadcast it to other ranks using the store.
  void setSequenceNumberForGroup() override;

  // Retrieves the current sequence number for the whole group, which should be
  // in sync. If the returned number is not consistent across the group, it
  // may indicate that there is some sort of collective desynchronization.
  uint64_t getSequenceNumberForGroup() override;

  // Return the total number of splits the communicators held by this process
  // group have performed.
  uint64_t getCommSplitCounter() const;

  void registerOnCompletionHook(
      std::function<void(std::shared_ptr<WorkInfo>)>&& hook) override;
  void waitForPendingWorks() override;

  void enableCollectivesTiming() override;

  // Provide an API for users to define their own ways to store NCCL debug info.
  void registerDebugInfoWriter(std::unique_ptr<DebugInfoWriter> writer);

  // Provides an API to abort the ProcessGroup (similar to ncclCommAbort)
  // instead of relying on ProcessGroupNCCL destructor.
  void abort(c10::optional<std::string> abortReason = c10::nullopt);

  void shutdown();

  void eagerConnectSingleDevice(at::Device device) override;

  void performNocolorSplit(at::Device device);

 protected:
  // Helper that broadcasts nccl unique ID to all ranks through the store
  void broadcastUniqueNCCLID(
      ncclUniqueId* ncclID,
      bool isSingleP2POp,
      const std::string& devicesKey,
      int p2pRank);

  // Helper that either looks up the cached NCCL communicators or creates
  // a new set of NCCL communicators as a cache entry
  std::vector<std::shared_ptr<NCCLComm>>& getNCCLComm(
      const std::string& devicesKey,
      const std::vector<at::Device>& devices,
      OpType opType,
      int p2pRank = 0,
      bool isSendRecvSelf = false);

  // Wrapper method which can be overridden for tests.
  virtual std::exception_ptr checkForNCCLErrors(
      const std::vector<std::shared_ptr<NCCLComm>>& ncclComms);

  virtual c10::intrusive_ptr<ProcessGroupNCCL::WorkNCCL> initWork(
      std::vector<at::Device> devices,
      int rank,
      OpType opType,
      const char* profilingTitle = nullptr,
      const std::vector<at::Tensor>& inputs = {},
      const std::vector<at::Tensor>& outputs = {});

  virtual c10::intrusive_ptr<ProcessGroupNCCL::CoalescedWorkNCCL>
  initCoalescedWork(
      const std::vector<c10::intrusive_ptr<Work>>& works,
      int rank,
      OpType opType);

 private:
  // Helper that encapsulates work shared across all collective communication
  // primitives.  The callbacks have the following signatures:
  //
  //    ncclResult_t fn(at::Tensor& input, at::Tensor& output,
  //                    ncclComm_t, at::cuda::CUDAStream&);
  //    void {pre,post}(std::vector<at::cuda::CUDAStream&>);
  template <typename Fn>
  c10::intrusive_ptr<Work> collective(
      std::vector<at::Tensor>& input,
      std::vector<at::Tensor>& output,
      Fn fn,
      OpType opType,
      const char* profilingTitle = nullptr,
      bool avoidRecordStreams = false);

  template <typename Fn, typename PreProcess, typename PostProcess>
  c10::intrusive_ptr<Work> collective(
      std::vector<at::Tensor>& input,
      std::vector<at::Tensor>& output,
      Fn fn,
      PreProcess pre,
      PostProcess post,
      OpType opType,
      const char* profilingTitle = nullptr,
      bool avoidRecordStreams = false);

  // Helper that encapsulates work shared across point-to-point communication
  // primitives. It is the same structure as the helper used for collective
  // communication primitives.
  template <typename Fn>
  c10::intrusive_ptr<Work> pointToPoint(
      std::vector<at::Tensor>& tensor,
      Fn fn,
      int peer,
      OpType opType,
      const char* profilingTitle = nullptr);
  template <typename Fn, typename PreProcess, typename PostProcess>
  c10::intrusive_ptr<Work> pointToPoint(
      std::vector<at::Tensor>& tensor,
      Fn fn,
      int peer,
      OpType opType,
      PreProcess pre,
      PostProcess post,
      const char* profilingTitle);

  c10::intrusive_ptr<Work> allreduce_impl(
      std::vector<at::Tensor>& tensors,
      const AllreduceOptions& opts = AllreduceOptions());

  // Checks for NCCL errors on each of the communicators and returns an
  // appropriate exception_ptr (nullptr if no errors).
  static std::exception_ptr checkForNCCLErrorsInternal(
      const std::vector<std::shared_ptr<NCCLComm>>& ncclComms);

  // Function that runs as part of a separate thread and checks for errors on
  // NCCL communicators. We need a separate thread to check for NCCL errors
  // since we can't rely on the user calling certain methods like wait(),
  // isCompleted() etc. to detect and remediate errors. In addition to this, we
  // need a mechanism to safely abort and remove NCCL communicators from our
  // cache. This can be done cleanly by having a thread for the ProcessGroupNCCL
  // class. Attempting to modify the communicator cache from the WorkNCCL class
  // might run into issues with object lifetime since the ProcessGroupNCCL
  // object might get destroyed before the WorkNCCL object.
  void ncclCommWatchdog();

  // Return the CUDA device most likely associated with this backend.
  // If we aren't bound to a specific device, there is no strict
  // guarantee that this heuristic is the correct assignment of ranks
  // to GPUs that Python layers use, but in practice it tends to be.
  // Fortunately we don't rely on this for correctness of any tensor
  // operations, just for ancillary uses like health checks and
  // barriers.
  at::Device guessDeviceForRank() const;

  // Performs a health check by initializing dummy NCCL communicators and then
  // destroying them. This will help indicate and signal any NCCL-related issues
  // prior to the first collective. The actual initialization and subsequent
  // destruction is ran on a separate thread and the main thread is signalled
  // about timeouts/errors to report to the application.
  void runHealthCheck();

  // Destroys initialized NCCL communicators in devNCCLComMap_ given by input
  // key. Throws if there are no communicators to destroy. Also removes
  // communicators from the cache and clears used device indices.
  void destroyNCCLComms(const std::string& devNCCLCommMapKey);

  // Watchdog's inside loop.
  // Takes care of cleaning up completed work, and aborting upon failure or
  // timeout.
  void watchdogHandler();

  void runHookLoop();

  // In the timeout case and we will dump debug info such as the NCCL flight
  // recorder to storage. Down the road, if we have more complicated or blocking
  // operations, we might need to use a side thread to do it.
  bool dumpDebuggingInfo();

  // Desync debug helper
  void logWorkStart(WorkNCCL& work);

  // Desync debug helper
  void logWorkEnd(WorkNCCL& work);

 protected:
  // Function that runs as part of a separate thread aside from watchdog
  // thread because we need to check the heartbeat from watchdog thread
  // so that when we get stuck in some NCCL/CUDA calls,
  // we can dump the debugging information and abort the process.
  virtual void heartbeatMonitor();

  // Function that directly trigger std::abort so that the whole process
  // gets terminated.
  virtual void terminateProcess(std::string errMsg);

<<<<<<< HEAD
=======
  // Create a thread that dumps debug info to the file specified as
  // ${TORCH_NCCL_DEBUG_INFO_TEMP_FILE}{$RANK}
  // Serializes all dumping activity, but allows concurrent calls.
  // Each call returns a future, which can be checked or waited on
  // for dump completion.
  std::future<bool> launchAsyncDebugDump();

>>>>>>> 21cf6e76
  // When watchdog timeout, this function will be called and return debug info
  // for users. For now we only get information from retrieveDesyncReport.
  // We are working on enabling more useful debug information for watchdog
  // timeout.
  virtual std::string getNCCLWatchdogDebugInfo();

  static const int64_t kWatchdogThreadSleepMillis;

  // The store is used to broadcast the NCCL unique ID of rank 0.
  c10::intrusive_ptr<Store> store_;

  bool storeError_{false};

  const c10::intrusive_ptr<Options> options_;

  // The number of NCCL communicators that have been created during
  // the lifetime of this process group. This sequence number is
  // used to scope keys used in the store.
  uint64_t ncclCommCounter_{0};

  // The store keys to trace the last NCCL collective kernel CUDA events - start
  // event and end event respectively. These are used to do desync root cause
  // analysis.
  const std::string traceKeyStart_;
  const std::string traceKeyEnd_;

  // The NCCL communicator that the process group has cached.
  //
  // For collective operations:
  // The key is a list of GPU devices that an operation is operating on
  // The GPU devices are stored in a device sequence and the cache NCCL
  // communicator is associated with this GPU device sequence
  //
  // e.g. If the process group op only uses device 0, then the value of
  // the used device string stored (value of the hashmap) would be "0".
  //
  //      If the process group op uses device 0 - 7 and the each tensor of the
  //      input tensor list is on device, 0, 1, 2, 3, 4, 5, 6, 7 separately,
  //      then the value of the used device string (key) stored would be
  //      "0,1,2,3,4,5,6,7"
  //
  //      If the process group op uses device 0 - 7 and the each tensor of the
  //      input tensor list is on device, 0, 4, 5, 6, 7, 1, 2, 3 separately,
  //      then the value of the used device string stored would be
  //      "0,4,5,6,7,1,2,3"
  //
  //      Note that the order of the device for the tensor list matters.
  //
  // For point-to-point operations:
  // The key is a string of my current rank and the peer process rank.
  // e.g. If process 1 and process 2 are involved in a point-to-point
  // communication, the key will be "1:2" on both processes. Note: this is for
  // the scenario where there is only 1 GPU per process. When it comes to
  // multiple GPUs per process, this part may need to redesigned.
  std::unordered_map<std::string, std::vector<std::shared_ptr<NCCLComm>>>
      devNCCLCommMap_;

  // The NCCL communicators currently in process of being initialized.
  std::unordered_map<std::string, std::vector<std::shared_ptr<NCCLComm>>>
      inInitializationCommMap_;

  // Map from ncclUniqueId to appropriate communicator.
  std::unordered_map<std::string, std::vector<std::shared_ptr<NCCLComm>>>
      ncclIdToCommMap_;

  // Mutex to guard maps like devNCCLCommMap_ and ncclIdToCommMap_.
  std::mutex mutex_;

  // Heartbeat of watchdog thread.
  uint64_t heartbeat_;

  // The time interval used for deciding whether there is no watchdog heartbeat.
  int heartbeatTimeoutInSec_;

<<<<<<< HEAD
=======
  // Size of ring buffer where we store NCCL Traces for debugging.
  int ncclTraceBufferSize_;

>>>>>>> 21cf6e76
  // We gate the heartbeat monitor thread so that we can roll it out gradually.
  std::atomic<bool> monitorThreadEnabled_;

  // Monitor thread which checks the heartbeat of Watchdog thread.
  // If the monitor thread finds there is no heartbeat, it will dump debug info
  // and then kill the watchdog thread to avoid hang.
  std::thread ncclHeartbeatMonitorThread_;

  // Watchdog thread which looks for errors on the cached NCCL communicators.
  std::thread ncclCommWatchdogThread_;

  std::thread onCompletionHookThread_;

  // Whether or not we should terminate the watchdog and workCleanup threads.
  std::atomic<bool> terminateProcessGroup_;

  // Whether or not we should terminate the heartbeat monitoring threads.
  std::atomic<bool> terminateHeartbeatMonitorThread_;

  // Whether we are in the shutdown mode when we are trying to get debug info,
  // such as desync report.
  std::atomic<bool> collectiveDebugInfoMode_;

  // Whether there are hooks pending to be fired
  std::atomic<bool> hasPendingHooks_;

  // Mutex to Guard workMetaList_
  std::mutex workMetaListMutex_;

  // Mutex to Guard monitorWakeUpCV_
  std::mutex monitorMutex_;

<<<<<<< HEAD
=======
  bool writeDebugInfo_ = false;

  // Mutex to Guard the check of writeDebugInfo_
  std::mutex writeDebugInfoMutex_;

>>>>>>> 21cf6e76
  // Condition Variable for watchdog thread sleep
  std::condition_variable workMetaListCV_;

  // Condition Variable for monitor thread to wake up early
  std::condition_variable monitorWakeUpCV_;

  // Vector to Store WorkNCCL pointers
  std::list<ProcessGroupNCCL::WorkNCCL> workMetaList_;

  std::chrono::time_point<std::chrono::steady_clock> lastWorkListUpdateTime_;

  // Mutex to Guard workMetaList_
  std::mutex completedWorkListMutex_;

  // Condition Variable for watchdog thread sleep
  std::condition_variable completedWorkListCV_;

  std::list<ProcessGroupNCCL::WorkNCCL> completedWorkList_;

  // Add Work Pointer to workVector
  void workEnqueue(c10::intrusive_ptr<ProcessGroupNCCL::WorkNCCL>);

  // The CUDA streams used by NCCL kernels
  std::unordered_map<std::string, std::vector<at::cuda::CUDAStream>>
      ncclStreams_;

  // The CUDA events used to sync NCCL streams
  std::unordered_map<std::string, std::vector<at::cuda::CUDAEvent>> ncclEvents_;

  // Device Indexes used for all collectives in this group
  std::set<int> usedDeviceIdxs_;

  // Flag to denote if a coalescing groupStart/groupEnd block is active
  int coalescing_state_ = 0;

  // Stores device indexes for all collectives run inside a coalescing block
  std::vector<std::vector<at::Device>> coalescedDevices_;

  // Stores communicators for all collectives run inside a coalescing block
  std::vector<std::vector<std::shared_ptr<NCCLComm>>> coalescedComms_;

  // map from the key: "group name + pg counter (ID)" to the
  // unique NCCL ID count. This needs to be group and pg specific
  //
  // For each process group, we need a uniform unique NCCL ID counter to ensure
  // that NCCL operation in this process group can be completed successfully.
  // Since each process group ID belongs to a group name, the key to this map
  // is a combination of group name and ProcessGroupNCCL ID.
  static std::unordered_map<std::string, ssize_t> pgUniqueNCCLIDCnt_;

  // map from group name to the pg counter (ID) within that group
  //
  // For each group with the "group name" (which is the key), we need to
  // keep track of a unique process group ID when creating a new
  // ProcessGroupNCCL for this "group name". Therefore, the value of this
  // map keeps the unique ProcessGroupNCCL's ID for a specific group with
  // the "group name". The reason we need a per-group process group ID counter
  // is that different group can have different ranks and we need ensure that
  // each group has its own uniform process group ID for all its ranks.
  static std::unordered_map<std::string, ssize_t> processGroupCounterMap_;

  // Whether or not wait() and synchronize() are blocking operations that wait
  // for the operation to complete.
  bool blockingWait_ = false;

  // Whether or not to hook the cache allocator to register all allocated
  // tensors
  bool useTensorRegisterAllocatorHook_ = false;

  // Whether or not the workCleanupThread is used to perform async error
  // handling.
  ErrorHandlingMode asyncErrorHandling_ = NoHandling;

  // Whether or not to enable timeout root cause analysis.
  bool desyncDebug_;

  // Whether or not to dump debug info on timeout
  bool dumpOnTimeout_;

  // Whether or not to create start CUDAEvent and enable timing for start
  // and end events. Note that enableTiming_ is always true if desyncDebug_
  // is set to true.
  std::atomic<bool> enableTiming_;

  // Whether or not TORCH_NCCL_AVOID_RECORD_STREAMS was set
  bool avoidRecordStreams_ = false;

  // Set of communicators that this process group has aborted and their
  // ncclUniqueId has been written to the store. We don't need a lock
  // for this map since only the watchdog thread accesses this set. The
  // set contains the string representation of ncclUniqueId.
  std::unordered_set<std::string> abortedComms_;

  // The number of active ncclGroupStart() calls. This counter will be increased
  // by 1 when ncclGroupStart() is called and decreased by 1 when ncclGroupEnd()
  // is called.
  static thread_local uint64_t ncclActiveGroupCounter_;

  // Counting for the sequential number of NCCL collective call.
  uint64_t seq_{0};

  std::exception_ptr watchDogException_ = nullptr;

  // The callback function to store NCCL debug info.
  std::unique_ptr<DebugInfoWriter> debugInfoWriter_ = nullptr;

  size_t uid_;
};

TORCH_API std::string dump_nccl_trace();

} // namespace c10d

#endif // USE_C10D_NCCL<|MERGE_RESOLUTION|>--- conflicted
+++ resolved
@@ -68,12 +68,6 @@
 
 static std::vector<std::string> TORCH_NCCL_TRACE_BUFFER_SIZE = {
     "TORCH_NCCL_TRACE_BUFFER_SIZE"};
-
-constexpr const char* TORCH_NCCL_ENABLE_MONITORING =
-    "TORCH_NCCL_ENABLE_MONITORING";
-
-constexpr const char* TORCH_NCCL_HEARTBEAT_TIMEOUT_SEC =
-    "TORCH_NCCL_HEARTBEAT_TIMEOUT_SEC";
 
 constexpr const char* NCCL_BACKEND_NAME = "nccl";
 
@@ -711,8 +705,6 @@
   // gets terminated.
   virtual void terminateProcess(std::string errMsg);
 
-<<<<<<< HEAD
-=======
   // Create a thread that dumps debug info to the file specified as
   // ${TORCH_NCCL_DEBUG_INFO_TEMP_FILE}{$RANK}
   // Serializes all dumping activity, but allows concurrent calls.
@@ -720,7 +712,6 @@
   // for dump completion.
   std::future<bool> launchAsyncDebugDump();
 
->>>>>>> 21cf6e76
   // When watchdog timeout, this function will be called and return debug info
   // for users. For now we only get information from retrieveDesyncReport.
   // We are working on enabling more useful debug information for watchdog
@@ -795,12 +786,9 @@
   // The time interval used for deciding whether there is no watchdog heartbeat.
   int heartbeatTimeoutInSec_;
 
-<<<<<<< HEAD
-=======
   // Size of ring buffer where we store NCCL Traces for debugging.
   int ncclTraceBufferSize_;
 
->>>>>>> 21cf6e76
   // We gate the heartbeat monitor thread so that we can roll it out gradually.
   std::atomic<bool> monitorThreadEnabled_;
 
@@ -833,14 +821,11 @@
   // Mutex to Guard monitorWakeUpCV_
   std::mutex monitorMutex_;
 
-<<<<<<< HEAD
-=======
   bool writeDebugInfo_ = false;
 
   // Mutex to Guard the check of writeDebugInfo_
   std::mutex writeDebugInfoMutex_;
 
->>>>>>> 21cf6e76
   // Condition Variable for watchdog thread sleep
   std::condition_variable workMetaListCV_;
 

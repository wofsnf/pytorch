#include <torch/csrc/distributed/c10d/NCCLUtils.hpp>
#include <torch/csrc/distributed/c10d/ProcessGroupNCCL.hpp>
#include <fstream>
#include <mutex>
#include <sstream>

#if defined(__linux__)
#include <fcntl.h>
#include <sys/stat.h>
#include <sys/types.h>
#include <unistd.h>
#endif

#ifdef USE_C10D_NCCL

#include <exception>
#include <map>
#include <stdexcept>
#include <tuple>
#include <unordered_set>
#include <utility>

#include <ATen/cuda/CUDAContext.h>
#include <ATen/cuda/CUDAGraph.h>
#include <c10/core/DeviceType.h>
#include <c10/cuda/CUDAAllocatorConfig.h>
#include <c10/cuda/CUDAGraphsC10Utils.h>
#include <c10/cuda/CUDAGuard.h>
#include <c10/util/CallOnce.h>
#include <c10/util/Exception.h>
#include <c10/util/Logging.h>
#include <c10/util/Optional.h>
#include <c10/util/irange.h>
#include <torch/csrc/cuda/nccl.h>
#include <torch/csrc/distributed/c10d/ParamCommsUtils.hpp>
#include <torch/csrc/distributed/c10d/TraceUtils.h>
#include <torch/csrc/distributed/c10d/Utils.hpp>
#include <torch/torch.h>

namespace c10d {

constexpr const char* const kNCCLAbortedCommStoreKey = "NCCLABORTEDCOMM";

namespace {

#if defined(NCCL_MAJOR) && \
    ((NCCL_MAJOR > 2) || (NCCL_MAJOR == 2) && (NCCL_MINOR >= 10))
#define NCCL_HAS_AVG 1
#endif

// NCCL op mapping
const std::map<ReduceOp::RedOpType, ncclRedOp_t> ncclOp = {
    {ReduceOp::MIN, ncclMin},
    {ReduceOp::MAX, ncclMax},
    {ReduceOp::SUM, ncclSum},
    {ReduceOp::PRODUCT, ncclProd},
#ifdef NCCL_HAS_AVG
    {ReduceOp::AVG, ncclAvg},
#endif
};

// NCCL type typing
std::map<at::ScalarType, ncclDataType_t> ncclDataType = {
    {at::kChar, ncclInt8},
    {at::kByte, ncclUint8},
    {at::kFloat, ncclFloat},
    {at::kDouble, ncclDouble},
    {at::kInt, ncclInt32},
    {at::kLong, ncclInt64},
    {at::kHalf, ncclHalf},
    {at::kBool, ncclUint8},
#if HAS_NCCL_BF16_DATATYPE
    {at::kBFloat16, ncclBfloat16},
#endif
};

// Helper function that gets the data type and issues error if not supported
ncclDataType_t getNcclDataType(at::ScalarType type) {
  auto it = ncclDataType.find(type);
  TORCH_CHECK_WITH(
      TypeError,
      it != ncclDataType.end(),
      "Input tensor data type is not supported for NCCL process group: ",
      type);
  return it->second;
}

#ifdef ENABLE_NCCL_PREMUL_SUM_SUPPORT
template <typename T, ncclDataType_t dataType>
ncclRedOpRAII unpackPreMulSum(
    const ReduceOp& reduceOp,
    const ncclComm_t& comm,
    int dev_in_group) {
  const auto* preMulSupplement =
      reinterpret_cast<NCCLPreMulSumSupplement*>(reduceOp.supplement_.get());
  ncclRedOp_t preMulSum;
  bool has_tensor = preMulSupplement->tensor_factor.defined();
  auto residence = has_tensor ? ncclScalarDevice : ncclScalarHostImmediate;
  const T* ptr_factor = has_tensor
      ? preMulSupplement->tensor_factor.const_data_ptr<T>()
      : nullptr;
  T scalar_factor = T(preMulSupplement->double_factor);
  ncclRedOpCreatePreMulSum(
      &preMulSum,
      // https://docs.nvidia.com/deeplearning/nccl/user-guide/docs/api/ops.html#ncclredopcreatepremulsum
      // tells us that the scalar input is strictly a multiplier.
      /*scalar=*/has_tensor ? const_cast<T*>(ptr_factor) : &scalar_factor,
      dataType,
      residence,
      comm);
  return ncclRedOpRAII(preMulSum, comm);
}
#endif

ncclRedOpRAII getNcclReduceOp(
    const ReduceOp& reduceOp,
    at::Tensor& input,
    const ncclDataType_t& dataType,
    const ncclComm_t& comm,
    int dev_in_group) {
  try {
    if (input.scalar_type() == at::kBool) {
      if (reduceOp == ReduceOp::SUM) {
        // For bool tensors, map sum to max, which both represent a bitwise or.
        // This is to prevent overflow issues with sum, since we use uint8 to
        // represent a bool (see ncclDataType mapping).
        return ncclMax;
      }
#ifdef NCCL_HAS_AVG
      if (reduceOp == ReduceOp::AVG) {
        C10_THROW_ERROR(
            TypeError, "Cannot use ReduceOp.AVG with boolean inputs");
      }
#endif
    }
    if (reduceOp == ReduceOp::PREMUL_SUM) {
#ifdef ENABLE_NCCL_PREMUL_SUM_SUPPORT
      switch (dataType) {
        case ncclHalf:
          return unpackPreMulSum<at::Half, ncclHalf>(
              reduceOp, comm, dev_in_group);
        case ncclFloat:
          return unpackPreMulSum<float, ncclFloat>(
              reduceOp, comm, dev_in_group);
        case ncclDouble:
          return unpackPreMulSum<double, ncclDouble>(
              reduceOp, comm, dev_in_group);
        default:
          C10_THROW_ERROR(
              TypeError, "PreMulSum Data type must be half, float, or double");
          ncclRedOp_t unused;
          return unused;
      }
#else
      C10_THROW_ERROR(ValueError, "PreMulSum requires NCCL>=2.11.1");
#endif
    }
    return ncclOp.at(reduceOp);
  } catch (const std::out_of_range& e) {
    switch (reduceOp) {
      case ReduceOp::AVG:
        C10_THROW_ERROR(
            ValueError,
            c10::str(
                "AVG requires NCCL 2.10+. The current version is ",
                NCCL_MAJOR,
                ".",
                NCCL_MINOR));
        break;
      case ReduceOp::BAND:
        C10_THROW_ERROR(ValueError, "Cannot use ReduceOp.BAND with NCCL");
        break;
      case ReduceOp::BOR:
        C10_THROW_ERROR(ValueError, "Cannot use ReduceOp.BOR with NCCL");
        break;
      case ReduceOp::BXOR:
        C10_THROW_ERROR(ValueError, "Cannot use ReduceOp.BXOR with NCCL");
        break;
      default:
        C10_THROW_ERROR(ValueError, "Unhandled ReduceOp");
        break;
    }
  }
}

// Get the deviceList String from the list of devices
std::string getKeyFromDevices(const std::vector<at::Device>& devices) {
  std::string deviceList;
  for (auto& device : devices) {
    if (deviceList.empty()) {
      deviceList = std::to_string(device.index());
    } else {
      deviceList += "," + std::to_string(device.index());
    }
  }
  return deviceList;
}

std::string getKeySendRecv(int myRank, int peer) {
  int lowRank = myRank < peer ? myRank : peer;
  int highRank = myRank < peer ? peer : myRank;
  std::string sendRecvPair =
      std::to_string(lowRank) + ":" + std::to_string(highRank);
  return sendRecvPair;
}

// Get the list of devices from list of tensors
std::vector<at::Device> getDeviceList(const std::vector<at::Tensor>& tensors) {
  std::vector<at::Device> res;
  res.reserve(tensors.size());
  for (auto& tensor : tensors) {
    // tensors must all be on the same device, or all on distinct devices.
    // The line below assumes that constraint has already been enforced
    // (by check_gpu_tensors_same_device or
    // check_gpu_tensors_different_devices).
    if (res.size() == 0 || tensor.device() != res[0]) {
      res.push_back(tensor.device());
    }
  }
  return res;
}

// [Sync Streams] Helper that lets the input ncclStreams to wait for the current
// stream. NCCL communications run on ncclStreams, but input tensors are
// allocated on different streams (i.e., current streams). Communications on
// ncclStreams cannot start before pending input tensor ops on current streams
// finish. Otherwise, ops on two streams might read/write same tensors
// concurrently.
//
// The synchronization above alone is not enough. We also need to make sure
// input tensors are not freed before their usages on ncclStreams finish. This
// can be achieved by calling c10::cuda::CUDACachingAllocator::recordStream,
// which remembers the usage stream (ncclStream), creates an event on the usage
// stream when GC attempts to free the input tensor, and delays GC until that
// event is done.
void syncStreams(
    const std::vector<at::Device>& devices,
    std::vector<at::cuda::CUDAEvent>& ncclEvents,
    std::vector<at::cuda::CUDAStream>& ncclStreams) {
  for (const auto i : c10::irange(devices.size())) {
    at::cuda::CUDAStream& ncclStream = ncclStreams[i];
    at::cuda::CUDAEvent& ncclEvent = ncclEvents[i];
    ncclEvent.record(at::cuda::getCurrentCUDAStream(devices[i].index()));
    ncclEvent.block(ncclStream);
  }
}

// Given a ncclUniqueId, convert it to a string representation that can be put
// in the store.
std::string buildNcclUniqueIdStr(const ncclUniqueId& ncclID) {
  const uint8_t* bytes = reinterpret_cast<const uint8_t*>(&ncclID);
  std::ostringstream oss;
  for (const auto i : c10::irange(NCCL_UNIQUE_ID_BYTES)) {
    oss << std::hex << static_cast<int>(bytes[i]);
  }
  return oss.str();
}

std::string getNcclAbortedCommStoreKey(const std::string ncclIdStr) {
  return std::string(kNCCLAbortedCommStoreKey) + ":" + ncclIdStr;
}

// Returns exception's what() given an exception_ptr instance.
std::string getExceptionMsgFromExceptionPtr(
    const std::exception_ptr& exceptionPtr) {
  TORCH_CHECK(exceptionPtr != nullptr);
  try {
    std::rethrow_exception(exceptionPtr);
  } catch (const std::exception& e) {
    return e.what();
  } catch (...) {
    return "Unknown exception type";
  }
}

inline void errorIfCapturingNonCapturableNCCL(c10::cuda::CaptureStatus status) {
  // parentheses avoid some compiler warnings
  static const uint64_t min_version =
      (((uint64_t)2) << 32) + (((uint64_t)9) << 16) + ((uint64_t)6);
  static const uint64_t cur_version = torch::cuda::nccl::version();
  if (cur_version < min_version) {
    TORCH_CHECK_WITH(
        NotImplementedError,
        status == c10::cuda::CaptureStatus::None,
        "Capturing NCCL collectives is only allowed with NCCL >= 2.9.6");
  }
}

} // namespace

// Map from each communicator to its device index.
// This map is used when register/deregister cache segments from cache
// allocator. See design notes below:
// - Each segment should be registered only to the communicator on the
//   same device.
// - We cannot reuse devNCCLCommMap_ in each ProcessGroup because the key may be
//   ranks rather than device in point-to-point case.
// - This map has also to be maintained as global variable since the register
//   hooks are called outside the scope of any PG, thus we need traverse
//   communicators in all PGs.
static std::unordered_map<std::shared_ptr<NCCLComm>, int> ncclCommDevIdxMap;
static std::mutex ncclCommDevIdxMapMutex;
static bool allocatorHooksAttached = false;
void cacheAllocatorRegisterHook(
    const c10::cuda::CUDACachingAllocator::TraceEntry& te) {
  // Register after SEGMENT_ALLOC
  if (te.action_ !=
      c10::cuda::CUDACachingAllocator::TraceEntry::Action::SEGMENT_ALLOC) {
    return;
  }

  std::lock_guard<std::mutex> lock(ncclCommDevIdxMapMutex);
  for (auto& it : ncclCommDevIdxMap) {
    auto& ncclComm = it.first;
    auto& devIdx = it.second;
    if (te.device_ == devIdx) {
      ncclComm->registerSegment(reinterpret_cast<void*>(te.addr_), te.size_);
    }
  }
}

void cacheAllocatorDeregisterHook(
    const c10::cuda::CUDACachingAllocator::TraceEntry& te) {
  // deregister before SEGMENT_FREE
  if (te.action_ !=
      c10::cuda::CUDACachingAllocator::TraceEntry::Action::SEGMENT_FREE) {
    return;
  }

  std::lock_guard<std::mutex> lock(ncclCommDevIdxMapMutex);
  for (auto& it : ncclCommDevIdxMap) {
    auto& ncclComm = it.first;
    auto& devIdx = it.second;
    if (te.device_ == devIdx) {
      ncclComm->deregisterSegment(reinterpret_cast<void*>(te.addr_));
    }
  }
}

std::string dump_nccl_trace() {
  return NCCLTraceBuffer::get()->dump();
}

// Return CUDA device with ordinal given by input rank.  If we aren't
// bound to a specific device, there is no strict guarantee that this
// heuristic is the correct assignment of ranks to GPUs that Python
// layers use, but in practice it tends to be.  Fortunately we don't
// rely on this for correctness of any tensor operations, just for
// ancillary uses like health checks and barriers.
at::Device ProcessGroupNCCL::guessDeviceForRank() const {
  TORCH_CHECK_WITH(ValueError, rank_ >= 0, "Invalid rank ", rank_);
  if (getBoundDeviceId()) {
    return *getBoundDeviceId();
  } else {
    auto numGPUs = at::cuda::getNumGPUs();
    int16_t deviceIdx = static_cast<int16_t>(rank_ % numGPUs);
    return at::Device(at::DeviceType::CUDA, deviceIdx);
  }
}

const int64_t ProcessGroupNCCL::kWatchdogThreadSleepMillis = 1000;
constexpr int64_t kSynchronizeBusyWaitMillis = 10;
thread_local uint64_t ProcessGroupNCCL::ncclActiveGroupCounter_ = 0;

std::ostream& operator<<(
    std::ostream& output,
    const ProcessGroupNCCL::WorkNCCL& workNCCL) {
  std::string workInfo;
  workInfo = c10::str(
      "WorkNCCL(",
      "SeqNum=",
      workNCCL.seq_,
      ", OpType=",
      opTypeToString(workNCCL.opType_),
      ", NumelIn=",
      workNCCL.numelIn_,
      ", NumelOut=",
      workNCCL.numelOut_,
      ", Timeout(ms)=",
      workNCCL.opTimeout_.count(),
      ")");
  return output << workInfo;
}

ProcessGroupNCCL::WorkNCCL::WorkNCCL(
    const std::vector<at::Device>& devices,
    int rank,
    OpType opType,
    uint64_t seq,
    const char* profilingTitle,
    const c10::optional<std::vector<at::Tensor>>& inputs,
    bool desyncDebug,
    bool enableTiming)
    : Work(rank, opType, profilingTitle, inputs),
      devices_(devices),
      workStartTime_(std::chrono::steady_clock::now()),
      seq_(seq),
      timingEnabled_(enableTiming) {
  // Creates the CUDA event wrappers
  // Note: The actual events are lazily created when first recorded to with
  // DEFAULT_FLAGS = cudaEventDisableTiming.
  if (enableTiming) {
    ncclStartEvents_ = std::make_shared<std::vector<at::cuda::CUDAEvent>>();
    ncclStartEvents_->reserve(devices.size());
    for (uint32_t i = 0; i < devices.size(); ++i) {
      ncclStartEvents_->emplace_back(at::cuda::CUDAEvent(cudaEventDefault));
    }
  }
  ncclEndEvents_ = std::make_shared<std::vector<at::cuda::CUDAEvent>>();
  ncclEndEvents_->reserve(devices.size());
  for (uint32_t i = 0; i < devices.size(); ++i) {
    ncclEndEvents_->emplace_back(at::cuda::CUDAEvent(
        enableTiming ? cudaEventDefault : cudaEventDisableTiming));
  }
  ncclComms_.resize(devices.size());
}

ProcessGroupNCCL::WorkNCCL::WorkNCCL(const WorkNCCL& w)
    : Work(w.rank_, w.opType_),
      std::enable_shared_from_this<WorkNCCL>(w),
      devices_(w.devices_),
      ncclStartEvents_(w.ncclStartEvents_),
      ncclEndEvents_(w.ncclEndEvents_),
      ncclComms_(w.ncclComms_),
      blockingWait_(w.blockingWait_),
      opTimeout_(w.opTimeout_),
      workStartTime_(w.workStartTime_),
      seq_(w.seq_),
      startTraceUpdated_(w.startTraceUpdated_),
      numelIn_(w.numelIn_),
      numelOut_(w.numelOut_),
      store_(w.store_),
      timingEnabled_(w.timingEnabled_),
      trace_id_(w.trace_id_) {
  exception_ = w.exception_;
}

ProcessGroupNCCL::WorkNCCL::~WorkNCCL() = default;

bool ProcessGroupNCCL::WorkNCCL::isCompleted() {
  checkAndSetException();
  return exception() || finishedGPUExecutionInternal();
}

bool ProcessGroupNCCL::WorkNCCL::isStarted() {
  checkAndSetException();
  return exception() || startedGPUExecutionInternal();
}

bool ProcessGroupNCCL::WorkNCCL::isSuccess() const {
  if (exception()) {
    // Already detected an exception.
    return false;
  }

  return !checkForNCCLErrors(ncclComms_) && finishedGPUExecutionInternal();
}

void ProcessGroupNCCL::WorkNCCL::checkAndSetException() {
  if (exception()) {
    // We already have an exception.
    return;
  }

  auto exception_ptr = checkForNCCLErrors(ncclComms_);
  std::unique_lock<std::mutex> lock(mutex_);
  exception_ = exception_ptr;
  if (exception_) {
    LOG(INFO) << "[Rank " << rank_ << "]"
              << " found async exception when checking for NCCL errors: "
              << getExceptionMsgFromExceptionPtr(exception_);
  }
}

void ProcessGroupNCCL::WorkNCCL::setException(
    std::exception_ptr exception_ptr) {
  std::unique_lock<std::mutex> lock(mutex_);
  exception_ = exception_ptr;
}

// Helper that checks if the NCCL kernels are completed on the GPUs
bool ProcessGroupNCCL::WorkNCCL::finishedGPUExecution() {
  checkAndSetException();
  return finishedGPUExecutionInternal();
}

bool ProcessGroupNCCL::WorkNCCL::startedGPUExecutionInternal() const {
  // if timing is disabled we won't have allocated start events
  if (!timingEnabled_) {
    return false;
  }
  for (const auto i : c10::irange(devices_.size())) {
    // Checking the work's corresponding CUDA events' status
    if (!(*ncclStartEvents_)[i].query()) {
      return false;
    }
  }

  return true;
}

bool ProcessGroupNCCL::WorkNCCL::finishedGPUExecutionInternal() const {
  for (const auto i : c10::irange(devices_.size())) {
    // Checking the work's corresponding CUDA events' status
    if (!(*ncclEndEvents_)[i].query()) {
      return false;
    }
  }

  return true;
}

bool ProcessGroupNCCL::WorkNCCL::checkTimeout(
    c10::optional<std::chrono::milliseconds> timeout) {
  auto currentTimepoint = std::chrono::steady_clock::now();
  auto timeElapsed = std::chrono::duration_cast<std::chrono::milliseconds>(
      currentTimepoint - workStartTime_);
  auto workTimeout = timeout ? *timeout : opTimeout_;

  if (timeElapsed < workTimeout)
    return false;

  // Timed out

  // There is already an error, we don't override it
  if (exception())
    return true;

  std::string exceptionMsg = c10::str(
      "[Rank ",
      rank_,
      "] ",
      "Watchdog caught collective operation timeout: ",
      *this,
      " ran for ",
      timeElapsed.count(),
      " milliseconds before timing out.");

  LOG(ERROR) << exceptionMsg;
  std::exception_ptr exception_ptr =
      std::make_exception_ptr(C10_BUILD_ERROR(DistBackendError, exceptionMsg));
  setException(exception_ptr);
  return true;
}

void ProcessGroupNCCL::WorkNCCL::handleException(
    ErrorHandlingMode errorHandling) {
  if (exception_) {
    auto exceptionMsg = c10::str(
        "Some NCCL operations have failed or timed out. Due to the ",
        "asynchronous nature of CUDA kernels, subsequent GPU operations ",
        "might run on corrupted/incomplete data.");
    LOG(ERROR) << exceptionMsg;
    C10_LOG_API_USAGE_ONCE("ProcessGroupNCCL.WorkNCCL.handleException");

    if (SHOULD_TEAR_DOWN(errorHandling)) {
      auto tearDownMsg = c10::str(
          "To avoid data inconsistency, we are taking the entire process down.");
      LOG(ERROR) << tearDownMsg;
      std::rethrow_exception(exception_);
    }
  }
}

void ProcessGroupNCCL::WorkNCCL::synchronize() {
  // Call Synchronize without a timeout. We use this method to avoid adding a
  // timeout argument to the public synchronize API.
  synchronizeInternal(kNoTimeout);
}

void ProcessGroupNCCL::WorkNCCL::synchronizeStreams() {
  for (const auto i : c10::irange(devices_.size())) {
    auto currentStream = at::cuda::getCurrentCUDAStream(devices_[i].index());
    // Block the current stream on the NCCL stream
    (*ncclEndEvents_)[i].block(currentStream);
  }

  if (avoidRecordStreams_) {
    stashed_for_allocator_safety_->clear();
  }
}

// Waiting on the work's corresponding CUDA events
void ProcessGroupNCCL::WorkNCCL::synchronizeInternal(
    std::chrono::milliseconds timeout) {
  synchronizeStreams();

  // In case of blocking, wait for the operation to complete.
  if (blockingWait_) {
    while (!isCompleted()) {
      bool timedOut = checkTimeout(
          timeout == kNoTimeout ? c10::nullopt : c10::make_optional(timeout));
      // Explicitly abort ncclComms here before throwing this timed out
      // exception to users.
      // If throwing timed out excepiton without aborting nccl communicators
      // here, it was observed that CUDA GPU will have 100% utilization and
      // can not run new events successfully.
      if (timedOut) {
        std::string exceptionMsg = c10::str(
            "[Rank ",
            rank_,
            "] Work ",
            (*this),
            " timed out in blocking wait (TORCH_NCCL_BLOCKING_WAIT=1).");
        LOG(ERROR) << exceptionMsg;
        break;
      }
      // Yield
      std::this_thread::sleep_for(
          std::chrono::milliseconds(kSynchronizeBusyWaitMillis));
    }
    // exception() includes timeout and error during blocking wait
    if (exception()) {
      // Abort NCCL communicators
      abort();
      // Throw exception (from main thread here)
      handleException(TearDown);
    }
  }

  // Device synchronize only after we've completed timeout checks.
  if (!barrierTensors_.empty()) {
    // If we use the work to do barrier, we should block here
    at::cuda::OptionalCUDAGuard gpuGuard;
    for (auto& device : devices_) {
      gpuGuard.set_index(device.index());
      AT_CUDA_CHECK(cudaDeviceSynchronize());
    }
  }
}

// Same as calling synchronize().
bool ProcessGroupNCCL::WorkNCCL::wait(std::chrono::milliseconds timeout) {
  RECORD_PARAM_COMMS(
      static_cast<int>(this->seq_), // seq
      0, // process group ptr
      rank_, // rank
      "wait", // colName
      0, // inNelems
      0, // outNelems
      at::kByte, // dType
      std::vector<int64_t>(), // inSplitSizes
      std::vector<int64_t>(), // outSplitSizes
      static_cast<int>(devices_.size())); // worldSize
  synchronizeInternal(timeout);
  // Always return true, because abort API is not implemented.
  return true;
}

void ProcessGroupNCCL::WorkNCCL::abort() {
  // Abort all communicators of this work
  for (const auto& ncclComm : ncclComms_) {
    ncclComm->ncclCommAbort();
  }

  ncclCommDevIdxMapMutex.lock();
  for (const auto& comm : ncclComms_) {
    ncclCommDevIdxMap.erase(comm);
  }
  ncclCommDevIdxMapMutex.unlock();
}

ProcessGroupNCCL::CoalescedWorkNCCL::CoalescedWorkNCCL(
    std::vector<ProcessGroupNCCL::WorkNCCL> works,
    int rank,
    OpType opType)
    : Work(rank, opType, nullptr), works_(std::move(works)) {}

ProcessGroupNCCL::CoalescedWorkNCCL::~CoalescedWorkNCCL() = default;

c10::intrusive_ptr<ProcessGroupNCCL::CoalescedWorkNCCL> ProcessGroupNCCL::
    initCoalescedWork(
        const std::vector<c10::intrusive_ptr<Work>>& works,
        int rank,
        OpType opType) {
  std::vector<ProcessGroupNCCL::WorkNCCL> ncclWorks;
  ncclWorks.reserve(works.size());
  for (auto& work : works) {
    ncclWorks.push_back(*static_cast<ProcessGroupNCCL::WorkNCCL*>(work.get()));
  }
  return c10::make_intrusive<ProcessGroupNCCL::CoalescedWorkNCCL>(
      ncclWorks, rank, opType);
}

// Same as calling synchronize().
bool ProcessGroupNCCL::CoalescedWorkNCCL::wait(
    std::chrono::milliseconds timeout) {
  for (auto& w : works_) {
    w.wait(timeout);
  }
  // Always return true, because abort API is not implemented.
  return true;
}

static std::atomic<size_t> process_group_id = 0;

ProcessGroupNCCL::ProcessGroupNCCL(
    const c10::intrusive_ptr<Store>& store,
    int rank,
    int size,
    c10::intrusive_ptr<Options> options)
    : Backend(rank, size),
      store_(store),
      options_(options),
      ncclCommCounter_(0),
      traceKeyStart_(getTraceStartKey("NCCL", rank)),
      traceKeyEnd_(getTraceEndKey("NCCL", rank)),
      terminateProcessGroup_(false),
      terminateHeartbeatMonitorThread_(false),
      collectiveDebugInfoMode_(false),
      uid_(process_group_id++) {
  TORCH_CHECK_WITH(
      ValueError,
      at::cuda::getNumGPUs() != 0,
      "ProcessGroupNCCL is only supported with GPUs, no GPUs found!");
  blockingWait_ = getCvarBool(TORCH_NCCL_BLOCKING_WAIT, false);
  asyncErrorHandling_ = static_cast<ErrorHandlingMode>(
      getCvarInt(TORCH_NCCL_ASYNC_ERROR_HANDLING, 3 /*SkipCleanUp*/));
  desyncDebug_ = getCvarBool(TORCH_NCCL_DESYNC_DEBUG, false) ||
      (dist_debug_level_ >= DebugLevel::Detail);
<<<<<<< HEAD
  heartbeat_ = 1ULL;
  monitorThreadEnabled_.store(parseEnvVarFlag(TORCH_NCCL_ENABLE_MONITORING));
  heartbeatTimeoutInSec_ = parseEnvVarIntDefault(
      TORCH_NCCL_HEARTBEAT_TIMEOUT_SEC, 60 * 2 /*2 Mins*/);
=======
  dumpOnTimeout_ = getCvarBool(TORCH_NCCL_DUMP_ON_TIMEOUT, false) ||
      (dist_debug_level_ >= DebugLevel::Detail);
  heartbeat_ = 1ULL;
  monitorThreadEnabled_.store(getCvarBool(TORCH_NCCL_ENABLE_MONITORING, true));
  heartbeatTimeoutInSec_ =
      getCvarInt(TORCH_NCCL_HEARTBEAT_TIMEOUT_SEC, 60 * 2 /*2 Mins*/);
  ncclTraceBufferSize_ = getCvarInt(TORCH_NCCL_TRACE_BUFFER_SIZE, 0);
>>>>>>> 21cf6e76
#ifdef ENABLE_NCCL_ERROR_CHECKING
  enableTiming_.store(
      getCvarBool(TORCH_NCCL_ENABLE_TIMING, false) || desyncDebug_);
#endif
  avoidRecordStreams_ = getCvarBool(TORCH_NCCL_AVOID_RECORD_STREAMS, false);
#ifdef NCCL_HAS_COMM_REGISTER
  useTensorRegisterAllocatorHook_ =
      getCvarBool(TORCH_NCCL_USE_TENSOR_REGISTER_ALLOCATOR_HOOK, false);
  if (c10::cuda::CUDACachingAllocator::CUDAAllocatorConfig::
          expandable_segments()) {
    useTensorRegisterAllocatorHook_ = false;
    LOG(INFO)
        << "[Rank " << rank_
        << "] disables TORCH_NCCL_USE_TENSOR_REGISTER_ALLOCATOR_HOOK because it is not compatible with CUDA allocator expandable segments mode.";
  }
#endif

  if (blockingWait_) {
    if (asyncErrorHandling_ != NoHandling || desyncDebug_) {
      LOG(INFO)
          << "[Rank " << rank_ << "] TORCH_NCCL_BLOCKING_WAIT and "
          << "TORCH_NCCL_ASYNC_ERROR_HANDLING|TORCH_NCCL_DESYNC_DEBUG"
          << "should not both be enabled. "
          << "Only TORCH_NCCL_BLOCKING_WAIT is being used in this process.";
      asyncErrorHandling_ = NoHandling;
      desyncDebug_ = false;
    }
  } else {
    if (desyncDebug_ && asyncErrorHandling_ == NoHandling) {
      LOG(INFO)
          << "[Rank " << rank_
          << "] TORCH_NCCL_DESYNC_DEBUG and TORCH_NCCL_ASYNC_ERROR_HANDLING "
          << "must both be enabled. "
          << "Enabling TORCH_NCCL_ASYNC_ERROR_HANDLING.";
      asyncErrorHandling_ = SkipCleanUp;
    }
  }

  if (getCvarBool(TORCH_ENABLE_NCCL_HEALTH_CHECK, false)) {
    // Perform health check by initializing dummy communicators and destroying
    // them. This will help indicate any NCCL-related issues prior to the first
    // collective.
    // Run it in a separate thread and wait on CV to handle timeouts, since
    // majority of getNCCLComm failures are hangs.
    runHealthCheck();
  }

#ifdef ENABLE_NCCL_ERROR_CHECKING
  ncclCommWatchdogThread_ =
      std::thread(&ProcessGroupNCCL::ncclCommWatchdog, this);
#endif

  init();
  const std::string OFF = "OFF";
<<<<<<< HEAD
  const char* torch_distributed_debug =
      parseEnvVarString("TORCH_DISTRIBUTED_DEBUG", OFF.c_str());
  const char* nccl_debug = parseEnvVarString("NCCL_DEBUG", OFF.c_str());
  LOG(INFO)
      << "[Rank " << rank_ << "] ProcessGroupNCCL initialization options: "
      << "NCCL version: " << getNcclVersion()
      << ", NCCL_ASYNC_ERROR_HANDLING: " << asyncErrorHandling_
      << ", NCCL_DESYNC_DEBUG: " << desyncDebug_
      << ", NCCL_ENABLE_TIMING: " << enableTiming_.load()
      << ", NCCL_BLOCKING_WAIT: " << blockingWait_
      << ", TIMEOUT(ms): " << options_->timeout.count()
      << ", USE_HIGH_PRIORITY_STREAM: " << options_->is_high_priority_stream
      << ", TORCH_DISTRIBUTED_DEBUG: " << std::string(torch_distributed_debug)
#ifdef NCCL_HAS_COMM_REGISTER
      << ", NCCL_USE_TENSOR_REGISTER_ALLOCATOR_HOOK: "
      << useTensorRegisterAllocatorHook_
#endif
      << ", TORCH_NCCL_ENABLE_MONITORING: " << monitorThreadEnabled_.load()
      << ", TORCH_NCCL_HEARTBEAT_TIMEOUT_SEC: " << heartbeatTimeoutInSec_
      << ", NCCL_DEBUG: " << std::string(nccl_debug)
      << ", ID=" << this->getID();
=======
  std::string torch_distributed_debug =
      getCvarString({"TORCH_DISTRIBUTED_DEBUG"}, OFF.c_str());
  std::string nccl_debug = getCvarString({"NCCL_DEBUG"}, OFF.c_str());
  LOG(INFO) << "[Rank " << rank_
            << "] ProcessGroupNCCL initialization options: "
            << "NCCL version: " << getNcclVersion()
            << ", TORCH_NCCL_ASYNC_ERROR_HANDLING: " << asyncErrorHandling_
            << ", TORCH_NCCL_DUMP_ON_TIMEOUT: " << dumpOnTimeout_
            << ", TORCH_NCCL_DESYNC_DEBUG: " << desyncDebug_
            << ", TORCH_NCCL_ENABLE_TIMING: " << enableTiming_.load()
            << ", TORCH_NCCL_BLOCKING_WAIT: " << blockingWait_
            << ", TIMEOUT(ms): " << options_->timeout.count()
            << ", USE_HIGH_PRIORITY_STREAM: "
            << options_->is_high_priority_stream
            << ", SPLIT_FROM: " << options_->split_from
            << ", SPLIT_COLOR: " << options_->split_color
            << ", TORCH_DISTRIBUTED_DEBUG: " << torch_distributed_debug
#ifdef NCCL_HAS_COMM_REGISTER
            << ", TORCH_NCCL_USE_TENSOR_REGISTER_ALLOCATOR_HOOK: "
            << useTensorRegisterAllocatorHook_
#endif
            << ", TORCH_NCCL_ENABLE_MONITORING: "
            << monitorThreadEnabled_.load()
            << ", TORCH_NCCL_HEARTBEAT_TIMEOUT_SEC: " << heartbeatTimeoutInSec_
            << ", TORCH_NCCL_TRACE_BUFFER_SIZE: " << ncclTraceBufferSize_
            << ", NCCL_DEBUG: " << nccl_debug << ", ID=" << this->getID();
>>>>>>> 21cf6e76

  RECORD_PARAM_COMMS(
      0, // seq
      this->getID(),
      rank, // rank
      "init", // colName
      0, // inNelems
      0, // outNelems
      at::kByte, // dType
      std::vector<int64_t>(), // inSplitSizes
      std::vector<int64_t>(), // outSplitSizes
      size_); // worldSize

  // Attach hooks to cache allocator to trigger the hooks whenever a traced
  // action is called. In the following hooks, we register a newly allocated
  // segment when SEGMENT_ALLOC action occurs, and deregister a segment when
  // SEGMENT_FREE action occurs.
  // We attach hooks only once at the first PG creation.
  if (useTensorRegisterAllocatorHook_ && !allocatorHooksAttached) {
    c10::cuda::CUDACachingAllocator::attachAllocatorTraceTracker(
        &cacheAllocatorRegisterHook);
    c10::cuda::CUDACachingAllocator::attachAllocatorTraceTracker(
        &cacheAllocatorDeregisterHook);
    allocatorHooksAttached = true;
  }
}

void ProcessGroupNCCL::eagerConnectSingleDevice(at::Device device) {
  std::vector<at::Device> rankDevices = {device};
  const auto key = getKeyFromDevices(rankDevices);
  LOG(INFO) << "Eagerly connecting nccl backend with device " << device;
  getNCCLComm(key, rankDevices, OpType::ALLREDUCE);
}

void ProcessGroupNCCL::performNocolorSplit(at::Device device) {
  // If our backend doesn't support splitting, this is a no-op for
  // ranks not in the new subgroup (and ranks that would be in it will
  // just use a new communicator rather than split).
#ifdef NCCL_HAS_COMM_SPLIT
  std::vector<at::Device> rankDevices = {device};
  const auto key = getKeyFromDevices(rankDevices);
  LOG(INFO) << "Performing nocolor split on backend device " << device
            << ", key " << key << ", i am " << this;
  auto comm = getNCCLComm(key, rankDevices, OpType::ALLREDUCE);
  TORCH_CHECK_WITH(
      DistBackendError,
      comm.size() == 1,
      "exactly one communicator found for device ",
      device);
  NCCLComm::split(comm[0].get(), NCCL_SPLIT_NOCOLOR, rank_, options_->config);
#endif
}

void ProcessGroupNCCL::runHealthCheck() {
  // Run health check in a separate thread and wait on CV to handle timeouts,
  // since majority of getNCCLComm failures are hangs.

  struct HealthCheckData {
    std::mutex healthCheckMutex;
    std::condition_variable healthCheckCv;
    bool healthCheckSuccess = false;
    std::exception_ptr healthCheckException;
  };

  HealthCheckData healthCheckData;
  auto t = std::thread([&healthCheckData, this]() {
    try {
      std::vector<at::Device> rankDevice = {guessDeviceForRank()};

      const auto key = getKeyFromDevices(rankDevice);
      // OpType does not matter, only need to set to not go through send/recv
      // path.
      getNCCLComm(key, rankDevice, OpType::ALLREDUCE);
      // Now destroy the communicators and remove them from cache so we don't
      // use destroyed communicators.
      destroyNCCLComms(key);
      // Notify main thread the health check is complete.
      {
        std::lock_guard<std::mutex> lk(healthCheckData.healthCheckMutex);
        healthCheckData.healthCheckSuccess = true;
      }
      healthCheckData.healthCheckCv.notify_one();
    } catch (const std::exception& e) {
      // Populate exception ptr.
      healthCheckData.healthCheckException = std::current_exception();
      // Unblock waiting main thread which will report exception.
      healthCheckData.healthCheckCv.notify_one();
    } // Unknown exceptions will just cause the program to terminate.
  });
  // We don't need to join the thread, just need to verify health check via the
  // CV. Hence we detach the thread here.
  t.detach(); // NOLINT
  LOG(INFO) << "[Rank " << rank_ << "]"
            << " will wait up to " << options_->timeout.count()
            << " msec for NCCL health check to complete.";
  std::unique_lock<std::mutex> lock(healthCheckData.healthCheckMutex);
  healthCheckData.healthCheckCv.wait_for(
      lock, options_->timeout, [&healthCheckData]() {
        return healthCheckData.healthCheckSuccess;
      });

  if (healthCheckData.healthCheckException) {
    std::rethrow_exception(healthCheckData.healthCheckException);
  }
  // If there is no exception, the likely culprit is a timeout/hang which is how
  // most communicator init issues manifest themselves.
  TORCH_CHECK_WITH(
      DistBackendError,
      healthCheckData.healthCheckSuccess,
      "ProcessGroupNCCL: Health check failure: Failed to initialize NCCL communicator on rank ",
      rank_);
}

void ProcessGroupNCCL::setSequenceNumberForGroup() {
} // NCCL just starts sequence numbers at 0.

uint64_t ProcessGroupNCCL::getSequenceNumberForGroup() {
  return seq_;
}

void ProcessGroupNCCL::registerOnCompletionHook(
    std::function<void(std::shared_ptr<WorkInfo>)>&& hook) {
  TORCH_CHECK_WITH(
      DistBackendError,
      onCompletionHook_ == nullptr,
      "ProcessGroupNCCL OnCompletion hook already registered");

  TORCH_CHECK_WITH(
      ValueError,
      enableTiming_.load(),
      "ProcessGroupNCCL OnCompletion hook requires recording start and end "
      "events which require setting TORCH_NCCL_ENABLE_TIMING environment variable. "
      "This is only available for NCCL version >= 2.4.");
  onCompletionHook_ = std::move(hook);
  onCompletionHookThread_ = std::thread(&ProcessGroupNCCL::runHookLoop, this);
}

// must release GIL when calling this method
void ProcessGroupNCCL::waitForPendingWorks() {
  // Reasoning about hook completion:
  // 1. waitForPendingWorks should be called after user code has finished
  // calling
  //    all collectives. This means, when we got here, all of the collectives
  //    are either in workMetaList_ or has been erased from workMetaList_.
  // 2. The watchdog thread grabs both locks to move Work object from the
  //    workMetaList_ to the completedWorkList_, and the hook thread only erases
  //    a Work object after the hook is returned. Therefore, after user code
  //    calls a collective, its Work object is either in workMetaList_ or in
  //    completedWorkList_ before it finishes.
  // 3. We have three threads and two locks.
  //      a. main thread (this function) grabs two locks atomically
  //      b. watchdog thread (watchdogHandler function) always grabs
  //      workMetaListMutex_
  //         first and then grabs completedWorkListMutex_.
  //      c. hook thread (runHookLoop function) only grabs
  //      completedWorkListMutex_. Therefore, locks are always acquired in the
  //      same order and hence no deadlocks.
  while (true) {
    {
      std::lock(workMetaListMutex_, completedWorkListMutex_);
      std::lock_guard<std::mutex> lockWork(workMetaListMutex_, std::adopt_lock);
      std::lock_guard<std::mutex> lockHook(
          completedWorkListMutex_, std::adopt_lock);

      if (workMetaList_.empty() && completedWorkList_.empty()) {
        return;
      }
    }

    std::this_thread::sleep_for(
        std::chrono::milliseconds(kWatchdogThreadSleepMillis));
  }
}

void ProcessGroupNCCL::enableCollectivesTiming() {
  enableTiming_.store(true);
}

std::future<bool> ProcessGroupNCCL::launchAsyncDebugDump() {
  std::promise<bool> resultPromise;
  std::future<bool> resultFuture = resultPromise.get_future();

  std::thread workerThread(
      [promise = std::move(resultPromise), this]() mutable {
        try {
          promise.set_value(dumpDebuggingInfo());
        } catch (...) {
          promise.set_exception(std::current_exception());
        }
      });

  // Detach the thread to allow it to run independently
  workerThread.detach();

  return resultFuture;
}

void abortCommsFromMap(
    std::unordered_map<std::string, std::vector<std::shared_ptr<NCCLComm>>>&
        ncclCommsMap,
    const int rank,
    c10::optional<std::string> abortReason) {
  // The process may control multiple devices, loop through the communicators on
  // each device
  for (auto& it : ncclCommsMap) {
    auto& devName = it.first;
    auto& ncclComms = it.second;

    for (const auto& ncclComm : ncclComms) {
      ncclComm->ncclCommAbort(abortReason);
    }
    // Note that we don't remove the aborted communicators from the
    // cache. The reason is that if we do remove the communicator
    // from the cache, it is possible that a new collective operation
    // calls `ncclCommInitRank` to create a new communicator whereas
    // other ranks might have failed/timed out and didn't enter
    // `ncclCommInitRank`. As a result, when there is a failure on
    // a communicator the application receives an exception and its
    // their responsibility to destroy the process group and recreate
    // it to recover from errors.

    LOG(INFO) << "[Rank " << rank << "] Destroyed " << ncclComms.size()
              << "communicators on CUDA device " << devName;
  }
}

// Abort all communicators on this rank
void ProcessGroupNCCL::abort(c10::optional<std::string> abortReason) {
  // Remove record from global ncclCommDevIdxMapMutex before aboarting,
  // so that a new cache segment would not register to already aborded
  // communicators. Note that ncclCommDevIdxMap is a global container which may
  // contain other PG's communicators, thus we need to only erase communicators
  // for the current PG.
  ncclCommDevIdxMapMutex.lock();
  for (auto& it : devNCCLCommMap_) {
    auto& ncclComms = it.second;
    for (const auto& ncclComm : ncclComms) {
      ncclCommDevIdxMap.erase(ncclComm);
    }
  }
  ncclCommDevIdxMapMutex.unlock();

  std::lock_guard<std::mutex> lock(mutex_);
  abortCommsFromMap(devNCCLCommMap_, rank_, abortReason);
  abortCommsFromMap(inInitializationCommMap_, rank_, abortReason);
}

void ProcessGroupNCCL::shutdown() {
  // Don't join threads here since the purpose of this method is to abort all
  // communicators and signal the threads to exit. Joining on the threads could
  // potentially block and hence avoid it in this method.
  terminateProcessGroup_.store(true);

  std::string abortReason = c10::str("Process Group shutdown on rank ", rank_);
  abort(abortReason);

  workMetaListCV_.notify_one();
  terminateHeartbeatMonitorThread_.store(true);
  monitorWakeUpCV_.notify_one();
}

ProcessGroupNCCL::~ProcessGroupNCCL() {
  terminateProcessGroup_.store(true);
  workMetaListCV_.notify_one();

#ifdef ENABLE_NCCL_ERROR_CHECKING
  if (ncclCommWatchdogThread_.joinable()) {
    ncclCommWatchdogThread_.join();
  }
#endif

  if (onCompletionHookThread_.joinable())
    onCompletionHookThread_.join();

  // Abort communicators after all threads have exited to avoid having the
  // threads dying due to aborted communicator and raising a SIGABRT
  std::string abortReason = c10::str("Process Group destroyed on rank ", rank_);
  abort(abortReason);

  // We need to wait for abort to finish before we can safely shut down
  // heartbeat monitoring thread.
  terminateHeartbeatMonitorThread_.store(true);
  monitorWakeUpCV_.notify_one();
#ifdef ENABLE_NCCL_ERROR_CHECKING
  if (ncclHeartbeatMonitorThread_.joinable()) {
    ncclHeartbeatMonitorThread_.join();
  }
#endif
}

<<<<<<< HEAD
void dump_debugging_info() {
  LOG(ERROR)
      << "No PGNCCL's watchdog heartbeat detected, so we are dumping debug info.";
  if (parseEnvVarIntDefault("TORCH_NCCL_TRACE_BUFFER_SIZE", 0) > 0) {
    // TODO: Find the right and proper way to dump the debug info.
    // We cannot print out debugging info directly.
    LOG(ERROR) << "nccl_trace: " << dump_nccl_trace();
  }
=======
void ProcessGroupNCCL::registerDebugInfoWriter(
    std::unique_ptr<DebugInfoWriter> writer) {
  TORCH_CHECK_WITH(
      DistBackendError,
      debugInfoWriter_ == nullptr,
      "ProcessGroupNCCL debugInfoWriter already registered");
  debugInfoWriter_ = std::move(writer);
}

bool ProcessGroupNCCL::dumpDebuggingInfo() {
  // Serialize all calls to this function to avoid corrupting data, but allow
  // multiple calls in one runtime. User is responsible for preserving the
  // output file from an earlier call before a later call overwrites it.
  std::lock_guard<std::mutex> lock(writeDebugInfoMutex_);
  LOG(ERROR) << "ProcessGroupNCCL preparing to dump debug info.";
  if (ncclTraceBufferSize_ > 0) {
    // We dump nccl trace into local disk by default and users can register
    // their customized writer by inheriting `DebugInfoWriter` via
    // `registerDebugInfoWriter`.
    auto ncclTrace = dump_nccl_trace();
    if (debugInfoWriter_ == nullptr) {
      // Dump the trace blob into local disk as a fallback.
      std::unique_ptr<DebugInfoWriter> debugInfoWriterPtr =
          std::make_unique<DebugInfoWriter>(rank_);
      registerDebugInfoWriter(std::move(debugInfoWriterPtr));
    }
    debugInfoWriter_->write(ncclTrace);
    return true;
  }
  return false;
>>>>>>> 21cf6e76
}

void ProcessGroupNCCL::terminateProcess(std::string errMsg) {
  // Logging with `FATAL`, after errMsg printed, it calls `std::abort()`
  // to terminate the program execution.
  LOG(FATAL) << errMsg;
}

void ProcessGroupNCCL::heartbeatMonitor() {
  uint64_t heartBeatCounter = 0ULL;
  while (true) {
    // This won't have any lock since this lock is only used here.
    // Please be aware that mutex `monitorMutex_` should not be used
    // somewhere else to avoid the deadlock.
    std::unique_lock<std::mutex> lock(monitorMutex_);
    if (monitorWakeUpCV_.wait_for(
            lock, std::chrono::seconds(heartbeatTimeoutInSec_), [&] {
              return terminateHeartbeatMonitorThread_.load();
            })) {
      // For the normal complete or user interception, monitorWakeUpCV_
      // will get notified, we early return and exit heartbeatMonitor.
      return;
    }

    // Check the heart beat of watchdog thread.
    auto heartbeat = heartbeat_;
    if (heartbeat != heartBeatCounter) {
      heartBeatCounter = heartbeat;
    } else {
      // No heartbeat increase detected and timeout.
      break;
    }
  }

<<<<<<< HEAD
  // In the timeout case and we now only dump the flight recorder
  // to std::out. Down the road, if we have more complicated or blocking
  // operations, we might need to use a side thread to do it.
  dump_debugging_info();
=======
  // Store debug info to storage if no other thread does it. (By default to
  // local disk)
  std::future<bool> asyncDebugDump = launchAsyncDebugDump();
>>>>>>> 21cf6e76

  // Create a error message reported from MonitorThread, so
  // we throw exception and make the whole process to be killed.
  const auto exitMsg = c10::str(
      "[Rank ",
      rank_,
      "] NCCL monitor thread timeout. Basically, this could ",
      "be due to CUDA or NCCL calls being unexpectedly blocking, ",
<<<<<<< HEAD
      "especially when your program enters a deadlock state in watchdog"
      "or destructors. If you see this error, please file a bug to pytorch.");
=======
      "especially when your program enters a deadlock state in watchdog "
      "or destructors. If you see this error, please file a bug to PyTorch.");
>>>>>>> 21cf6e76

  // There are two possible cases for the watchdog thread exit:
  // Case one: desync report runs quickly, and it follows the step:
  // collective timeout -> desync -> exception handling -> destructors
  // -> set terminateHeartbeatMonitorThread_ -> notify monitorWakeUpCV_.
  // So the code either early returns above or will skip the sleep below.
  // Case two: desync might be slow or get stuck. Or we get stuck in
  // destructors, we will sleep for some time before calling std::abort() to
  // kill the whole process.
  if ((terminateProcessGroup_.load() || collectiveDebugInfoMode_.load()) &&
      !terminateHeartbeatMonitorThread_.load()) {
    // Leave another two mins for desync report generation or process group
    // destroy.
    std::this_thread::sleep_for(std::chrono::seconds(heartbeatTimeoutInSec_));
  }

<<<<<<< HEAD
=======
  // At this point, we either already sleep for another `heartbeatTimeoutInSec_`
  // or the thread has finished. Because we don't want to block the monitor
  // thread, so We mark the thread detach and the dump of debug info becomes
  // "best effort". If the process exit normally, marking it detach also makes
  // sense because we don't really care about dumping the debug info.

  // We already log completion inside the thread, so it may not be necessary to
  // check the return value here.  We mainly use a future so we can exit early
  // if done.
  asyncDebugDump.wait_for(std::chrono::seconds(heartbeatTimeoutInSec_));

>>>>>>> 21cf6e76
  if (!terminateHeartbeatMonitorThread_.load()) {
    const auto logMsg = c10::str(
        "[Rank ",
        rank_,
        "] monitoring thread detects no heartbeat and will finally kill the process!",
        " terminateProcessGroup_",
        terminateProcessGroup_,
        " collectiveDebugInfoMode_",
        collectiveDebugInfoMode_);
    LOG(ERROR) << logMsg;
    terminateProcess(exitMsg);
  }
}

void ProcessGroupNCCL::ncclCommWatchdog() {
  try {
    VLOG(2) << "[Rank " << rank_ << "] NCCL watchdog thread started!";
    if (monitorThreadEnabled_.load()) {
      ncclHeartbeatMonitorThread_ =
          std::thread(&ProcessGroupNCCL::heartbeatMonitor, this);
    }
<<<<<<< HEAD
    workCleanupLoop();
=======
    watchdogHandler();
>>>>>>> 21cf6e76
    VLOG(2) << "[Rank " << rank_
            << "] NCCL watchdog thread terminated normally";
  } catch (std::exception& e) {
    if (std::string(e.what()).find("driver shutting down") !=
        std::string::npos) {
      LOG(INFO)
          << "[Rank " << rank_
          << "] main process destroyed cuda before watchdog loop exited, terminating watchdog."
          << " (Watchdog caught exception: " << e.what();

    } else {
      // Append error message reported from watchdogHandler
      const auto exitMsg = c10::str(
          "[Rank ",
          rank_,
          "] NCCL watchdog thread terminated with exception: ",
          e.what());
      LOG(ERROR) << exitMsg;
      // TODO(whc) clean up the rethrow - why is it stored in a class var and
      // rethrown?
      watchDogException_ =
          std::make_exception_ptr(C10_BUILD_ERROR(DistBackendError, exitMsg));
      std::rethrow_exception(watchDogException_);
    }
  } catch (...) {
    const auto exitMsg = c10::str(
        "[Rank ",
        rank_,
        "] NCCL watchdog thread terminated with exception: unknown");
    LOG(ERROR) << exitMsg;
    watchDogException_ =
        std::make_exception_ptr(C10_BUILD_ERROR(DistBackendError, exitMsg));
    std::rethrow_exception(watchDogException_);
  }
}

void ProcessGroupNCCL::logWorkStart(WorkNCCL& work) {
  if (work.startTraceUpdated_)
    return;

  if (terminateProcessGroup_.load() || storeError_)
    return;

  work.startTraceUpdated_ = true;
  storeError_ = !c10d::traceUpdate(
      store_, traceKeyStart_, work.seq_, opTypeToString(work.opType_));
}

void ProcessGroupNCCL::logWorkEnd(WorkNCCL& work) {
  if (terminateProcessGroup_.load() || storeError_)
    return;

  // In case the start of the work hasn't been logged
  if (!work.startTraceUpdated_) {
    logWorkStart(work);
  }

  storeError_ = !c10d::traceUpdate(
      store_, traceKeyEnd_, work.seq_, opTypeToString(work.opType_));
}

std::string ProcessGroupNCCL::getNCCLWatchdogDebugInfo() {
  return retrieveDesyncReport(store_, "NCCL", rank_, size_);
}

<<<<<<< HEAD
void ProcessGroupNCCL::workCleanupLoop() {
=======
#if defined(__linux__)
struct DumpPipe {
  DumpPipe(bool enabled, int rank) {
    if (!enabled) {
      return;
    }
    std::string fileStem = getCvarString(
        {"TORCH_NCCL_DEBUG_INFO_TEMP_FILE"}, "/tmp/nccl_trace_rank_");
    TORCH_CHECK(!fileStem.empty(), "TORCH_NCCL_DEBUG_INFO_TEMP_FILE is empty");
    std::string filename = c10::str(fileStem, rank, ".pipe");
    TORCH_CHECK(
        unlink(filename.c_str()) != -1 || errno == ENOENT,
        "Error removing existing named pipe ",
        filename);
    TORCH_CHECK(
        mkfifo(filename.c_str(), 0666) != -1,
        "Error creating named pipe ",
        filename);
    fd_ = open(filename.c_str(), O_RDONLY | O_NONBLOCK);
    TORCH_CHECK(fd_ != -1, "Error opening named pipe ", filename);
  }
  bool shouldDump() {
    if (fd_ == -1) {
      return false;
    }
    char buf[128];
    // non-blocking from O_NONBLOCK above.
    // Ignore EINTR because we already will poll this
    // again later.
    ssize_t bytesRead = read(fd_, &buf, 128);
    return bytesRead > 0;
  }
  ~DumpPipe() {
    if (fd_ != -1) {
      close(fd_);
    }
  }

 private:
  int fd_ = -1;
};
#else
struct DumpPipe {
  DumpPipe(bool enabled, int rank) {}
  bool shouldDump() {
    return false;
  }
};
#endif

void ProcessGroupNCCL::watchdogHandler() {
>>>>>>> 21cf6e76
  bool done = false;
  lastWorkListUpdateTime_ = std::chrono::steady_clock::now();
  auto lastTimePollStore = std::chrono::steady_clock::now();
  c10::optional<std::future<bool>> optAsyncDebugDump;

  std::list<ProcessGroupNCCL::WorkNCCL> completedWorkList;

  DumpPipe dumpPipe(dumpOnTimeout_, rank_);
  while (!done || !terminateProcessGroup_.load()) {
    std::unique_lock<std::mutex> lock(workMetaListMutex_);
    // We busy-poll the work vector every kWatchdogThreadSleepMillis
    // milliseconds as long as the atomic is True.
    workMetaListCV_.wait_for(
        lock,
        std::chrono::milliseconds(kWatchdogThreadSleepMillis),
        [&]() -> bool { return terminateProcessGroup_.load(); });
    // Bump up heart beat by one.
    heartbeat_++;
<<<<<<< HEAD
=======

    // poll store to see if some ranks have flagged a timeout when
    // we haven't polled for `heartbeat_timeout` seconds and there haven't
    // any work added or removed for `watchdog_timeout` seconds.
    if (dumpOnTimeout_) {
      auto currentTime = std::chrono::steady_clock::now();
      auto timeSinceLastWorkListUpdate =
          std::chrono::duration_cast<std::chrono::milliseconds>(
              (currentTime - lastWorkListUpdateTime_))
              .count();
      auto timeSinceLastPollStore =
          std::chrono::duration_cast<std::chrono::milliseconds>(
              (currentTime - lastTimePollStore))
              .count();
      if (timeSinceLastWorkListUpdate >= kWatchdogThreadSleepMillis &&
          timeSinceLastPollStore >= heartbeatTimeoutInSec_ * 1000) {
        lastTimePollStore = currentTime;
        if (store_->check({std::string(TIMEOUT_DUMP)}) && !optAsyncDebugDump) {
          optAsyncDebugDump = launchAsyncDebugDump();
          optAsyncDebugDump->wait_for(
              std::chrono::milliseconds(kWatchdogThreadSleepMillis * 30));
          const auto exitMsg = c10::str(
              "Some other rank's watchdog thread detected a timeout and notified ",
              "all other ranks, so we're dumping debug info and aborting [Rank ",
              rank_,
              "] as well.");
          LOG(ERROR) << exitMsg;
          C10_THROW_ERROR(DistBackendError, exitMsg);
        }
      }
    }
>>>>>>> 21cf6e76

    for (auto it = workMetaList_.begin(); it != workMetaList_.end();
         /* no increment */) {
      auto& work = *it;
      work.checkAndSetException();
      bool timedOut = work.checkTimeout();

      // If work hits an exception (either an error or timeout)
      if (work.exception()) {
        if (SHOULD_CLEAN_UP(asyncErrorHandling_)) {
          // Abort work and corresponding communicators
          work.abort();
          // PG level abort, which would abort all other communicators on this
          // rank
          abort();
        }

        // Report desync state in case of timeout
        if (timedOut) {
          try {
<<<<<<< HEAD
            // Set shutdown mode, so the heartbeat monitor thread will not abort
            // process immediately.
            collectiveDebugInfoMode_.store(true);
            auto desyncMsg = getNCCLWatchdogDebugInfo();
            LOG(ERROR) << desyncMsg;
=======
            if (desyncDebug_ || dumpOnTimeout_) {
              // Set shutdown mode, so the heartbeat monitor thread will not
              // abort process immediately.
              collectiveDebugInfoMode_.store(true);
              std::vector<uint8_t> vec(1);
              store_->set(std::string(TIMEOUT_DUMP), vec);
            }

            if (dumpOnTimeout_ && !optAsyncDebugDump) {
              // Store debug info to storage. (By default to local disk)
              optAsyncDebugDump = launchAsyncDebugDump();
            }

            if (desyncDebug_) {
              auto desyncMsg = getNCCLWatchdogDebugInfo();
              LOG(ERROR) << desyncMsg;
            }

            if (dumpOnTimeout_) {
              // Store debug info to storage. (By default to local disk)
              optAsyncDebugDump->wait_for(
                  std::chrono::milliseconds(kWatchdogThreadSleepMillis * 30));
            }

>>>>>>> 21cf6e76
          } catch (const std::exception& e) {
            LOG(ERROR) << "Failed to retrieve TORCH_NCCL_DESYNC_DEBUG report. "
                       << " Please file an issue. Error: " << e.what();
          } catch (...) {
            LOG(ERROR)
                << "Failed to rerieve TORCH_NCCL_DESYNC_DEBUG report with unknown error."
                << " Please file an issue.";
          }
        }
        // Throw exception
        work.handleException(asyncErrorHandling_);
      }

      // Work status logging for desync debug
      if (desyncDebug_) {
        if (work.isStarted()) {
          logWorkStart(work);
        }
        if (work.isCompleted()) {
          logWorkEnd(work);
        }
      }

      // Clean up completed work
      if (work.isCompleted()) {
        NCCLTraceBuffer::get()->retire_id(work.trace_id_);
        if (onCompletionHook_) {
          // Move Work object to completedWorkList_ to be consumed by the hook
          // thread
          {
            const std::lock_guard<std::mutex> lock(completedWorkListMutex_);
            completedWorkList_.splice(
                completedWorkList_.end(), workMetaList_, it++);
          }
          completedWorkListCV_.notify_one();
        } else {
          it = workMetaList_.erase(it);
          lastWorkListUpdateTime_ = std::chrono::steady_clock::now();
        }
        at::cuda::CUDAGraph::dec_pending_event_queries();
      } else {
        // Increment the iterator if the current WorkNCCL object is not
        // completed.
        ++it;
      }
    }
    // process a request to dump the trace
    if (dumpPipe.shouldDump()) {
      launchAsyncDebugDump();
    }
    done = workMetaList_.empty();
  }
}

void ProcessGroupNCCL::runHookLoop() {
  bool done = false;
  while (!done || !terminateProcessGroup_.load()) {
    std::unique_lock<std::mutex> lock(completedWorkListMutex_);
    // We busy-poll the work vector every kWatchdogThreadSleepMillis
    // milliseconds as long as the atomic is True.
    completedWorkListCV_.wait_for(
        lock,
        std::chrono::milliseconds(kWatchdogThreadSleepMillis),
        [&]() -> bool {
          return !completedWorkList_.empty() || terminateProcessGroup_.load();
        });

    try {
      for (auto it = completedWorkList_.begin(); it != completedWorkList_.end();
           /* no increment */) {
        const WorkNCCL& work = *it;
        // Hook might grab GIL, unlock first to prevent deadlock
        lock.unlock();

        auto timeStarted =
            std::chrono::system_clock::now() +
            std::chrono::duration_cast<std::chrono::system_clock::duration>(
                work.workStartTime_ - std::chrono::steady_clock::now());
        onCompletionHook_(std::make_shared<WorkInfo>(
            work.retrieveOpType(), // OpType
            timeStarted, // timeStarted
            std::chrono::system_clock::now(), // timeFinished
            std::chrono::duration<float, std::milli>(
                work.getDuration()) // activeDuration
            ));

        lock.lock();
        it = completedWorkList_.erase(it);
      }
    } catch (std::exception& e) {
      if (std::string(e.what()).find("driver shutting down") !=
          std::string::npos) {
        LOG(INFO)
            << "[Rank " << rank_
            << "] main process destroyed cuda before runHookLoop exited, terminating runHookLoop."
            << " (runHookLoop caught exception: " << e.what();

      } else {
        // PythonOnCompletionHook has already extracted Python exception message
        // and wrapped it with a cpp one. So we no longer need to acquire GIL
        // here.
        const auto errorStr = c10::str(
            "Caught exception on rank ",
            rank_,
            " while running onCompletion hook for ProcessGroupNCCL: ",
            e.what(),
            ". Aborting all communicators.");

        // No need to call abort() on WorkNCCL here as that collective has
        // already finished successfully at this point. We just need to abort
        // the process Abort all NCCL Communicators on this ProcessGroupNCCL
        // instance.
        abort(errorStr);
      }
    }

    // Lock is still acquired at this point
    done = completedWorkList_.empty();
  }
}

std::exception_ptr ProcessGroupNCCL::WorkNCCL::checkForNCCLErrors(
    const std::vector<std::shared_ptr<NCCLComm>>& ncclComms) const {
  return checkForNCCLErrorsInternal(ncclComms);
}

std::exception_ptr ProcessGroupNCCL::checkForNCCLErrors(
    const std::vector<std::shared_ptr<NCCLComm>>& ncclComms) {
  return checkForNCCLErrorsInternal(ncclComms);
}

std::exception_ptr ProcessGroupNCCL::checkForNCCLErrorsInternal(
    const std::vector<std::shared_ptr<NCCLComm>>& ncclComms) {
  for (const auto& ncclComm : ncclComms) {
    // Prioritize commFailureReason over checkForNcclError() result if
    // commFailureReason is set.
    auto commFailureReason = ncclComm->getNcclCommFailureReason();
    if (commFailureReason != c10::nullopt) {
      return std::make_exception_ptr(C10_BUILD_ERROR(
          DistBackendError,
          c10::str(
              "NCCL communicator encountered error set by ProcessGroupNCCL: ",
              *commFailureReason)));
    }
    ncclResult_t ncclAsyncErr = ncclComm->checkForNcclError();
    if (ncclAsyncErr != ncclSuccess) {
      return std::make_exception_ptr(C10_BUILD_ERROR(
          DistBackendError,
          "NCCL error: " + ncclGetErrorWithVersion(ncclAsyncErr) + "\n" +
              getNcclErrorDetailStr(ncclAsyncErr)));
    }
  }

  return nullptr;
}

void ProcessGroupNCCL::broadcastUniqueNCCLID(
    ncclUniqueId* ncclID,
    bool isSingleP2POp,
    const std::string& p2pKey,
    int p2pRank) {
  // For collective operations:
  // For every NCCL communicator that we create we need to broadcast
  // a unique ID from rank 0 to all other ranks. This broadcast is
  // done by rank 0 setting a key in the store and all other ranks
  // retrieving the contents of that key. A single process group
  // may create multiple NCCL communicators, so we use a sequence
  // number to differentiate between them.
  // For single point-to-point operations:
  // The sequence number will only be increased on 2 out of all the
  // processes in a Process Group. So all following collective
  // operations will see different sequence numbers which will cause
  // runtime errors. To avoid that, use the src:target pair instead
  // of sequence number for p2p communications.

  std::string storeKey;
  if (!isSingleP2POp) {
    storeKey = std::to_string(ncclCommCounter_++);
  } else {
    storeKey = p2pKey;
  }
  if (rank_ == 0 || (isSingleP2POp && p2pRank == 0)) {
    auto vec = std::vector<uint8_t>(
        reinterpret_cast<uint8_t*>(ncclID),
        reinterpret_cast<uint8_t*>(ncclID) + NCCL_UNIQUE_ID_BYTES);
    store_->set(storeKey, vec);
  } else {
    try {
      auto vec = store_->get(storeKey);
      TORCH_CHECK_WITH(
          DistBackendError,
          vec.size() == NCCL_UNIQUE_ID_BYTES,
          "Invalid size for ncclUniqueId");
      std::memcpy(ncclID, vec.data(), vec.size());
    } catch (const std::exception& e) {
      std::string exceptionMsg = c10::str(
          "[",
          rank_,
          "] is setting up NCCL communicator and "
          "retrieving ncclUniqueId from [0] via c10d key-value store by key '",
          storeKey,
          "', but store->get('",
          storeKey,
          "') got error: ");
      C10_THROW_ERROR(
          DistBackendError,
          exceptionMsg + e.what() +
              ". This may indicate a possible application crash on rank 0 or a network set up issue.");
    } catch (...) {
      C10_THROW_ERROR(
          DistBackendError,
          c10::str(
              "Unknown exception while [",
              rank_,
              "] is setting up NCCL communicator and "
              "retrieving ncclUniqueId from [0] via c10d key-value store by key '",
              storeKey,
              "'",
              ". This may indicate a possible application crash on rank 0 or a network set up issue."));
    }
  }
}

void ProcessGroupNCCL::destroyNCCLComms(const std::string& devNCCLCommMapKey) {
  std::lock_guard<std::mutex> lock(mutex_);
  if (devNCCLCommMap_.find(devNCCLCommMapKey) == devNCCLCommMap_.end()) {
    TORCH_INTERNAL_ASSERT(
        false,
        "Expected to find key ",
        devNCCLCommMapKey,
        " in NCCL communicator map.");
  }
  std::vector<std::shared_ptr<NCCLComm>>& ncclComms =
      devNCCLCommMap_[devNCCLCommMapKey];
  // Loop through communicators and call ncclCommAbort.
  for (const auto& comm : ncclComms) {
    // ncclCommDestroy(comm->getNcclComm()) results in segfault when PG is being
    // destroyed, so using ncclCommAbort here.
    comm->ncclCommAbort();
  }
  // Remove communicators from the cache.
  devNCCLCommMap_.erase(devNCCLCommMapKey);
  // Clear used device indices.
  usedDeviceIdxs_.clear();

  ncclCommDevIdxMapMutex.lock();
  for (const auto& comm : ncclComms) {
    ncclCommDevIdxMap.erase(comm);
  }
  ncclCommDevIdxMapMutex.unlock();
}

std::vector<std::shared_ptr<NCCLComm>>& ProcessGroupNCCL::getNCCLComm(
    const std::string& devicesKey,
    const std::vector<at::Device>& devices,
    OpType opType,
    int p2pRank,
    bool isSendRecvSelf) {
  // Sanity check
  if (devicesKey.empty()) {
    C10_THROW_ERROR(
        DistBackendError,
        "Not able to create/get the NCCL Communicator since "
        "the GPU devices are not known");
  }
  if (bound_device_id_) {
    for (const auto& device : devices) {
      if (*bound_device_id_ != device) {
        LOG(ERROR) << "Tensor found on device " << device
                   << " but backend constrained to " << *bound_device_id_;
        C10_THROW_ERROR(
            DistBackendError,
            "Attempt to perform collective on tensor not on device passed to init_process_group");
      }
    }
  }

  for (auto& device : devices) {
    usedDeviceIdxs_.insert(device.index());
  }

  {
    std::lock_guard<std::mutex> lock(mutex_);
    if (devNCCLCommMap_.find(devicesKey) != devNCCLCommMap_.end()) {
      // Reuse the cached communicator if there is one.
      return devNCCLCommMap_[devicesKey];
    }
  }

  // NCCL communicator not cached, create a new entry
  std::vector<std::shared_ptr<NCCLComm>> ncclComms;
  ncclComms.resize(devices.size());

  // Create the unique NCCL ID and broadcast it
  ncclUniqueId ncclID;

  // For batch_isend_irecv, ncclGroupStart() would be called upfront
  bool batchP2P = ncclActiveGroupCounter_ > 0;
  bool singleP2POp = isP2POp(opType, batchP2P);
  // For point-to-point communication, lower rank of the two will get unique id.
  if (rank_ == 0 || (singleP2POp && p2pRank == 0)) {
    C10D_NCCL_CHECK(ncclGetUniqueId(&ncclID), c10::nullopt);
  }

  // For point-to-point communication on the same process, don't need broadcast.
  if (!isSendRecvSelf) {
    // Broadcast so that each process can have a unique NCCL ID
    broadcastUniqueNCCLID(&ncclID, singleP2POp, devicesKey, p2pRank);
  }

  at::cuda::OptionalCUDAGuard gpuGuard;

  std::vector<at::cuda::CUDAStream> streamVal;
  streamVal.reserve(devices.size());

  // [Group Start/End Note] This is used to ensure that nccl communicator will
  // be created before communication primitives are called. Let's look at this
  // example: Using the batch_isend_irecv to send a tensor to a target process.
  // On the sender side, the corresponding underlying NCCL calls will look like
  //   ncclGroupStart() // This is in batch_isend_irecv
  //   ncclGroupStart() // This is [Note 1]
  //   ncclCommInitRank() // Inside NCCLComm::create
  //   ncclSend()
  //   ncclGroupEnd() // This is [Note 2]
  //   ncclGroupEnd() // This is in batch_isend_irecv
  // With this pattern, the nccl communicator will be created in the last
  // ncclGroupEnd which means when ncclSend is processed, the passed
  // communicator argument is NULL which will lead to runtime error. So we need
  // to "close" all active nccl groups to ensure nccl communicator is actually
  // created before encountering any communication calls. This is why we need
  // the following for loop.
  for (const auto i : c10::irange(ncclActiveGroupCounter_)) {
    (void)i;
    // comms have not been initiated yet, so can only check in blocking-way
    C10D_NCCL_CHECK(ncclGroupEnd(), c10::nullopt);
  }

  // [Note 1] Create the NCCL communicators for each GPU
  C10D_NCCL_CHECK(ncclGroupStart(), c10::nullopt);

  for (const auto i : c10::irange(devices.size())) {
    // GPU world size and GPU rank
    int numRanks, rank;

    if (!singleP2POp) {
      // Collective, all-to-all, or batch P2P
      numRanks = getSize() * devices.size();
      rank = getRank() * devices.size() + i;
    } else if (isSendRecvSelf) {
      // Same process send and recv.
      numRanks = 1;
      rank = 0;
    } else {
      // For single point-to-point operation, there are only 2 processes
      // involved so the GPU rank is either 0 or 1.
      numRanks = 2;
      rank = p2pRank;
    }
    // Get the device index
    int deviceIndex = devices[i].index();

    gpuGuard.set_index(deviceIndex);
#ifdef NCCL_HAS_COMM_SPLIT
    if (options_->split_from) {
      TORCH_CHECK(
          options_->split_color != 0,
          "Must specify a non-zero color when splitting");
      // Find a valid, healthy communicator to split from if possible.
      std::lock_guard<std::mutex> lock(options_->split_from->mutex_);
      auto& other_comms = options_->split_from->devNCCLCommMap_;
      auto dit = other_comms.find(devicesKey);
      if (dit != other_comms.end() && !dit->second.empty()) {
        TORCH_INTERNAL_ASSERT(
            dit->second.size() == ncclComms.size(),
            "split_from->devNCCLCommMap_ should be empty or the same size as ncclComms!");
        if (dit->second[i] && !dit->second[i]->isAborted()) {
          ncclComms[i] = NCCLComm::split(
              dit->second[i].get(),
              options_->split_color,
              rank,
              options_->config);
        }
      }
    }
#endif

    // To simplify conditioonal nesting, just create the ncclComms[i]
    // entry if it hasn't been yet rather than untangling the
    // conditions that might have resulted in a split above.
    if (!ncclComms[i]) {
#ifdef NCCL_HAS_COMM_NONBLOCKING
      ncclComms[i] = NCCLComm::create(numRanks, rank, ncclID, options_->config);
#else
      ncclComms[i] = NCCLComm::create(numRanks, rank, ncclID);
#endif
    }

    // Creates the NCCL streams
    streamVal.push_back(
        at::cuda::getStreamFromPool(options_->is_high_priority_stream));
  }

  {
    std::lock_guard<std::mutex> lock(mutex_);
    inInitializationCommMap_.emplace(devicesKey, ncclComms);
  }

  // [Note 2 ]
#ifndef NCCL_HAS_COMM_NONBLOCKING
  C10D_NCCL_CHECK(ncclGroupEnd(), c10::nullopt);
#else
  if (!nccl_use_nonblocking()) {
    C10D_NCCL_CHECK(ncclGroupEnd(), c10::nullopt);
  } else {
    C10D_NCCL_CHECK_TIMEOUT_GROUPEND(ncclGroupEnd(), ncclComms, c10::nullopt);
  }
#endif

  // At this point NCCL should have been initialized, hence we can accurately
  // get the env value even if NCCL sets it by reading from nccl.conf file
  if (getRank() == 0) {
    LOG(INFO) << "NCCL_DEBUG: " << getCvarString({"NCCL_DEBUG"}, "N/A");
  }

  // See [Group Start/End Note]
  for (const auto i : c10::irange(ncclActiveGroupCounter_)) {
    (void)i;
    C10D_NCCL_CHECK(ncclGroupStart(), c10::nullopt);
  }

  ncclStreams_.emplace(devicesKey, std::move(streamVal));

  // Note: these events are created with the (default) cudaEventDisableTiming
  // flag This flag provides the best performance when used with
  // cudaStreamWaitEvent() and cudaEventQuery(). Since we here don't measure the
  // performance using cudaEvent, this should be set.
  ncclEvents_.emplace(
      std::piecewise_construct,
      std::make_tuple(devicesKey),
      std::make_tuple(devices.size()));

  // Record the communicators based on ncclUniqueId.
  ncclIdToCommMap_.emplace(buildNcclUniqueIdStr(ncclID), ncclComms);

  // Move the NCCL resource to cache
  auto it = inInitializationCommMap_.find(devicesKey);
  // A previous thread could've already removed devicesKey from
  // inInitializationCommMap_ and added it to devNCCLCommMap_
  if (it != inInitializationCommMap_.end()) {
    devNCCLCommMap_.emplace(devicesKey, std::move(it->second));
    inInitializationCommMap_.erase(devicesKey);

    // Now ncclComms are fully initialized.
    // Register all active CUDA memory segments in cache allocator to
    // the new NCCL communicators
    if (useTensorRegisterAllocatorHook_) {
      auto snapshot = c10::cuda::CUDACachingAllocator::snapshot();
      // Register the segment to a new NCCL communicator if on the same device
      for (const auto& segmentInfo : snapshot.segments) {
        for (const auto i : c10::irange(devices.size())) {
          if (segmentInfo.device != devices[i].index())
            continue;
          ncclComms[i]->registerSegment(
              reinterpret_cast<void*>(segmentInfo.address),
              segmentInfo.total_size);
        }
      }

      // Record the mapping between ncclComm and device index so that later
      // register hook can register a newly allocated segment to communicators
      // on the same device.
      // NOTE: we need remove the communicator from this map when it is
      // destroyed, otherwise may register onto an invalid communicator.
      ncclCommDevIdxMapMutex.lock();
      for (const auto i : c10::irange(devices.size())) {
        ncclCommDevIdxMap.emplace(ncclComms[i], devices[i].index());
      }
      ncclCommDevIdxMapMutex.unlock();
    }
  }

  it = devNCCLCommMap_.find(devicesKey);
  TORCH_INTERNAL_ASSERT(
      it != devNCCLCommMap_.end(), "Communicators not populated in cache!");

  return it->second;
}

uint64_t ProcessGroupNCCL::getCommSplitCounter() const {
  uint64_t ret = 0;
  for (const auto& i : ncclIdToCommMap_) {
    for (const auto& j : i.second) {
      ret += j->getCommSplitCounter();
    }
  }
  return ret;
}

namespace {

// Check validity of tensor
void check_gpu_single_tensor(
    const at::Tensor& tensor,
    const bool p2p = false // whether operation is a P2P operation
) {
  if (!tensor.is_cuda() || tensor.is_sparse()) {
    C10_THROW_ERROR(ValueError, "Tensors must be CUDA and dense");
  }
  // Skip the following requirements for P2P operations
  if (!tensor.is_contiguous(tensor.suggest_memory_format())) {
    if (p2p) {
      TORCH_WARN_ONCE(
          "Detected non-contiguous tensor in P2P operations. It is user "
          "responsibility to guarantee that source and destination tensors have "
          "the same contiguity format.");
    } else {
      C10_THROW_ERROR(ValueError, "Tensors must be contiguous");
    }
  }
}

// Checks that all `tensors' have the same type and shape and reside on distinct
// GPUs.
// TODO: test_c10d_nccl.py should consider adding tests for the error conditions
// here, ie, that deliberately pass invalid tensors and check the right
// exception is thrown.
void check_gpu_tensors_different_devices(
    const std::vector<at::Tensor>& tensors,
    const bool p2p = false // whether operation is a P2P operation
) {
  if (tensors.size() == 0) {
    C10_THROW_ERROR(ValueError, "Tensor list must be nonempty");
  }
  if (tensors.size() > static_cast<size_t>(at::cuda::getNumGPUs())) {
    C10_THROW_ERROR(
        ValueError,
        "Tensor list mustn't be larger than the number of available GPUs");
  }

  const auto& first = tensors.front();

  // Set for ensuring that tensors are on separate devices.
  std::unordered_set<decltype(first.get_device())> usedDevices;
  usedDevices.reserve(tensors.size());

  for (const auto& t : tensors) {
    if (!t.is_cuda() || t.is_sparse()) {
      C10_THROW_ERROR(ValueError, "Tensors must be CUDA and dense");
    }
    if (t.scalar_type() != first.scalar_type()) {
      C10_THROW_ERROR(TypeError, "Tensors must have identical type");
    }
    if (t.sizes() != first.sizes()) {
      C10_THROW_ERROR(ValueError, "Tensors must have identical size");
    }
    if (t.strides() != first.strides()) {
      C10_THROW_ERROR(ValueError, "Tensors must have identical strides");
    }
    // Skip the following requirements for P2P operations
    if (!t.is_contiguous(t.suggest_memory_format())) {
      if (p2p) {
        TORCH_WARN_ONCE(
            "Detected non-contiguous tensor in P2P operations. It is user "
            "responsibility to guarantee that source and destination tensors have "
            "the same contiguity format.");
      } else {
        C10_THROW_ERROR(ValueError, "Tensors must be contiguous");
      }
    }
    const auto inserted = usedDevices.insert(t.get_device()).second;
    if (!inserted) {
      C10_THROW_ERROR(ValueError, "Tensors must be on distinct GPU devices");
    }
  }
}

// Checks that all `tensors' have the same type and shape and reside on the same
// GPU.
// TODO: test_c10d_nccl.py should consider adding tests for the error conditions
// here, ie, that deliberately pass invalid tensors and check the right
// exception is thrown. The "Expected list of tensors on the same device"
// condition may be a challenge because the test would need to pass tensors on
// different devices in the same process.
int64_t check_gpu_tensors_same_device(const std::vector<at::Tensor>& tensors) {
  if (tensors.size() == 0) {
    C10_THROW_ERROR(ValueError, "Tensor list must be nonempty");
  }

  const auto& first = tensors.front();

  int64_t total_numel = 0;
  for (const auto& t : tensors) {
    if (!t.is_cuda() || t.is_sparse()) {
      C10_THROW_ERROR(ValueError, "Tensors must be CUDA and dense");
    }
    if (t.scalar_type() != first.scalar_type()) {
      C10_THROW_ERROR(TypeError, "Tensors must have identical type");
    }
    if (!t.is_non_overlapping_and_dense()) {
      C10_THROW_ERROR(ValueError, "Tensors must be non-overlapping and dense");
    }
    // If we're in this function, the user called a _coalesced collective
    // on a set of tensors with potentially different sizes and strides.
    // Therefore, we don't check for matching sizes and strides,
    // but we do double-check tensors are on the same device.
    TORCH_CHECK_WITH(
        ValueError,
        t.get_device() == tensors[0].get_device(),
        "Expected list of tensors on the same device");
    total_numel += t.numel();
  }

  return total_numel;
}

bool check_same_size(const std::vector<at::Tensor>& input_tensors) {
  for (const auto& input_tensor : input_tensors) {
    if (!input_tensors[0].is_same_size(input_tensor)) {
      return false;
    }
  }
  return true;
}

// Flatten each list in `tensor_lists' for a gather or scatter operation, and
// ensure compatibility with the corresponding tensor in `other'.
std::vector<at::Tensor> flatten_for_scatter_gather(
    std::vector<std::vector<at::Tensor>>& tensor_lists,
    std::vector<at::Tensor>& other,
    size_t world_size) {
  if (tensor_lists.size() != other.size()) {
    C10_THROW_ERROR(
        ValueError,
        "Tensor list operands to scatter/gather must have the same length");
  }
  const auto num_devices = tensor_lists.size();

  std::vector<at::Tensor> flattened;
  flattened.resize(num_devices);

  for (const auto i : c10::irange(size_t{}, num_devices)) {
    if (tensor_lists[i].size() != world_size * num_devices) {
      C10_THROW_ERROR(
          ValueError,
          c10::str(
              "Tensor list input to scatter/gather must match number of collective participants ",
              "but got ",
              tensor_lists[i].size(),
              " inputs",
              " with world_size ",
              world_size,
              " and ",
              num_devices,
              " devices."));
    }

    // Only check device match for the first tensor in the list; the call to
    // newLikeFlat() below will check the rest.
    if (tensor_lists[i].front().get_device() != other[i].get_device()) {
      C10_THROW_ERROR(
          ValueError,
          "Corresponding input/output tensors to scatter/gather must all reside"
          " on the same device");
    }

    for (const auto& t : tensor_lists[i]) {
      if (t.numel() != other[i].numel()) {
        C10_THROW_ERROR(
            ValueError,
            "All tensor operands to scatter/gather must have the same number of elements");
      }
    }
    // Flatten the tensors (from all ranks) into a single big tensor.
    flattened[i] = newLikeFlat(tensor_lists, i);
  }
  return flattened;
}

} // namespace

c10::intrusive_ptr<ProcessGroupNCCL::WorkNCCL> ProcessGroupNCCL::initWork(
    std::vector<at::Device> devices,
    int rank,
    OpType opType,
    const char* profilingTitle,
    const std::vector<at::Tensor>& inputs,
    const std::vector<at::Tensor>& outputs) {
  auto r = c10::make_intrusive<ProcessGroupNCCL::WorkNCCL>(
      devices,
      rank,
      opType,
      seq_,
      profilingTitle,
      profilingTitle != nullptr ? c10::optional<std::vector<at::Tensor>>(inputs)
                                : c10::nullopt,
      desyncDebug_,
      enableTiming_.load());
  r->trace_id_ = NCCLTraceBuffer::get()->record(
      uid_,
      seq_,
      profilingTitle,
      inputs,
      outputs,
      r->ncclStartEvents_.get(),
      r->ncclEndEvents_.get());
  return r;
}

std::vector<at::Tensor> ProcessGroupNCCL::WorkNCCL::result() {
  return *outputs_;
}

c10::intrusive_ptr<c10::ivalue::Future> ProcessGroupNCCL::WorkNCCL::
    getFuture() {
  return future_;
}

float ProcessGroupNCCL::WorkNCCL::getDuration() const {
  TORCH_CHECK(timingEnabled_, "getDuration only works if timing was enabled")
  TORCH_CHECK(
      ncclStartEvents_->size() == 1,
      "getDuration only works for single device per ProcessGroup.");
  TORCH_CHECK(
      ncclEndEvents_->size() == 1,
      "getDuration only works for single device per ProcessGroup.");
  TORCH_CHECK(
      (*ncclEndEvents_)[0].query(),
      "getDuration can only be called after work is succeeded.")
  return (*ncclStartEvents_)[0].elapsed_time((*ncclEndEvents_)[0]);
}
uint64_t ProcessGroupNCCL::WorkNCCL::getSequencenumber() const {
  return seq_;
}

void ProcessGroupNCCL::workEnqueue(
    c10::intrusive_ptr<ProcessGroupNCCL::WorkNCCL> work) {
  if (!terminateProcessGroup_.load()) {
    std::lock_guard<std::mutex> lock(workMetaListMutex_);
    // Avoid view tensors to be processed in cleanup thread.
    // View tensors' destruction invokes autograd_meta, which
    // needs to be destructed in user thread. Otherwise will
    // get deadlock. Here we enqueue work without outputs_.
    workMetaList_.emplace_back(*work);
    lastWorkListUpdateTime_ = std::chrono::steady_clock::now();
  }
}

ProcessGroupNCCL::Options::Options(bool is_high_priority_stream)
    : Backend::Options(NCCL_BACKEND_NAME, kProcessGroupNCCLDefaultTimeout),
      is_high_priority_stream(is_high_priority_stream) {}

static constexpr int CoalActive = 0x01, CoalColl = 0x02, CoalP2P = 0x04;

void ProcessGroupNCCL::startCoalescing() {
  coalescedDevices_.clear();
  coalescedComms_.clear();
  coalescing_state_ |= CoalActive;
  groupStart();
}

c10::intrusive_ptr<Work> ProcessGroupNCCL::endCoalescing() {
  if (!nccl_use_nonblocking() ||
      coalescedComms_.size() == 0) { // There is no actual work being coalesced
    groupEnd();
  } else {
    // `coalescedComms_` should have same set of comms across collectives
    auto comms = coalescedComms_[0];
    groupEndNonblocking(comms);
  }

  coalescing_state_ = 0;

  if (coalescedDevices_.size() == 0) {
    // There is no actual work being coalesced
    return nullptr;
  }

  // `coalescedDevices_` should have same set of devices across collectives
  auto devices = coalescedDevices_[0];

  // Create Work object
  auto work = initWork(devices, rank_, OpType::COALESCED, "nccl:coalesced");

  // Record stream event
  // `getKeyFromDevices` is how we get keys for both collectives and batch P2P
  const auto key = getKeyFromDevices(devices);
  auto& ncclStreams = ncclStreams_[key];
  // TODO(eqy): is this still necessary if avoidRecordStreams_ is set?
  for (const auto i : c10::irange(devices.size())) {
    auto& devEvent = (*work->ncclEndEvents_)[i];
    devEvent.record(ncclStreams[i]);
  }

  // Set appropriate work parameters.
  work->blockingWait_ = blockingWait_;
  work->avoidRecordStreams_ = avoidRecordStreams_;
  work->opTimeout_ = options_->timeout;
  work->store_ = store_;
  if (avoidRecordStreams_) {
    // other functions expect an initialized ptr if avoidRecordStreams_ is set
    work->stashed_for_allocator_safety_ =
        std::make_shared<std::vector<at::Tensor>>();
  }
  c10::cuda::CaptureStatus capture_status =
      c10::cuda::currentStreamCaptureStatusMayInitCtx();

  if ((coalescing_state_ & CoalColl) &&
      capture_status == c10::cuda::CaptureStatus::None) {
    workEnqueue(work);
    // TODO: it seems we never enqueue work for single send/recv or batch P2P,
    // see the `pointToPoint` function. This should be fixed. Otherwise, we risk
    // not being able to abort hanged P2P ops.
  }

  return work;
}

template <typename Fn, typename PreProcess, typename PostProcess>
c10::intrusive_ptr<Work> ProcessGroupNCCL::collective(
    std::vector<at::Tensor>& inputs,
    std::vector<at::Tensor>& outputs,
    Fn fn,
    PreProcess pre,
    PostProcess post,
    OpType opType,
    const char* profilingTitle,
    bool avoidRecordStreams) {
  // Environment setting by the user may add onto collective call's option
  avoidRecordStreams |= avoidRecordStreams_;
  c10::cuda::CaptureStatus capture_status =
      c10::cuda::currentStreamCaptureStatusMayInitCtx();
  errorIfCapturingNonCapturableNCCL(capture_status);

  // Bump collective counter
  seq_++;

  // Currently, the API permits one scenario where inputs.size() and
  // outputs.size() are > 0.
  // 1. If the call was a _coalesced call, all inputs must be on the same
  // device.
  //    The group of nccl calls applies the collective separately to each input,
  //    but the group as a whole should be efficient, and might even execute as
  //    a single fused kernel.
  const auto devices = getDeviceList(inputs);
  const bool inputs_same_dev = (devices.size() == 1);
  const auto key = getKeyFromDevices(devices);
  auto& ncclComms = getNCCLComm(key, devices, opType);

  if (coalescing_state_ & CoalActive) {
    coalescing_state_ |= CoalColl;
    coalescedDevices_.push_back(devices);
    coalescedComms_.push_back(ncclComms);
  }

  // Used many times below, so we stash the unordered_map lookup
  auto& ncclStreams = ncclStreams_[key];

  // First let NCCL streams wait for input tensors allocation streams
  syncStreams(devices, ncclEvents_[key], ncclStreams);

  // Work itself will create the CUDA events on all GPUs of tensors
  bool can_profile = outputs.size() == 1;

  auto work = initWork(
      devices,
      rank_,
      opType,
      can_profile ? profilingTitle : nullptr,
      inputs,
      outputs);

  // Store references to outputs to be used by WorkNCCL::result and operator<<.
  work->outputs_ = std::make_shared<std::vector<at::Tensor>>(outputs);

  if (avoidRecordStreams) {
    work->stashed_for_allocator_safety_ =
        std::make_shared<std::vector<at::Tensor>>(inputs);
  }

  at::cuda::OptionalCUDAGuard gpuGuard;

  // Start event should only be recorded before the ncclGroupStart()
  if (work->timingEnabled_) {
    for (const auto i : c10::irange(devices.size())) {
      at::cuda::CUDAStream& ncclStream = ncclStreams[i];
      (*work->ncclStartEvents_)[i].record(ncclStream);
    }
  }

  pre(ncclStreams, work);

  std::vector<void*> comms_;
  if (nccl_use_nonblocking()) {
    for (const auto i : c10::irange(inputs.size())) {
      decltype(i) stream_comm_i = (inputs_same_dev ? 0 : i);
      comms_.push_back((void*)ncclComms[stream_comm_i]->getNcclComm());
    }
  }

  {
    torch::cuda::nccl::AutoNcclGroup nccl_group_guard(
        comms_, nccl_use_nonblocking());
    for (const auto i : c10::irange(inputs.size())) {
      if (!inputs_same_dev || (inputs_same_dev && i == 0)) {
        gpuGuard.set_index(devices[i].index());
      }
      decltype(i) stream_comm_i = (inputs_same_dev ? 0 : i);
      auto& ncclStream = ncclStreams[stream_comm_i];
      auto& ncclComm = ncclComms[stream_comm_i];
      // Both `inputs' and `outputs' are created on a worker stream and used in
      // different ncclStreams.  Hence, both must record the ncclStream to
      // prevent being freed before the collective finishes.
      //
      // We only record `inputs' here, and leave recording `outputs' to `fn' for
      // operations where `inputs' and `outputs' are not the same.
      //
      // See [Sync Streams].
      if (!avoidRecordStreams) {
        if (!inputs[i].is_sparse()) {
          c10::cuda::CUDACachingAllocator::recordStream(
              inputs[i].storage().data_ptr(), ncclStream);
        } else {
          // for sparse input case record streams on both index and value
          // tensors
          c10::cuda::CUDACachingAllocator::recordStream(
              inputs[i].values().storage().data_ptr(), ncclStream);
          c10::cuda::CUDACachingAllocator::recordStream(
              inputs[i].indices().storage().data_ptr(), ncclStream);
        }
      }
#ifndef NCCL_HAS_COMM_NONBLOCKING
      C10D_NCCL_CHECK(
          fn(inputs[i], outputs[i], ncclComm->getNcclComm(), ncclStream),
          ncclComm->getNcclCommFailureReason());
#else
      C10D_NCCL_CHECK_TIMEOUT(
          fn(inputs[i], outputs[i], ncclComm->getNcclComm(), ncclStream),
          ncclComm->getNcclComm(),
          ncclComm->getNcclCommFailureReason());
#endif
    }
  }
  post(ncclStreams, work);

  // End event should only be recorded after the ncclGroupEnd()
  for (const auto i : c10::irange(devices.size())) {
    at::cuda::CUDAStream& ncclStream = ncclStreams[i];
    if (!coalescing_state_) {
      (*work->ncclEndEvents_)[i].record(ncclStream);
    }
    work->ncclComms_[i] = ncclComms[i];
  }

  {
    c10::cuda::CUDAMultiStreamGuard streamGuard(ncclStreams);
    work->future_ = c10::make_intrusive<at::ivalue::Future>(
        c10::ListType::create(c10::TensorType::get()), devices);

    // Add a callback that runs profiling end callbacks. wrapCallback() in CUDA
    // future blocks the stream this callback runs on the corresponding
    // ncclEndEvents_ ensuring appropriate synchronization.
    if (work->recordFunctionEndCallback_) {
      work->future_->addCallback(
          [work](at::ivalue::Future& /* unused */) {
            work->recordFunctionEndCallback_();
          },
          // uses_future = false allows us to skip synchronization in
          // ivalue::Future, but is only valid as long as the lambda doesn't use
          // the "Future" argument.
          /*uses_future=*/false);
    }
    work->future_->markCompleted(at::IValue(*work->outputs_));
  }

  // Set appropriate work parameters.
  work->blockingWait_ = blockingWait_;
  work->avoidRecordStreams_ = avoidRecordStreams;
  work->opTimeout_ = options_->timeout;
  work->store_ = store_;
  // Record size info for debug. We only record the size on the first device as
  // multi-device per process is deprecated
  work->numelIn_ = inputs[0].numel();
  work->numelOut_ = outputs[0].numel();

  // Notify graphs before we check the capture status preemptively
  at::cuda::CUDAGraph::inc_pending_event_queries();

  if (!coalescing_state_ && capture_status == c10::cuda::CaptureStatus::None) {
    workEnqueue(work);
  } else {
    at::cuda::CUDAGraph::dec_pending_event_queries();
  }

  return work;
}

template <typename Fn, typename PreProcess, typename PostProcess>
c10::intrusive_ptr<Work> ProcessGroupNCCL::pointToPoint(
    std::vector<at::Tensor>& tensors,
    Fn fn,
    int peer,
    OpType opType,
    PreProcess pre,
    PostProcess post,
    const char* profilingTitle) {
  // avoidRecordStreams_ note:
  // send, recv, and irecv should be ok with avoidRecordStreams,
  // However, for isend, I don't think the API requires the user
  // to wait() on the returned handle, so ProcessGroupNCCL can't know
  // when it's safe to release the input back to the allocator,
  // and the present call has no way to know it's not an isend.
  // Therefore, we warn and fall back to the typical recordStream logic:
  if (avoidRecordStreams_) {
    TORCH_WARN_ONCE(
        "TORCH_NCCL_AVOID_RECORD_STREAMS=1 has no effect for point-to-point "
        "collectives.");
  }

  // Bump sequence number, updated in collective() as well
  seq_++;

  const auto devices = getDeviceList(tensors);
  std::string key;
  int p2pRank = 0, p2pTargetRank = 0;
  bool isSendRecvSelf = false;
  // For batch_isend_irecv, ncclGroupStart() would be called upfront
  bool batchP2P = ncclActiveGroupCounter_ > 0;
  if (batchP2P) {
    // For batch P2P, we need to treat it like a collective when selecting
    // communicator, because other ranks can call into this batch other than my
    // rank and my peer
    key = getKeyFromDevices(devices);
    p2pRank = rank_;
    p2pTargetRank = peer;
  } else {
    // For single P2P, preserve the old two-rank behavior (to avoid perf diff)
    key = getKeySendRecv(rank_, peer);
    p2pRank = rank_ <= peer ? 0 : 1;
    isSendRecvSelf = rank_ == peer;
    p2pTargetRank = isSendRecvSelf ? 0 : 1 - p2pRank;
  }
  auto& ncclComms = getNCCLComm(key, devices, opType, p2pRank, isSendRecvSelf);

  if (coalescing_state_ & CoalActive) {
    coalescing_state_ |= CoalP2P;
    coalescedDevices_.push_back(devices);
    coalescedComms_.push_back(ncclComms);
  }

  // First let NCCL streams wait for input tensors allocation streams
  syncStreams(devices, ncclEvents_[key], ncclStreams_[key]);

  // Work itself will create the CUDA events on all GPUs of tensors
  bool can_profile = tensors.size() == 1;
  auto work = initWork(
      devices,
      rank_,
      opType,
      can_profile ? profilingTitle : nullptr,
      tensors,
      {});

  // Store references to outputs to be used by WorkNCCL::result and operator<<.
  // Note that these outputs are only valid for recv(), as send() does not
  // modify the inputs but we still create these outputs for use cases such as
  // profiling.
  work->outputs_ = std::make_shared<std::vector<at::Tensor>>(tensors);

  at::cuda::OptionalCUDAGuard gpuGuard;

  // Start event should only be recorded before the ncclGroupStart()
  if (work->timingEnabled_) {
    for (const auto i : c10::irange(tensors.size())) {
      at::cuda::CUDAStream& ncclStream = ncclStreams_[key][i];
      (*work->ncclStartEvents_)[i].record(ncclStream);
    }
  }

  pre(ncclStreams_[key], work);

  for (const auto i : c10::irange(tensors.size())) {
    gpuGuard.set_index(devices[i].index());
    at::cuda::CUDAStream& ncclStream = ncclStreams_[key][i];

    // Both send tensor and recv tensor are created on a worker stream and used
    // in different ncclStreams.  Hence, both must record the ncclStream to
    // prevent being freed before the collective finishes.
    //
    // See [Sync Streams].
    c10::cuda::CUDACachingAllocator::recordStream(
        tensors[i].storage().data_ptr(), ncclStream);
  }

  std::vector<void*> comms_;
  if (nccl_use_nonblocking()) {
    for (const auto i : c10::irange(tensors.size())) {
      comms_.push_back((void*)ncclComms[i]->getNcclComm());
    }
  }
  {
    torch::cuda::nccl::AutoNcclGroup nccl_group_guard(
        comms_, nccl_use_nonblocking());
    for (const auto i : c10::irange(tensors.size())) {
      gpuGuard.set_index(devices[i].index());
      at::cuda::CUDAStream& ncclStream = ncclStreams_[key][i];
#ifndef NCCL_HAS_COMM_NONBLOCKING
      C10D_NCCL_CHECK(
          fn(tensors[i],
             ncclComms[i]->getNcclComm(),
             ncclStream,
             p2pTargetRank),
          ncclComms[i]->getNcclCommFailureReason());
#else
      C10D_NCCL_CHECK_TIMEOUT(
          fn(tensors[i],
             ncclComms[i]->getNcclComm(),
             ncclStream,
             p2pTargetRank),
          ncclComms[i]->getNcclComm(),
          ncclComms[i]->getNcclCommFailureReason());
#endif
    }
  }

  post(ncclStreams_[key]);

  // End event should only be recorded after the ncclGroupEnd()
  for (const auto i : c10::irange(tensors.size())) {
    at::cuda::CUDAStream& ncclStream = ncclStreams_[key][i];
    if (!coalescing_state_) {
      (*work->ncclEndEvents_)[i].record(ncclStream);
    }
    work->ncclComms_[i] = ncclComms[i];
    work->blockingWait_ = blockingWait_;
    work->opTimeout_ = options_->timeout;
    work->store_ = store_;
  }

  // Record size info for debug. We only record the size on the first device as
  // multi-device per process is deprecated
  work->numelIn_ = work->numelOut_ = tensors[0].numel();

  // Future only needs to be created and marked completed with outputs for
  // recv(), but still create future for use cases such as profiling even for
  // send().
  {
    c10::cuda::CUDAMultiStreamGuard streamGuard(ncclStreams_[key]);
    work->future_ = c10::make_intrusive<at::ivalue::Future>(
        c10::ListType::create(c10::TensorType::get()), devices);
    work->future_->markCompleted(at::IValue(*work->outputs_));
  }

  // Add a callback that runs profiling end callbacks. wrapCallback() in CUDA
  // future blocks the stream this callback runs on the corresponding
  // ncclEndEvents_ ensuring appropriate synchronization.
  if (work->recordFunctionEndCallback_) {
    work->future_->addCallback(
        [work](at::ivalue::Future& /* unused */) {
          work->recordFunctionEndCallback_();
        },
        // uses_future = false allows us to skip synchronization in
        // ivalue::Future, but is only valid as long as the lambda doesn't use
        // the "Future" argument.
        /*uses_future=*/false);
  }

  // Enqueue P2P op so that it can be cancelled by NCCL watchdog
  c10::cuda::CaptureStatus capture_status =
      c10::cuda::currentStreamCaptureStatusMayInitCtx();

  // Notify graphs before we check the capture status preemptively
  at::cuda::CUDAGraph::inc_pending_event_queries();

  if (!coalescing_state_ && capture_status == c10::cuda::CaptureStatus::None) {
    workEnqueue(work);
  } else {
    at::cuda::CUDAGraph::dec_pending_event_queries();
  }

  return work;
}

template <typename Fn>
c10::intrusive_ptr<Work> ProcessGroupNCCL::collective(
    std::vector<at::Tensor>& inputs,
    std::vector<at::Tensor>& outputs,
    Fn fn,
    OpType opType,
    const char* profilingTitle,
    bool avoidRecordStreams) {
  return collective(
      inputs,
      outputs,
      fn,
      [](std::vector<at::cuda::CUDAStream>&,
         c10::intrusive_ptr<ProcessGroupNCCL::WorkNCCL>& work) {},
      [](std::vector<at::cuda::CUDAStream>&,
         c10::intrusive_ptr<ProcessGroupNCCL::WorkNCCL>& work) {},
      opType,
      profilingTitle,
      avoidRecordStreams);
}

template <typename Fn>
c10::intrusive_ptr<Work> ProcessGroupNCCL::pointToPoint(
    std::vector<at::Tensor>& tensor,
    Fn fn,
    int peer,
    OpType opType,
    const char* profilingTitle) {
  return pointToPoint(
      tensor,
      fn,
      peer,
      opType,
      [](std::vector<at::cuda::CUDAStream>&,
         c10::intrusive_ptr<ProcessGroupNCCL::WorkNCCL>& work) {},
      [](std::vector<at::cuda::CUDAStream>&) {},
      profilingTitle);
}

c10::intrusive_ptr<Work> ProcessGroupNCCL::allreduce_sparse(
    std::vector<at::Tensor>& tensors,
    const AllreduceOptions& opts) {
#ifdef IS_NCCL_EXP
  std::vector<at::Tensor> outputTensors(tensors.size());
  for (std::vector<at::Tensor>::size_type i = 0; i < tensors.size(); i++) {
    tensors[i] = tensors[i].coalesce();
    outputTensors[i] = torch::zeros(
        tensors[i].sizes(), tensors[i].options().layout(torch::kStrided));
  }
  int dev_in_group = 0;
  auto work = collective(
      tensors,
      outputTensors,
      [&](at::Tensor& input,
          at::Tensor& output,
          ncclComm_t comm,
          at::cuda::CUDAStream& stream) {
        auto ncclDataType = getNcclDataType(input.scalar_type());
        auto ncclReduceOp = getNcclReduceOp(
            opts.reduceOp, input, ncclDataType, comm, dev_in_group++);

        size_t num_elements = output.numel();
        auto indices = input.indices();
        auto sizes = input.sizes();
        int colSize = sizes[1];
        auto rows = indices[0];
        size_t blockCount = rows.sizes()[0];
        auto recvIndices = indices[0] * colSize;

        // prevent output and recvIndices from being freed
        c10::cuda::CUDACachingAllocator::recordStream(
            output.storage().data_ptr(), stream);
        c10::cuda::CUDACachingAllocator::recordStream(
            recvIndices.storage().data_ptr(), stream);
        auto result = ncclAllReduceSparseBlock(
            input._values().data_ptr(), // sendbuff
            recvIndices.data_ptr<int64_t>(), // recv_indices
            blockCount, // block_count
            colSize, // block_length
            output.data_ptr(), // recvbuff
            output.numel(), // recv_count
            ncclDataType,
            ncclReduceOp,
            comm,
            stream.stream());
        return result;
      },
      [](std::vector<at::cuda::CUDAStream>& ncclStreams,
         c10::intrusive_ptr<ProcessGroupNCCL::WorkNCCL>& work) {},
      [&](std::vector<at::cuda::CUDAStream>& ncclStreams,
          c10::intrusive_ptr<ProcessGroupNCCL::WorkNCCL>& work) {
        // Convert output tensors to sparse and back into tensors.
        for (const auto i : c10::irange(outputTensors.size())) {
          at::cuda::CUDAStreamGuard guard(ncclStreams[i]);
          if (opts.sparseIndices.has_value()) {
            tensors[i] = at::sparse_coo_tensor(
                opts.sparseIndices.value(),
                outputTensors[i],
                tensors[i].sizes());
          } else {
            tensors[i] = outputTensors[i].to_sparse();
          }
        }
      },
      OpType::_ALLREDUCE_SPARSE,
      "nccl:all_reduce_sparse");
  return work;
#else
  // If the nccl branch is not "exp" then we just error
  C10_THROW_ERROR(
      Error,
      "allreduce_sparse is only available in the NCCL experimental branch.");
#endif
}

c10::intrusive_ptr<Work> ProcessGroupNCCL::allreduce_impl(
    std::vector<at::Tensor>& tensors,
    const AllreduceOptions& opts) {
  int dev_in_group = 0;
  return collective(
      tensors,
      tensors,
      [&](at::Tensor& input,
          at::Tensor& output,
          ncclComm_t comm,
          at::cuda::CUDAStream& stream) {
        auto ncclDataType = getNcclDataType(input.scalar_type());
        auto ncclReduceOp = getNcclReduceOp(
            opts.reduceOp, input, ncclDataType, comm, dev_in_group++);
        return ncclAllReduce(
            input.data_ptr(),
            output.data_ptr(),
            input.numel(),
            ncclDataType,
            ncclReduceOp,
            comm,
            stream.stream());
      },
      OpType::ALLREDUCE,
      "nccl:all_reduce");
}

c10::intrusive_ptr<Work> ProcessGroupNCCL::allreduce(
    std::vector<at::Tensor>& tensors,
    const AllreduceOptions& opts) {
  check_gpu_tensors_different_devices(tensors);

  // @lint-ignore CLANGTIDY
  auto tensor = tensors.back();
  RECORD_PARAM_COMMS_DATA(
      static_cast<int>(
          this->getSequenceNumberForGroup() + 1), // seq + 1 to match collective
      this->getID(),
      tensors, // inputTensors
      tensors, // outputTensors
      rank_, // rank
      "allreduce", // colName
      tensor.numel(), // inNelems
      tensor.numel(), // outNelems
      tensor.scalar_type(), // dType
      std::vector<int64_t>(), // inSplitSizes
      std::vector<int64_t>(), // outSplitSizes
      this->getSize()); // worldSize

  // avoidRecordStreams_ note: collective() will stash tensors.
  return allreduce_impl(tensors, opts);
}

c10::intrusive_ptr<Work> ProcessGroupNCCL::allreduce_coalesced(
    std::vector<at::Tensor>& tensors,
    const AllreduceCoalescedOptions& opts) {
  auto total_numel = check_gpu_tensors_same_device(tensors);

  // @lint-ignore CLANGTIDY
  RECORD_PARAM_COMMS_DATA(
      static_cast<int>(
          this->getSequenceNumberForGroup() + 1), // seq + 1 to match collective
      this->getID(),
      tensors, // inputTensors
      tensors, // outputTensors
      rank_, // rank
      "allreduce_coalesced", // colName
      total_numel, // inNelems
      total_numel, // outNelems
      tensors[0].scalar_type(), // dType
      // I'm not sure what in,outSplitSizes mean here.
      std::vector<int64_t>(), // inSplitSizes
      std::vector<int64_t>(), // outSplitSizes
      this->getSize()); // worldSize

  // avoidRecordStreams_ note: collective() will stash tensors.
  return allreduce_impl(tensors, opts);
}

c10::intrusive_ptr<Work> ProcessGroupNCCL::broadcast(
    std::vector<at::Tensor>& tensors,
    const BroadcastOptions& opts) {
  check_gpu_tensors_different_devices(tensors);

  // @lint-ignore CLANGTIDY
  auto tensor = tensors.back();
  RECORD_PARAM_COMMS_DATA(
      static_cast<int>(
          this->getSequenceNumberForGroup() + 1), // seq + 1 to match collective
      this->getID(),
      tensors, // inputTensors
      tensors, // outputTensors
      opts.rootRank, // root rank
      "broadcast", // colName
      tensor.numel(), // inNelems
      tensor.numel(), // outNelems
      tensor.scalar_type(), // dType
      std::vector<int64_t>(), // inSplitSizes
      std::vector<int64_t>(), // outSplitSizes
      this->getSize()); // worldSize

  // avoidRecordStreams_ note: collective() will stash tensors.
  bool avoidRecordStreams = avoidRecordStreams_ || (!opts.asyncOp);

  return collective(
      tensors,
      tensors,
      [&](at::Tensor& input,
          at::Tensor& output,
          ncclComm_t comm,
          at::cuda::CUDAStream& stream) {
        const auto root = opts.rootRank * tensors.size() + opts.rootTensor;
        return ncclBcast(
            input.data_ptr(),
            input.numel(),
            getNcclDataType(input.scalar_type()),
            root,
            comm,
            stream.stream());
      },
      OpType::BROADCAST,
      "nccl:broadcast",
      avoidRecordStreams);
}

// _broadcast_oop adds an out-of-place broadcast in PGNCCL
// Custom collectives may be implemented by coalescing broadcast operations
// One use-case is implementing a vector all_gather (all_gather_v)
// where unevenly sized inputs are gathered among participating ranks
// Since all_gather provides an out-of-place API, an all_gather_v
// semantic implemented inside pg_nccl.all_gather also needs to support
// out-of-place, for which an out-of-place broadcast is required to be added
c10::intrusive_ptr<Work> ProcessGroupNCCL::_broadcast_oop(
    std::vector<at::Tensor>& outputTensors,
    std::vector<at::Tensor>& inputTensors,
    const BroadcastOptions& opts) {
  check_gpu_tensors_different_devices(outputTensors);
  check_gpu_tensors_different_devices(inputTensors);

  // @lint-ignore CLANGTIDY
  auto tensor = outputTensors.back();
  // @lint-ignore CLANGTIDY
  auto in_tensor = inputTensors.back();
  if (tensor.numel() != in_tensor.numel()) {
    C10_THROW_ERROR(
        ValueError,
        "Tensor input and output of _broadcast_oop must have the same number of elements ");
  }
  RECORD_PARAM_COMMS_DATA(
      static_cast<int>(
          this->getSequenceNumberForGroup() +
          1), // seq + 1 to match collective increment.
      this->getID(),
      inputTensors, // inputTensors
      outputTensors, // outputTensors
      opts.rootRank, // root rank
      "_broadcast_oop", // colName
      tensor.numel(), // inNelems
      tensor.numel(), // outNelems
      tensor.scalar_type(), // dType
      std::vector<int64_t>(), // inSplitSizes
      std::vector<int64_t>(), // outSplitSizes
      this->getSize()); // worldSize

  return collective(
      inputTensors,
      outputTensors,
      [&](at::Tensor& input,
          at::Tensor& output,
          ncclComm_t comm,
          at::cuda::CUDAStream& stream) {
        const auto root = opts.rootRank * inputTensors.size() + opts.rootTensor;
        return ncclBroadcast(
            input.data_ptr(),
            output.data_ptr(),
            input.numel(),
            getNcclDataType(input.scalar_type()),
            root,
            comm,
            stream.stream());
      },
      OpType::BROADCAST,
      "nccl:_broadcast_oop");
}

c10::intrusive_ptr<Work> ProcessGroupNCCL::reduce(
    std::vector<at::Tensor>& tensors,
    const ReduceOptions& opts) {
  check_gpu_tensors_different_devices(tensors);
  // @lint-ignore CLANGTIDY
  auto tensor = tensors.back();
  RECORD_PARAM_COMMS_DATA(
      static_cast<int>(
          this->getSequenceNumberForGroup() + 1), // seq + 1 to match collective
      this->getID(),
      tensors, // inputTensors
      tensors, // outputTensors
      opts.rootRank, // root rank
      "reduce", // colName
      tensor.numel(), // inNelems
      tensor.numel(), // outNelems
      tensor.scalar_type(), // dType
      std::vector<int64_t>(), // inSplitSizes
      std::vector<int64_t>(), // outSplitSizes
      this->getSize()); // worldSize

  int dev_in_group = 0;
  // avoidRecordStreams_ note: collective() will stash tensors.
  return collective(
      tensors,
      tensors,
      [&](at::Tensor& input,
          at::Tensor& output,
          ncclComm_t comm,
          at::cuda::CUDAStream& stream) {
        const auto root = opts.rootRank * tensors.size() + opts.rootTensor;
        auto ncclDataType = getNcclDataType(input.scalar_type());
        auto ncclReduceOp = getNcclReduceOp(
            opts.reduceOp, input, ncclDataType, comm, dev_in_group++);
        return ncclReduce(
            input.data_ptr(),
            output.data_ptr(),
            input.numel(),
            ncclDataType,
            ncclReduceOp,
            root,
            comm,
            stream.stream());
      },
      OpType::REDUCE,
      "nccl:reduce");
}

// _reduce_oop exposes an out-of-place reduce from PGNCCL
// Custom collectives may be implemented by coalescing reduce operations
// One use-case is implementing a vector reduce_scatter (reduce_scatter_v)
// where inputs are reduced and scattered unevenly among participating ranks
// Since reduce_scatter provides an out-of-place API, a reduce_scatter_v
// semantic implemented inside pg_nccl.reduce_scatter also needs to support
// out-of-place, for which an out-of-place reduce is required to be added
c10::intrusive_ptr<Work> ProcessGroupNCCL::_reduce_oop(
    std::vector<at::Tensor>& outputTensors,
    std::vector<at::Tensor>& inputTensors,
    const ReduceOptions& opts) {
  check_gpu_tensors_different_devices(outputTensors);
  check_gpu_tensors_different_devices(inputTensors);
  // @lint-ignore CLANGTIDY
  auto tensor = outputTensors.back();
  // @lint-ignore CLANGTIDY
  auto in_tensor = inputTensors.back();
  if (tensor.numel() != in_tensor.numel()) {
    C10_THROW_ERROR(
        ValueError,
        "Tensor input and output of _reduce_oop must have the same number of elements ");
  }
  RECORD_PARAM_COMMS_DATA(
      static_cast<int>(
          this->getSequenceNumberForGroup() + 1), // seq + 1 to match collective
      this->getID(),
      inputTensors, // inputTensors
      outputTensors, // outputTensors
      opts.rootRank, // root rank
      "_reduce_oop", // colName
      tensor.numel(), // inNelems
      tensor.numel(), // outNelems
      tensor.scalar_type(), // dType
      std::vector<int64_t>(), // inSplitSizes
      std::vector<int64_t>(), // outSplitSizes
      this->getSize()); // worldSize

  int dev_in_group{0};
  return collective(
      inputTensors,
      outputTensors,
      [&](at::Tensor& input,
          at::Tensor& output,
          ncclComm_t comm,
          at::cuda::CUDAStream& stream) {
        const auto root = opts.rootRank * inputTensors.size() + opts.rootTensor;
        const auto ncclDataType = getNcclDataType(input.scalar_type());
        const auto ncclReduceOp = getNcclReduceOp(
            opts.reduceOp, input, ncclDataType, comm, dev_in_group++);
        return ncclReduce(
            input.data_ptr(),
            output.data_ptr(),
            input.numel(),
            ncclDataType,
            ncclReduceOp,
            (int)root,
            comm,
            stream.stream());
      },
      OpType::REDUCE,
      "nccl:_reduce_oop");
}

c10::intrusive_ptr<Work> ProcessGroupNCCL::allgather(
    std::vector<std::vector<at::Tensor>>& outputTensors,
    std::vector<at::Tensor>& inputTensors,
    const AllgatherOptions& opts) {
  check_gpu_tensors_different_devices(inputTensors);
  // @lint-ignore CLANGTIDY
  bool same_size = check_same_size(outputTensors.back());

  if (same_size) {
    auto outputFlattened =
        flatten_for_scatter_gather(outputTensors, inputTensors, size_);
    check_gpu_tensors_different_devices(outputFlattened);

    // @lint-ignore CLANGTIDY
    auto tensor = inputTensors.back();
    RECORD_PARAM_COMMS_DATA(
        static_cast<int>(
            this->getSequenceNumberForGroup() +
            1), // seq + 1 to match collective
        this->getID(),
        inputTensors, // inputTensors
        outputTensors, // outputTensors
        rank_, // rank
        "all_gather", // colName
        tensor.numel(), // inNelems
        tensor.numel() * // outNelems
            this->getSize(),
        tensor.scalar_type(), // dType
        std::vector<int64_t>(), // inSplitSizes
        std::vector<int64_t>(), // outSplitSize
        this->getSize()); // worldSize

    return collective(
        inputTensors,
        outputFlattened,
        [&](at::Tensor& input,
            at::Tensor& output,
            ncclComm_t comm,
            at::cuda::CUDAStream& stream) {
          if (!avoidRecordStreams_) {
            c10::cuda::CUDACachingAllocator::recordStream(
                output.storage().data_ptr(), stream);
          }
          return ncclAllGather(
              input.data_ptr(),
              output.data_ptr(),
              input.numel(),
              getNcclDataType(input.scalar_type()),
              comm,
              stream.stream());
        },
        [](std::vector<at::cuda::CUDAStream>& ncclStreams,
           c10::intrusive_ptr<ProcessGroupNCCL::WorkNCCL>& work) {
          // avoidRecordStreams_ note: We actually don't need to stash anything
          // here.
          //  - inputTensors is stashed onto work->stashed_for_allocator_safety_
          //    in collective().
          //  - outputFlattened is stashed onto work->outputs_ in collective().
          //  - User-facing outputTensors should be held by the user until after
          //    waiting on work_, or the call makes no sense.
          // So all participating tensors are accounted for, and won't be
          // released back to their allocation streams until after work_ is
          // waited on.
        },
        [&](std::vector<at::cuda::CUDAStream>& ncclStreams,
            c10::intrusive_ptr<ProcessGroupNCCL::WorkNCCL>& work) {
          // Copy the flattened output tensors to the outputs.
          for (const auto i : c10::irange(outputTensors.size())) {
            at::cuda::CUDAStreamGuard guard(ncclStreams[i]);
            for (const auto j : c10::irange(outputTensors[0].size())) {
              // See [Sync Streams].
              if (!avoidRecordStreams_) {
                c10::cuda::CUDACachingAllocator::recordStream(
                    outputTensors[i][j].storage().data_ptr(), ncclStreams[i]);
              }
              outputTensors[i][j].copy_(outputFlattened[i][j], true);
            }
          }
        },
        OpType::ALLGATHER,
        "nccl:all_gather");
  } else {
    const auto num_devices = outputTensors.size();
    const auto num_reduces = outputTensors[0].size();
    std::vector<c10::intrusive_ptr<Work>> works;
    startCoalescing();
    for (const auto i : c10::irange(num_reduces)) {
      std::vector<at::Tensor> inputs_multi_dev(num_devices);
      std::vector<at::Tensor> outputs_multi_dev(num_devices);
      for (const auto j : c10::irange(num_devices)) {
        // @lint-ignore CLANGTIDY
        outputs_multi_dev[j] = outputTensors[j][i];
        inputs_multi_dev[j] =
            // @lint-ignore CLANGTIDY
            i == (rank_ * num_devices + j) ? inputTensors[j]
                                           : outputs_multi_dev[j];
      }
      auto broadcastOpts = BroadcastOptions{
          static_cast<int64_t>(i / num_devices),
          static_cast<int64_t>(i % num_devices),
          opts.timeout};
      auto work =
          _broadcast_oop(outputs_multi_dev, inputs_multi_dev, broadcastOpts);
      works.push_back(work);
    }
    auto work = endCoalescing();
    return work;
  }
}

c10::intrusive_ptr<Work> ProcessGroupNCCL::allgather_coalesced(
    std::vector<std::vector<at::Tensor>>& /* unused */,
    std::vector<at::Tensor>& /* unused */,
    const AllgatherOptions& /* unused */) {
  C10_THROW_ERROR(
      NotImplementedError,
      "ProcessGroupNCCL does not support allgather_coalesced");
}

c10::intrusive_ptr<Work> ProcessGroupNCCL::allgather_into_tensor_coalesced(
    std::vector<at::Tensor>& outputs,
    std::vector<at::Tensor>& inputs,
    const AllgatherOptions& opts) {
  return collective(
      inputs,
      outputs,
      [&](at::Tensor& input,
          at::Tensor& output,
          ncclComm_t comm,
          at::cuda::CUDAStream& stream) {
        return ncclAllGather(
            input.data_ptr(),
            output.data_ptr(),
            input.numel(),
            getNcclDataType(input.scalar_type()),
            comm,
            stream.stream());
      },
      OpType::COALESCED,
      "nccl:all_gather_into_tensor_coalesced");
}

c10::intrusive_ptr<Work> ProcessGroupNCCL::reduce_scatter(
    std::vector<at::Tensor>& outputTensors,
    std::vector<std::vector<at::Tensor>>& inputTensors,
    const ReduceScatterOptions& opts) {
  check_gpu_tensors_different_devices(outputTensors);
  // @lint-ignore CLANGTIDY
  bool same_size = check_same_size(inputTensors.back());

  if (same_size) {
    // @lint-ignore CLANGTIDY
    auto tensor = outputTensors.back();

    int dev_in_group{0};
    auto inputFlattened =
        flatten_for_scatter_gather(inputTensors, outputTensors, size_);
    check_gpu_tensors_different_devices(inputFlattened);

    RECORD_PARAM_COMMS_DATA(
        static_cast<int>(
            this->getSequenceNumberForGroup() +
            1), // seq + 1 to match collective
        this->getID(),
        inputTensors, // inputTensors
        outputTensors, // outputTensors
        rank_, // rank
        "reduce_scatter", // colName
        tensor.numel() * this->getSize(), // inNelems
        tensor.numel(), // outNelems
        tensor.scalar_type(), // dType
        std::vector<int64_t>(), // inSplitSizes
        std::vector<int64_t>(), // outSplitSizes
        this->getSize()); // worldSize

    return collective(
        inputFlattened,
        outputTensors,
        [&](at::Tensor& input,
            at::Tensor& output,
            ncclComm_t comm,
            at::cuda::CUDAStream& stream) {
          if (!avoidRecordStreams_) {
            c10::cuda::CUDACachingAllocator::recordStream(
                output.storage().data_ptr(), stream);
          }
          const auto ncclDataType = getNcclDataType(input.scalar_type());
          const auto ncclReduceOp = getNcclReduceOp(
              opts.reduceOp, input, ncclDataType, comm, dev_in_group++);
          return ncclReduceScatter(
              input.data_ptr(),
              output.data_ptr(),
              output.numel(),
              ncclDataType,
              ncclReduceOp,
              comm,
              stream.stream());
        },
        [&](std::vector<at::cuda::CUDAStream>& ncclStreams,
            c10::intrusive_ptr<ProcessGroupNCCL::WorkNCCL>& work) {
          if (avoidRecordStreams_) {
            // We only need to stash inputTensors.
            //  - inputFlattened is stashed onto
            //  work->stashed_for_allocator_safety_
            //    in collective().
            //  - User-facing outputTensors is stashed onto work->outputs_ in
            //  collective(),
            //    and should also be held by the user until after waiting on
            //    work_.
            auto& v = work->stashed_for_allocator_safety_;
            for (const auto i : c10::irange(inputTensors.size())) {
              v->insert(
                  v->end(), inputTensors[i].begin(), inputTensors[i].end());
            }
          }

          // Copy the input tensors to the flattened inputs.
          for (const auto i : c10::irange(inputTensors.size())) {
            at::cuda::CUDAStreamGuard guard(ncclStreams[i]);
            for (const auto j : c10::irange(inputTensors[0].size())) {
              // See [Sync Streams].
              if (!avoidRecordStreams_) {
                c10::cuda::CUDACachingAllocator::recordStream(
                    inputTensors[i][j].storage().data_ptr(), ncclStreams[i]);
              }
              inputFlattened[i][j].copy_(inputTensors[i][j], true);
            }
          }
        },
        [&](std::vector<at::cuda::CUDAStream>&,
            c10::intrusive_ptr<ProcessGroupNCCL::WorkNCCL>& work) {},
        OpType::REDUCE_SCATTER,
        "nccl:reduce_scatter");
  } else {
    const auto num_devices = inputTensors.size();
    const auto num_reduces = inputTensors[0].size();
    std::vector<c10::intrusive_ptr<Work>> works;
    startCoalescing();
    for (const auto i : c10::irange(num_reduces)) {
      std::vector<at::Tensor> inputs_multi_dev(num_devices);
      std::vector<at::Tensor> outputs_multi_dev(num_devices);
      for (const auto j : c10::irange(num_devices)) {
        // @lint-ignore CLANGTIDY
        inputs_multi_dev[j] = inputTensors[j][i];
        outputs_multi_dev[j] =
            // @lint-ignore CLANGTIDY
            i == (rank_ * num_devices + j) ? outputTensors[j]
                                           : inputs_multi_dev[j];
      }
      auto reduceOpts = ReduceOptions{
          opts.reduceOp,
          static_cast<int64_t>(i / num_devices),
          static_cast<int64_t>(i % num_devices),
          opts.timeout};
      auto work = _reduce_oop(outputs_multi_dev, inputs_multi_dev, reduceOpts);
      works.push_back(work);
    }
    auto work = endCoalescing();
    return work;
  }
}

c10::intrusive_ptr<Work> ProcessGroupNCCL::_reduce_scatter_base(
    at::Tensor& outputTensor,
    at::Tensor& inputTensor,
    const ReduceScatterOptions& opts) {
  if (inputTensor.dtype() != outputTensor.dtype()) {
    C10_THROW_ERROR(
        TypeError, "input tensor must be the same type as the output tensor.");
  }

  if (inputTensor.numel() != outputTensor.numel() * size_) {
    C10_THROW_ERROR(
        ValueError,
        "input tensor must be the same size as output size times world size");
  }

  // @lint-ignore CLANGTIDY
  const auto& tensor = outputTensor;
  RECORD_PARAM_COMMS_DATA(
      static_cast<int>(
          this->getSequenceNumberForGroup() + 1), // seq + 1 to match collective
      this->getID(),
      inputTensor, // inputTensor
      outputTensor, // outputTensor
      rank_, // rank
      "_reduce_scatter_base", // colName
      inputTensor.numel(), // inNelems
      tensor.numel(), // outNelems
      tensor.scalar_type(), // dtype
      std::vector<int64_t>(), // inSplitSizes
      std::vector<int64_t>(), // outSplitSizes
      this->getSize()); // worldSize

  auto inputs = std::vector<at::Tensor>{inputTensor};
  auto outputs = std::vector<at::Tensor>{outputTensor};

  int dev_in_group = 0;
  // avoidRecordStreams_ note: collective() will stash inputs and outputs.
  // Note 2: for asyncOp = false, we don't want to record streams because we
  // know that the NCCL stream will join back to the "current" stream right
  // after this op. So we might just as well keep the stream ownership of the
  // input/output tensors unchanged. The benefit would be that the
  // allocation/free of the tensors would look deterministic to the "current"
  // stream so that the caching allocator can reuse memory pool for this stream
  // in a clever way. This setting is added for libraries like FSDP which uses
  // `reduce_scatter_tensor`.
  bool avoidRecordStreams = avoidRecordStreams_ || (!opts.asyncOp);

  return collective(
      inputs,
      outputs,
      [&](at::Tensor& input,
          at::Tensor& output,
          ncclComm_t comm,
          at::cuda::CUDAStream& stream) {
        if (!avoidRecordStreams) {
          c10::cuda::CUDACachingAllocator::recordStream(
              output.storage().data_ptr(), stream);
        }
        auto ncclDataType = getNcclDataType(input.scalar_type());
        auto ncclReduceOp = getNcclReduceOp(
            opts.reduceOp, input, ncclDataType, comm, dev_in_group++);
        return ncclReduceScatter(
            input.data_ptr(),
            output.data_ptr(),
            output.numel(),
            ncclDataType,
            ncclReduceOp,
            comm,
            stream.stream());
      },
      OpType::_REDUCE_SCATTER_BASE,
      "nccl:_reduce_scatter_base",
      avoidRecordStreams);
}

c10::intrusive_ptr<Work> ProcessGroupNCCL::reduce_scatter_tensor_coalesced(
    std::vector<at::Tensor>& outputs,
    std::vector<at::Tensor>& inputs,
    const ReduceScatterOptions& opts) {
  return collective(
      inputs,
      outputs,
      [&](at::Tensor& input,
          at::Tensor& output,
          ncclComm_t comm,
          at::cuda::CUDAStream& stream) {
        if (!avoidRecordStreams_) {
          c10::cuda::CUDACachingAllocator::recordStream(
              output.storage().data_ptr(), stream);
        }
        auto ncclDataType = getNcclDataType(input.scalar_type());
        auto ncclReduceOp = getNcclReduceOp(
            opts.reduceOp, input, ncclDataType, comm, /*dev_in_group=*/0);
        return ncclReduceScatter(
            input.data_ptr(),
            output.data_ptr(),
            output.numel(),
            ncclDataType,
            ncclReduceOp,
            comm,
            stream.stream());
      },
      OpType::COALESCED,
      "nccl:reduce_scatter_tensor_coalesced");
}

c10::intrusive_ptr<Work> ProcessGroupNCCL::barrier(const BarrierOptions& opts) {
  RECORD_PARAM_COMMS(
      static_cast<int>(
          this->getSequenceNumberForGroup() + 1), // seq + 1 to match collective
      this->getID(),
      rank_, // rank
      "barrier", // colName
      0, // inNelems
      0, // outNelems
      at::kByte, // dType
      std::vector<int64_t>(), // inSplitSizes
      std::vector<int64_t>(), // outSplitSizes
      this->getSize()); // worldSize

  std::vector<at::Device> devices;

  // Use user defined GPU device ids if provided
  if (!opts.device_ids.empty()) {
    for (auto device : opts.device_ids) {
      devices.emplace_back(at::DeviceType::CUDA, device);
    }
  } else if (usedDeviceIdxs_.empty()) {
    // This means there is not yet a NCCL collective being called
    // Here we have to use the best guesses and will use a single GPU to call
    // allreduce to achieve barrier.
    // In case the multiple processes fall into the same node, we use rank to
    // ensure that each process is on a different GPU
    auto numGPUs = at::cuda::getNumGPUs();
    int16_t deviceIdx = static_cast<int16_t>(rank_ % numGPUs);
    LOG(INFO) << c10::str(
        "Rank ",
        this->getRank(),
        " using GPU ",
        deviceIdx,
        " to perform barrier as devices used by this process are currently unknown. ",
        "This can potentially cause a hang if this rank to GPU mapping is incorrect.",
        "Specify device_ids in barrier() to force use of a particular device.");
    devices.emplace_back(guessDeviceForRank());
  } else {
    for (auto usedDeviceIdx : usedDeviceIdxs_) {
      devices.emplace_back(at::DeviceType::CUDA, usedDeviceIdx);
    }
  }

  std::vector<at::Tensor> barrierTensors;
  barrierTensors.reserve(devices.size());

  at::cuda::OptionalCUDAGuard gpuGuard;
  for (auto& device : devices) {
    gpuGuard.set_index(device.index());
    barrierTensors.push_back(at::empty(
        {1},
        at::TensorOptions().device(at::DeviceType::CUDA).dtype(at::kByte)));
  }

  // All reduce to achieve the barrier
  auto work = allreduce(barrierTensors);

  // Work will take over barrierTensors
  auto ncclWork = dynamic_cast<ProcessGroupNCCL::WorkNCCL*>(work.get());
  TORCH_CHECK(ncclWork);
  ncclWork->barrierTensors_ = std::move(barrierTensors);

  return work;
}

#ifdef ENABLE_NCCL_P2P_SUPPORT
c10::intrusive_ptr<Work> ProcessGroupNCCL::alltoall_base(
    at::Tensor& outputTensor,
    at::Tensor& inputTensor,
    std::vector<int64_t>& outputSplitSizes,
    std::vector<int64_t>& inputSplitSizes,
    const AllToAllOptions& /* unused */) {
  check_gpu_single_tensor(outputTensor, true);
  check_gpu_single_tensor(inputTensor, true);
  if (outputSplitSizes.size() == 0 && inputSplitSizes.size() == 0) {
    std::vector<at::Tensor> inputTensors = {inputTensor};
    std::vector<at::Tensor> outputTensors = {outputTensor};

    RECORD_PARAM_COMMS_DATA(
        static_cast<int>(
            this->getSequenceNumberForGroup() +
            1), // seq + 1 to match collective
        this->getID(),
        inputTensor, // inputTensor
        outputTensor, // outputTensor
        rank_, // rank
        "all_to_all", // colName
        inputTensor.numel(), // inNelems
        outputTensor.numel(), // outNelems
        inputTensor.scalar_type(), // dType
        std::vector<int64_t>(), // inSplitSizes
        std::vector<int64_t>(), // outSplitSizes
        this->getSize()); // worldSize

    // avoidRecordStreams_ note: collective() will stash inputTensors and
    // outputTensors.
    return collective(
        inputTensors,
        outputTensors,
        [&](at::Tensor& input,
            at::Tensor& output,
            ncclComm_t comm,
            at::cuda::CUDAStream& stream) {
          // See [Sync Streams].
          if (!avoidRecordStreams_) {
            c10::cuda::CUDACachingAllocator::recordStream(
                output.storage().data_ptr(), stream);
          }
          torch::cuda::nccl::all2all_single_equal_split(
              input, output, this->getSize(), comm, stream);
          return ncclSuccess;
        },
        OpType::ALLTOALL_BASE,
        "nccl:all_to_all");
  } else {
    c10d::checkSplitSizes(inputSplitSizes, inputTensor, size_);
    c10d::checkSplitSizes(outputSplitSizes, outputTensor, size_);
    std::vector<at::Tensor> inputTensors = {inputTensor};
    std::vector<at::Tensor> outputTensors = {outputTensor};

    RECORD_PARAM_COMMS_DATA(
        static_cast<int>(
            this->getSequenceNumberForGroup() +
            1), // seq + 1 to match collective
        this->getID(),
        inputTensor, // inputTensor
        outputTensor, // outputTensor
        rank_, // rank
        "all_to_allv", // colName
        inputTensor.numel(), // inNelems
        outputTensor.numel(), // outNelems
        inputTensor.scalar_type(), // dType
        inputSplitSizes, // inSplitSizes
        outputSplitSizes, // outSplitSizes
        this->getSize()); // worldSize

    // avoidRecordStreams_ note: collective() will stash inputTensors and
    // outputTensors.
    return collective(
        inputTensors,
        outputTensors,
        [&](at::Tensor& input,
            at::Tensor& output,
            ncclComm_t comm,
            at::cuda::CUDAStream& stream) {
          std::vector<size_t> send_lengths(size_);
          std::vector<size_t> recv_lengths(size_);
          std::vector<size_t> send_offsets(size_);
          std::vector<size_t> recv_offsets(size_);
          c10d::computeLengthsAndOffsets(
              inputSplitSizes, input, &send_lengths, &send_offsets);
          c10d::computeLengthsAndOffsets(
              outputSplitSizes, output, &recv_lengths, &recv_offsets);
          // See [Sync Streams].
          if (!avoidRecordStreams_) {
            c10::cuda::CUDACachingAllocator::recordStream(
                output.storage().data_ptr(), stream);
          }
          torch::cuda::nccl::all2all_single_unequal_split(
              input.data_ptr(),
              send_lengths.data(),
              send_offsets.data(),
              output.data_ptr(),
              recv_lengths.data(),
              recv_offsets.data(),
              input.element_size(),
              input.scalar_type(),
              comm,
              stream);
          return ncclSuccess;
        },
        OpType::ALLTOALL_BASE,
        "nccl:all_to_all");
  }
}

c10::intrusive_ptr<Work> ProcessGroupNCCL::alltoall(
    std::vector<at::Tensor>& outputTensors,
    std::vector<at::Tensor>& inputTensors,
    const AllToAllOptions& /* unused */) {
  std::vector<int64_t> inSplitSizes;
  std::vector<int64_t> outSplitSizes;
  int64_t total_numel = 0;

  auto device = outputTensors[0].device();
  for (const auto r : c10::irange(outputTensors.size())) {
    check_gpu_single_tensor(outputTensors[r], true);
    check_gpu_single_tensor(inputTensors[r], true);
    TORCH_CHECK(
        device == outputTensors[r].device() &&
            device == inputTensors[r].device(),
        "Tensors must be on the same device")
    inSplitSizes.push_back(inputTensors[r].numel());
    outSplitSizes.push_back(outputTensors[r].numel());
    total_numel += inputTensors[r].numel();
  }

  RECORD_PARAM_COMMS_DATA(
      static_cast<int>(
          this->getSequenceNumberForGroup() + 1), // seq + 1 to match collective
      this->getID(),
      inputTensors, // inputTensors
      outputTensors, // outputTensors
      rank_, // rank
      "all_to_all", // colName
      total_numel, // inNelems
      total_numel, // outNelems
      inputTensors.front().scalar_type(), // dType
      inSplitSizes, // inSplitSizes
      outSplitSizes, // outSplitSizes
      this->getSize()); // worldSize

  std::vector<at::Tensor> inputTensor0 = {inputTensors[0]};
  std::vector<at::Tensor> outputTensor0 = {outputTensors[0]};
  return collective(
      inputTensor0,
      outputTensor0,
      [&](at::Tensor& /* unused */,
          at::Tensor& /* unused */,
          ncclComm_t comm,
          at::cuda::CUDAStream& stream) {
        torch::cuda::nccl::all2all(outputTensors, inputTensors, comm, stream);
        return ncclSuccess;
      },
      [&](std::vector<at::cuda::CUDAStream>&,
          c10::intrusive_ptr<ProcessGroupNCCL::WorkNCCL>& work) {
        if (avoidRecordStreams_) {
          // inputTensor0 and outputTensor0 are stashed redundantly by
          // collective(), but that's ok.
          auto& v = work->stashed_for_allocator_safety_;
          v->insert(v->end(), inputTensors.begin(), inputTensors.end());
          v->insert(v->end(), outputTensors.begin(), outputTensors.end());
        }
      },
      [](std::vector<at::cuda::CUDAStream>&,
         c10::intrusive_ptr<ProcessGroupNCCL::WorkNCCL>& work) {},
      OpType::ALLTOALL,
      "nccl:all_to_all");
}

c10::intrusive_ptr<Work> ProcessGroupNCCL::send(
    std::vector<at::Tensor>& tensors,
    int dstRank,
    int /* unused */) {
  check_gpu_tensors_different_devices(tensors, true);

  // @lint-ignore CLANGTIDY
  auto tensor = tensors.back();
  RECORD_PARAM_COMMS_DATA(
      static_cast<int>(
          this->getSequenceNumberForGroup() + 1), // seq + 1 to match collective
      this->getID(),
      tensors, // inputTensors
      tensors, // outputTensors
      dstRank, // dst rank
      "send", // colName
      tensor.numel(), // inNelems
      tensor.numel(), // outNelems
      tensor.scalar_type(), // dType
      std::vector<int64_t>(), // inSplitSizes
      std::vector<int64_t>(), // outSplitSizes
      this->getSize()); // worldSize

  auto ret = pointToPoint(
      tensors,
      [&](at::Tensor& input,
          ncclComm_t comm,
          at::cuda::CUDAStream& stream,
          int dst) {
        torch::cuda::nccl::send(input, comm, stream, dst);
        return ncclSuccess;
      },
      dstRank,
      OpType::SEND,
      c10::str("nccl:send ", rank_, "->", dstRank).c_str());
  return ret;
}

c10::intrusive_ptr<Work> ProcessGroupNCCL::recv(
    std::vector<at::Tensor>& tensors,
    int srcRank,
    int /* unused */) {
  check_gpu_tensors_different_devices(tensors, true);

  // @lint-ignore CLANGTIDY
  auto tensor = tensors.back();
  RECORD_PARAM_COMMS_DATA(
      static_cast<int>(
          this->getSequenceNumberForGroup() + 1), // seq + 1 to match collective
      this->getID(),
      tensors, // inputTensors
      tensors, // outputTensors
      srcRank, // src rank
      "recv", // colName
      tensor.numel(), // inNelems
      tensor.numel(), // outNelems
      tensor.scalar_type(), // dType
      std::vector<int64_t>(), // inSplitSizes
      std::vector<int64_t>(), // outSplitSizes
      this->getSize()); // worldSize

  auto ret = pointToPoint(
      tensors,
      [&](at::Tensor& output,
          ncclComm_t comm,
          at::cuda::CUDAStream& stream,
          int src) {
        torch::cuda::nccl::recv(output, comm, stream, src);
        return ncclSuccess;
      },
      srcRank,
      OpType::RECV,
      c10::str("nccl:recv ", rank_, "<-", srcRank).c_str());
  return ret;
}
#else
c10::intrusive_ptr<Work> ProcessGroupNCCL::alltoall_base(
    at::Tensor& /* unused */,
    at::Tensor& /* unused */,
    std::vector<int64_t>& /* unused */,
    std::vector<int64_t>& /* unused */,
    const AllToAllOptions& /* unused */) {
  C10_THROW_ERROR(
      NotImplementedError,
      "ProcessGroupNCCL only supports alltoall* for NCCL lib version >= 2.7.0");
}

c10::intrusive_ptr<Work> ProcessGroupNCCL::alltoall(
    std::vector<at::Tensor>& /* unused */,
    std::vector<at::Tensor>& /* unused */,
    const AllToAllOptions& /* unused */) {
  C10_THROW_ERROR(
      NotImplementedError,
      "ProcessGroupNCCL only supports alltoall* for NCCL lib version >= 2.7.0");
}

c10::intrusive_ptr<Work> ProcessGroupNCCL::send(
    std::vector<at::Tensor>& /* unused */,
    int /* unused */,
    int /* unused */) {
  C10_THROW_ERROR(
      NotImplementedError,
      "ProcessGroupNCCL only supports send for NCCL lib version >= 2.7.0");
}

c10::intrusive_ptr<Work> ProcessGroupNCCL::recv(
    std::vector<at::Tensor>& /* unused */,
    int /* unused */,
    int /* unused */) {
  C10_THROW_ERROR(
      NotImplementedError,
      "ProcessGroupNCCL only supports recv for NCCL lib version >= 2.7.0");
}
#endif

void ProcessGroupNCCL::groupStart() {
#if defined(NCCL_MAJOR) && (NCCL_MAJOR >= 2)
  C10D_NCCL_CHECK(ncclGroupStart(), c10::nullopt);
#endif
  ++ncclActiveGroupCounter_;
}

void ProcessGroupNCCL::groupEnd() {
#if defined(NCCL_MAJOR) && (NCCL_MAJOR >= 2)
#ifndef NCCL_HAS_COMM_NONBLOCKING
  C10D_NCCL_CHECK(ncclGroupEnd(), c10::nullopt);
#else
  if (!nccl_use_nonblocking()) {
    C10D_NCCL_CHECK(ncclGroupEnd(), c10::nullopt);
  } else {
    TORCH_WARN(
        "ProcessGroupNCCL::groupEnd() called in nonblocking communicator mode without involved communicators specified; gathering all mapped communicators...");
    std::unique_lock<std::mutex> lock(mutex_);
    std::vector<std::shared_ptr<NCCLComm>> ncclComms_;
    for (auto& it : devNCCLCommMap_) {
      ncclComms_.insert(ncclComms_.end(), it.second.begin(), it.second.end());
    }
    C10D_NCCL_CHECK_TIMEOUT_GROUPEND(ncclGroupEnd(), ncclComms_, c10::nullopt);
  }
#endif
#endif
  --ncclActiveGroupCounter_;
}

void ProcessGroupNCCL::groupEndNonblocking(
    std::vector<std::shared_ptr<NCCLComm>> comms) {
#if defined(NCCL_MAJOR) && (NCCL_MAJOR >= 2)
#ifndef NCCL_HAS_COMM_NONBLOCKING
  C10D_NCCL_CHECK(ncclGroupEnd(), c10::nullopt);
#else
  if (!nccl_use_nonblocking()) {
    C10D_NCCL_CHECK(ncclGroupEnd(), c10::nullopt);
  } else {
    C10D_NCCL_CHECK_TIMEOUT_GROUPEND(ncclGroupEnd(), comms, c10::nullopt);
  }
#endif
#endif
  --ncclActiveGroupCounter_;
}

c10::intrusive_ptr<Work> ProcessGroupNCCL::gather(
    std::vector<std::vector<at::Tensor>>& outputTensors,
    std::vector<at::Tensor>& inputTensors,
    const GatherOptions& opts) {
  static auto invalidArgument = [](const std::string& msg) {
    C10_THROW_ERROR(ValueError, "ProcessGroupNCCL::gather: " + msg);
  };

  assertRootRank(invalidArgument, opts.rootRank, size_);
  check_gpu_tensors_different_devices(inputTensors, true);
  assertSingleElementInput(invalidArgument, inputTensors);

  // @lint-ignore CLANGTIDY
  auto tensor = inputTensors.back();

  std::vector<at::Tensor> outputs;

  if (getRank() == opts.rootRank) {
    if (outputTensors.size() != 1) {
      std::stringstream ss;
      ss << "requires a single-element output list containing a list with "
         << getSize() << " tensors.";
      invalidArgument(ss.str());
    } else if (outputTensors[0].size() != static_cast<size_t>(getSize())) {
      std::stringstream ss;
      ss << "Incorrect output list size " << outputTensors[0].size()
         << ". Output list size should be " << getSize()
         << ", same as size of the process group.";
      invalidArgument(ss.str());
    }

    const auto& options = inputTensors[0].options();
    const auto& sizes = inputTensors[0].sizes();
    assertTypeAndSizesMatch(invalidArgument, outputTensors[0], options, sizes);
    outputs = outputTensors[0];
  } else {
    // if not in the root rank, initialize outputs as empty list
    if (outputTensors.size() != 0) {
      invalidArgument("requires empty output on non-root");
    }
    outputs = {};
    // append a empty tensor to the list, we don't use it but the
    // `collective` template function requires it to invoke its function
    outputs.emplace_back();
  }

  RECORD_PARAM_COMMS_DATA(
      static_cast<int>(
          this->getSequenceNumberForGroup() + 1), // seq + 1 to match collective
      this->getID(),
      inputTensors, // inputTensors
      outputTensors, // outputTensors
      opts.rootRank, // root rank
      "gather", // colName
      tensor.numel(), // inNelems
      tensor.numel() * this->getSize(), // outNelems
      tensor.scalar_type(), // dType
      std::vector<int64_t>(), // inSplitSizes
      std::vector<int64_t>(), // outSplitSize
      this->getSize()); // worldSize

  // avoidRecordStreams_ note: collective() will stash inputTensors and
  // outputs, which == outputTensors[0] on the root rank where it matters.
  return collective(
      inputTensors,
      outputs,
      [&](at::Tensor& /* unused */,
          at::Tensor& /* unused */,
          ncclComm_t comm,
          at::cuda::CUDAStream& stream) {
        const auto root = opts.rootRank;
        if (getRank() == root) {
          if (!avoidRecordStreams_) {
            for (auto output : outputs) {
              c10::cuda::CUDACachingAllocator::recordStream(
                  output.storage().data_ptr(), stream);
            }
          }
        }
        torch::cuda::nccl::gather(inputTensors[0], outputs, comm, stream, root);
        return ncclSuccess;
      },
      OpType::GATHER,
      "nccl:gather");
}

c10::intrusive_ptr<Work> ProcessGroupNCCL::scatter(
    std::vector<at::Tensor>& outputTensors,
    std::vector<std::vector<at::Tensor>>& inputTensors,
    const ScatterOptions& opts) {
  static auto invalidArgument = [](const std::string& msg) {
    C10_THROW_ERROR(ValueError, "ProcessGroupNCCL::scatter: " + msg);
  };

  assertRootRank(invalidArgument, opts.rootRank, size_);
  check_gpu_tensors_different_devices(outputTensors, true);
  assertSingleElementInput(invalidArgument, outputTensors);

  // @lint-ignore CLANGTIDY
  auto tensor = outputTensors.back();

  std::vector<at::Tensor> inputs;

  if (getRank() == opts.rootRank) {
    if (inputTensors.size() != 1) {
      std::stringstream ss;
      ss << "requires a single-element input list containing a list with "
         << getSize() << " tensors.";
      invalidArgument(ss.str());
    } else if (inputTensors[0].size() != static_cast<size_t>(getSize())) {
      std::stringstream ss;
      ss << "Incorrect input list size " << inputTensors[0].size()
         << ". Input list size should be " << getSize()
         << ", same as size of the process group.";
      invalidArgument(ss.str());
    }

    const auto& options = outputTensors[0].options();
    const auto& sizes = outputTensors[0].sizes();
    assertTypeAndSizesMatch(invalidArgument, inputTensors[0], options, sizes);
    inputs = inputTensors[0];
  } else {
    // if not in the root rank, initialize inputTensors as empty place holder
    // with an empty list
    if (inputTensors.size() != 0) {
      invalidArgument("requires empty input on non-root");
    }
    inputs = {};
    // append a empty tensor to the list, we don't use it but the
    // `collective` template function requires it to invoke its function
    inputs.emplace_back();
  }

  RECORD_PARAM_COMMS_DATA(
      static_cast<int>(
          this->getSequenceNumberForGroup() + 1), // seq + 1 to match collective
      this->getID(),
      inputTensors, // inputTensors
      outputTensors, // outputTensors
      opts.rootRank, // root rank
      "scatter", // colName
      tensor.numel(), // inNelems
      tensor.numel() * this->getSize(), // outNelems
      tensor.scalar_type(), // dType
      std::vector<int64_t>(), // inSplitSizes
      std::vector<int64_t>(), // outSplitSize
      this->getSize()); // worldSize

  // avoidRecordStreams_ note: collective() will stash outputTensors and
  // inputs, which == inputTensors[0] on the root rank where it matters.
  bool avoidRecordStreams = avoidRecordStreams_ || (!opts.asyncOp);

  return collective(
      outputTensors,
      inputs,
      [&](at::Tensor& /* unused */,
          at::Tensor& /* unused */,
          ncclComm_t comm,
          at::cuda::CUDAStream& stream) {
        const auto root = opts.rootRank;
        if (getRank() == root) {
          if (!avoidRecordStreams) {
            for (auto input : inputs) {
              c10::cuda::CUDACachingAllocator::recordStream(
                  input.storage().data_ptr(), stream);
            }
          }
        }
        torch::cuda::nccl::scatter(
            inputs, outputTensors[0], comm, stream, root);
        return ncclSuccess;
      },
      OpType::SCATTER,
      "nccl:scatter",
      avoidRecordStreams);
}

c10::intrusive_ptr<Work> ProcessGroupNCCL::recvAnysource(
    std::vector<at::Tensor>& /* unused */,
    int /* unused */) {
  C10_THROW_ERROR(
      NotImplementedError, "ProcessGroupNCCL does not support recvAnysource");
}

c10::intrusive_ptr<Work> ProcessGroupNCCL::_allgather_base(
    at::Tensor& output_tensor,
    at::Tensor& input_tensor,
    const AllgatherOptions& opts) {
  check_gpu_single_tensor(input_tensor);
  check_gpu_single_tensor(output_tensor);

  if (input_tensor.dtype() != output_tensor.dtype()) {
    C10_THROW_ERROR(
        TypeError, "output tensor must have the same type as input tensor");
  }

  if (input_tensor.numel() * size_ != output_tensor.numel()) {
    C10_THROW_ERROR(
        ValueError,
        "output tensor size must be equal to world_size times input tensor size");
  }

  // @lint-ignore CLANGTIDY
  const auto& tensor = output_tensor;
  RECORD_PARAM_COMMS_DATA(
      static_cast<int>(
          this->getSequenceNumberForGroup() + 1), // seq + 1 to match collective
      this->getID(),
      input_tensor, // inputTensors
      output_tensor, // outputTensors
      rank_, // rank
      "_allgather_base", // colName
      input_tensor.numel(), // inNelems
      tensor.numel(), // outNelems
      tensor.scalar_type(), // dType
      std::vector<int64_t>(), // inSplitSizes
      std::vector<int64_t>(), // outSplitSize
      this->getSize()); // worldSize

  // just a wrapper to fit the collective interface
  auto inputs = std::vector<at::Tensor>{input_tensor};
  auto outputs = std::vector<at::Tensor>{output_tensor};

  // avoidRecordStreams_ note: collective() will stash inputs and outputs.
  // Note 2: for asyncOp = false, we don't want to record streams because we
  // know that the NCCL stream will join back to the "current" stream right
  // after this op. So we might just as well keep the stream ownership of the
  // input/output tensors unchanged. The benefit would be that the
  // allocation/free of the tensors would look deterministic to the "current"
  // stream so that the caching allocator can reuse memory pool for this stream
  // in a clever way. This setting is added for libraries like FSDP which uses
  // `all_gather_into_tensor`.
  bool avoidRecordStreams = avoidRecordStreams_ || (!opts.asyncOp);

  return collective(
      inputs,
      outputs,
      [&](at::Tensor& input,
          at::Tensor& output,
          ncclComm_t comm,
          at::cuda::CUDAStream& stream) {
        if (!avoidRecordStreams) {
          c10::cuda::CUDACachingAllocator::recordStream(
              output.storage().data_ptr(), stream);
        }
        return ncclAllGather(
            input.data_ptr(),
            output.data_ptr(),
            input.numel(),
            getNcclDataType(input.scalar_type()),
            comm,
            stream.stream());
      },
      OpType::_ALLGATHER_BASE,
      "nccl:_all_gather_base",
      avoidRecordStreams);
}

} // namespace c10d

#endif // USE_C10D_NCCL<|MERGE_RESOLUTION|>--- conflicted
+++ resolved
@@ -718,12 +718,6 @@
       getCvarInt(TORCH_NCCL_ASYNC_ERROR_HANDLING, 3 /*SkipCleanUp*/));
   desyncDebug_ = getCvarBool(TORCH_NCCL_DESYNC_DEBUG, false) ||
       (dist_debug_level_ >= DebugLevel::Detail);
-<<<<<<< HEAD
-  heartbeat_ = 1ULL;
-  monitorThreadEnabled_.store(parseEnvVarFlag(TORCH_NCCL_ENABLE_MONITORING));
-  heartbeatTimeoutInSec_ = parseEnvVarIntDefault(
-      TORCH_NCCL_HEARTBEAT_TIMEOUT_SEC, 60 * 2 /*2 Mins*/);
-=======
   dumpOnTimeout_ = getCvarBool(TORCH_NCCL_DUMP_ON_TIMEOUT, false) ||
       (dist_debug_level_ >= DebugLevel::Detail);
   heartbeat_ = 1ULL;
@@ -731,7 +725,6 @@
   heartbeatTimeoutInSec_ =
       getCvarInt(TORCH_NCCL_HEARTBEAT_TIMEOUT_SEC, 60 * 2 /*2 Mins*/);
   ncclTraceBufferSize_ = getCvarInt(TORCH_NCCL_TRACE_BUFFER_SIZE, 0);
->>>>>>> 21cf6e76
 #ifdef ENABLE_NCCL_ERROR_CHECKING
   enableTiming_.store(
       getCvarBool(TORCH_NCCL_ENABLE_TIMING, false) || desyncDebug_);
@@ -786,29 +779,6 @@
 
   init();
   const std::string OFF = "OFF";
-<<<<<<< HEAD
-  const char* torch_distributed_debug =
-      parseEnvVarString("TORCH_DISTRIBUTED_DEBUG", OFF.c_str());
-  const char* nccl_debug = parseEnvVarString("NCCL_DEBUG", OFF.c_str());
-  LOG(INFO)
-      << "[Rank " << rank_ << "] ProcessGroupNCCL initialization options: "
-      << "NCCL version: " << getNcclVersion()
-      << ", NCCL_ASYNC_ERROR_HANDLING: " << asyncErrorHandling_
-      << ", NCCL_DESYNC_DEBUG: " << desyncDebug_
-      << ", NCCL_ENABLE_TIMING: " << enableTiming_.load()
-      << ", NCCL_BLOCKING_WAIT: " << blockingWait_
-      << ", TIMEOUT(ms): " << options_->timeout.count()
-      << ", USE_HIGH_PRIORITY_STREAM: " << options_->is_high_priority_stream
-      << ", TORCH_DISTRIBUTED_DEBUG: " << std::string(torch_distributed_debug)
-#ifdef NCCL_HAS_COMM_REGISTER
-      << ", NCCL_USE_TENSOR_REGISTER_ALLOCATOR_HOOK: "
-      << useTensorRegisterAllocatorHook_
-#endif
-      << ", TORCH_NCCL_ENABLE_MONITORING: " << monitorThreadEnabled_.load()
-      << ", TORCH_NCCL_HEARTBEAT_TIMEOUT_SEC: " << heartbeatTimeoutInSec_
-      << ", NCCL_DEBUG: " << std::string(nccl_debug)
-      << ", ID=" << this->getID();
-=======
   std::string torch_distributed_debug =
       getCvarString({"TORCH_DISTRIBUTED_DEBUG"}, OFF.c_str());
   std::string nccl_debug = getCvarString({"NCCL_DEBUG"}, OFF.c_str());
@@ -835,7 +805,6 @@
             << ", TORCH_NCCL_HEARTBEAT_TIMEOUT_SEC: " << heartbeatTimeoutInSec_
             << ", TORCH_NCCL_TRACE_BUFFER_SIZE: " << ncclTraceBufferSize_
             << ", NCCL_DEBUG: " << nccl_debug << ", ID=" << this->getID();
->>>>>>> 21cf6e76
 
   RECORD_PARAM_COMMS(
       0, // seq
@@ -1126,16 +1095,6 @@
 #endif
 }
 
-<<<<<<< HEAD
-void dump_debugging_info() {
-  LOG(ERROR)
-      << "No PGNCCL's watchdog heartbeat detected, so we are dumping debug info.";
-  if (parseEnvVarIntDefault("TORCH_NCCL_TRACE_BUFFER_SIZE", 0) > 0) {
-    // TODO: Find the right and proper way to dump the debug info.
-    // We cannot print out debugging info directly.
-    LOG(ERROR) << "nccl_trace: " << dump_nccl_trace();
-  }
-=======
 void ProcessGroupNCCL::registerDebugInfoWriter(
     std::unique_ptr<DebugInfoWriter> writer) {
   TORCH_CHECK_WITH(
@@ -1166,7 +1125,6 @@
     return true;
   }
   return false;
->>>>>>> 21cf6e76
 }
 
 void ProcessGroupNCCL::terminateProcess(std::string errMsg) {
@@ -1201,16 +1159,9 @@
     }
   }
 
-<<<<<<< HEAD
-  // In the timeout case and we now only dump the flight recorder
-  // to std::out. Down the road, if we have more complicated or blocking
-  // operations, we might need to use a side thread to do it.
-  dump_debugging_info();
-=======
   // Store debug info to storage if no other thread does it. (By default to
   // local disk)
   std::future<bool> asyncDebugDump = launchAsyncDebugDump();
->>>>>>> 21cf6e76
 
   // Create a error message reported from MonitorThread, so
   // we throw exception and make the whole process to be killed.
@@ -1219,13 +1170,8 @@
       rank_,
       "] NCCL monitor thread timeout. Basically, this could ",
       "be due to CUDA or NCCL calls being unexpectedly blocking, ",
-<<<<<<< HEAD
-      "especially when your program enters a deadlock state in watchdog"
-      "or destructors. If you see this error, please file a bug to pytorch.");
-=======
       "especially when your program enters a deadlock state in watchdog "
       "or destructors. If you see this error, please file a bug to PyTorch.");
->>>>>>> 21cf6e76
 
   // There are two possible cases for the watchdog thread exit:
   // Case one: desync report runs quickly, and it follows the step:
@@ -1242,8 +1188,6 @@
     std::this_thread::sleep_for(std::chrono::seconds(heartbeatTimeoutInSec_));
   }
 
-<<<<<<< HEAD
-=======
   // At this point, we either already sleep for another `heartbeatTimeoutInSec_`
   // or the thread has finished. Because we don't want to block the monitor
   // thread, so We mark the thread detach and the dump of debug info becomes
@@ -1255,7 +1199,6 @@
   // if done.
   asyncDebugDump.wait_for(std::chrono::seconds(heartbeatTimeoutInSec_));
 
->>>>>>> 21cf6e76
   if (!terminateHeartbeatMonitorThread_.load()) {
     const auto logMsg = c10::str(
         "[Rank ",
@@ -1277,11 +1220,7 @@
       ncclHeartbeatMonitorThread_ =
           std::thread(&ProcessGroupNCCL::heartbeatMonitor, this);
     }
-<<<<<<< HEAD
-    workCleanupLoop();
-=======
     watchdogHandler();
->>>>>>> 21cf6e76
     VLOG(2) << "[Rank " << rank_
             << "] NCCL watchdog thread terminated normally";
   } catch (std::exception& e) {
@@ -1347,9 +1286,6 @@
   return retrieveDesyncReport(store_, "NCCL", rank_, size_);
 }
 
-<<<<<<< HEAD
-void ProcessGroupNCCL::workCleanupLoop() {
-=======
 #if defined(__linux__)
 struct DumpPipe {
   DumpPipe(bool enabled, int rank) {
@@ -1401,7 +1337,6 @@
 #endif
 
 void ProcessGroupNCCL::watchdogHandler() {
->>>>>>> 21cf6e76
   bool done = false;
   lastWorkListUpdateTime_ = std::chrono::steady_clock::now();
   auto lastTimePollStore = std::chrono::steady_clock::now();
@@ -1420,8 +1355,6 @@
         [&]() -> bool { return terminateProcessGroup_.load(); });
     // Bump up heart beat by one.
     heartbeat_++;
-<<<<<<< HEAD
-=======
 
     // poll store to see if some ranks have flagged a timeout when
     // we haven't polled for `heartbeat_timeout` seconds and there haven't
@@ -1453,7 +1386,6 @@
         }
       }
     }
->>>>>>> 21cf6e76
 
     for (auto it = workMetaList_.begin(); it != workMetaList_.end();
          /* no increment */) {
@@ -1474,13 +1406,6 @@
         // Report desync state in case of timeout
         if (timedOut) {
           try {
-<<<<<<< HEAD
-            // Set shutdown mode, so the heartbeat monitor thread will not abort
-            // process immediately.
-            collectiveDebugInfoMode_.store(true);
-            auto desyncMsg = getNCCLWatchdogDebugInfo();
-            LOG(ERROR) << desyncMsg;
-=======
             if (desyncDebug_ || dumpOnTimeout_) {
               // Set shutdown mode, so the heartbeat monitor thread will not
               // abort process immediately.
@@ -1505,7 +1430,6 @@
                   std::chrono::milliseconds(kWatchdogThreadSleepMillis * 30));
             }
 
->>>>>>> 21cf6e76
           } catch (const std::exception& e) {
             LOG(ERROR) << "Failed to retrieve TORCH_NCCL_DESYNC_DEBUG report. "
                        << " Please file an issue. Error: " << e.what();

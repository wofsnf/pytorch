--- conflicted
+++ resolved
@@ -447,11 +447,7 @@
     for (const auto& info : constants_info_) {
       const auto it = constants_map_->find(info.name);
       if (it != constants_map_->end()) {
-<<<<<<< HEAD
-        constants_[idx] = ConstantHandle(it->second);
-=======
-        constants_->at(idx) = it->second;
->>>>>>> 494cb282
+        constants_->at(idx) = ConstantHandle(it->second);
       }
       idx++;
     }
@@ -527,11 +523,7 @@
   std::string out_spec_;
 
   std::shared_ptr<ConstantMap> constants_map_;
-<<<<<<< HEAD
-  std::vector<ConstantHandle> constants_;
-=======
-  std::shared_ptr<std::vector<AtenTensorHandle>> constants_;
->>>>>>> 494cb282
+  std::shared_ptr<std::vector<ConstantHandle>> constants_;
 
 #ifdef USE_CUDA
   // Holds the blob storage for constants' at::Tensor for CUDA.

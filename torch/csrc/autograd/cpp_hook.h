#pragma once
#include <torch/csrc/autograd/function_hook.h>
#include <functional>
#include <memory>

namespace torch {
namespace autograd {

using hooks_list =
    std::vector<std::function<at::TensorBase(const at::TensorBase&)>>;

struct CppFunctionTensorPreHook : public FunctionPreHook {
  CppFunctionTensorPreHook(
      const std::shared_ptr<hooks_list>& hooks,
      int value_idx);
  variable_list operator()(const variable_list& values) override;

  std::shared_ptr<hooks_list> hooks_;
  int value_idx_;
};

<<<<<<< HEAD
struct CppFunctionSingleTensorPreHook : public FunctionPreHook {
  CppFunctionSingleTensorPreHook(
      std::function<at::TensorBase(const at::TensorBase&)> hook,
      int value_idx);
  variable_list operator()(const variable_list& values) override;

  std::function<at::TensorBase(const at::TensorBase&)> hook_;
  int value_idx_;
};

=======
>>>>>>> 2891cecd
} // namespace autograd
} // namespace torch<|MERGE_RESOLUTION|>--- conflicted
+++ resolved
@@ -19,18 +19,5 @@
   int value_idx_;
 };
 
-<<<<<<< HEAD
-struct CppFunctionSingleTensorPreHook : public FunctionPreHook {
-  CppFunctionSingleTensorPreHook(
-      std::function<at::TensorBase(const at::TensorBase&)> hook,
-      int value_idx);
-  variable_list operator()(const variable_list& values) override;
-
-  std::function<at::TensorBase(const at::TensorBase&)> hook_;
-  int value_idx_;
-};
-
-=======
->>>>>>> 2891cecd
 } // namespace autograd
 } // namespace torch
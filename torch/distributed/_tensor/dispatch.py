# Copyright (c) Meta Platforms, Inc. and affiliates
import functools
import operator
from typing import cast, Dict, List, Optional, Sequence, Tuple

import torch

import torch.distributed as dist
import torch.distributed._tensor.api as dtensor
import torch.distributed._tensor.random as random
from torch.distributed._tensor.device_mesh import DeviceMesh
from torch.distributed._tensor.op_schema import (
    _is_inplace_op,
    _is_out_variant_op,
    OpInfo,
    OpSchema,
    OutputSpecType,
)
from torch.distributed._tensor.placement_types import DTensorSpec, Replicate, TensorMeta
from torch.distributed._tensor.random import is_rng_supported_mesh
from torch.distributed._tensor.redistribute import redistribute_local_tensor
from torch.distributed._tensor.sharding_prop import ShardingPropagator

try:
    from torch.utils import _cxx_pytree as pytree
except ImportError:
    from torch.utils import _pytree as pytree  # type: ignore[no-redef]

aten = torch.ops.aten


def decompose_handler(
    op_call: torch._ops.OpOverload,
    args: Tuple[object, ...],
    kwargs: Dict[str, object],
) -> object:
    """
    Decomposes a op to core ATen op, this handler is mostly here
    for inference mode usage where the ops are not core aten ops.
    """
    r = op_call.decompose(*args, **kwargs)
    if r is not NotImplemented:
        return r
    else:
        raise RuntimeError("Decomposition failed")


def is_same_size_handler(
    op_call: torch._ops.OpOverload,
    args: Tuple[object, ...],
    kwargs: Dict[str, object],
) -> bool:
    lhs = cast(torch.Tensor, args[0])
    rhs = cast(torch.Tensor, args[1])
    return lhs.shape == rhs.shape


class OpDispatcher:
    """
    Op dispatching class instance to handle args/kwargs pre-processing (un-wrapping), sharding
    propagation, redistribute local args, local compute, and post-processing (re-wrapping). It
    also handles any op specific logic if necessary.
    """

    def __init__(self) -> None:
        self.sharding_propagator = ShardingPropagator()
        self._random_ops = {
            aten.native_dropout.default,
            aten.normal_.default,
            aten.rand_like.default,
            aten.randn_like.default,
            aten.randint_like.default,
            aten.randint_like.low_dtype,
            aten.randint_like.low_dtype_out,
            aten.uniform_.default,
        }
        self._custom_op_handlers = {
            aten.linear.default: decompose_handler,
<<<<<<< HEAD
            aten.is_same_size.default: lambda op, x, y: x.shape == y.shape,
            # directly wrap a new DTensor with the input DTensor's local_shard and spec, this
            # this because detach only relates to autograd and we don't need to run local
            # compute or sharding propagation here (and since we safely maintain local tensor
            # and wrapper autograd via `view_as`, it's safe to directly re-wrap)
            aten.detach.default: lambda op, x: self.wrap(x._local_tensor, x._spec),
=======
            aten.is_same_size.default: is_same_size_handler,
>>>>>>> a7f4f64b
        }

    def dispatch(
        self,
        op_call: torch._ops.OpOverload,
        args: Tuple[object, ...],
        kwargs: Dict[str, object],
    ) -> object:
        """
        Main dispatching logic
        """
        # operators that does not need to go through sharding propagation
        if op_call in self._custom_op_handlers:
            return self._custom_op_handlers[op_call](op_call, args, kwargs)  # type: ignore[operator]

        # extract local tensor and sharding infos and run sharding propagation
        runtime_schema_info = self.sharding_propagator.op_to_schema_info.get(
            op_call, None
        )

        if runtime_schema_info is not None and runtime_schema_info.needs_pytree:
            # flatten args/kwargs when necessary
            tree_args, args_spec = pytree.tree_flatten(args)
            args_list: Sequence[object] = tree_args
        else:
            args_list, args_spec = args, None

        args_schema: List[object] = []
        kwargs_schema: Dict[str, object] = {}
        local_args: List[object] = []
        local_kwargs: Dict[str, object] = {}
        mesh: Optional[DeviceMesh] = None

        for arg in args_list:
            if isinstance(arg, dtensor.DTensor):
                args_schema.append(arg._spec)
                local_args.append(arg._local_tensor)
                if mesh is not None:
                    if mesh != arg.device_mesh:
                        raise NotImplementedError(
                            f"{op_call}: DTensor does not support cross-mesh operation yet!"
                        )
                else:
                    mesh = arg.device_mesh
            elif isinstance(arg, torch.Tensor):
                if arg.ndim == 0 and mesh is not None:
                    # scalar tensor can be safely treated as replicated
                    args_schema.append(
                        DTensorSpec(
                            mesh,
                            (Replicate(),) * mesh.ndim,
                            tensor_meta=TensorMeta(
                                shape=arg.shape, stride=arg.stride(), dtype=arg.dtype
                            ),
                        )
                    )
                    local_args.append(arg)
                else:
                    raise RuntimeError(
                        f"{op_call}: got mixed torch.Tensor and DTensor, need to convert all"
                        " torch.Tensor to DTensor before calling distributed operators!"
                    )
            else:
                args_schema.append(arg)
                local_args.append(arg)

        for k, v in kwargs.items():
            if isinstance(v, dtensor.DTensor):
                kwargs_schema[k] = v._spec
                local_kwargs[k] = v._local_tensor
                if mesh is not None:
                    if mesh != v.device_mesh:
                        raise NotImplementedError(
                            f"{op_call}: DTensor does not support cross-mesh operation yet!"
                        )
                else:
                    mesh = v.device_mesh
            elif isinstance(v, torch.Tensor):
                raise RuntimeError(
                    f"{op_call}: got mixed torch.Tensor and DTensor, need to convert all"
                    " torch.Tensor to DTensor before calling distributed operators!"
                )
            else:
                kwargs_schema[k] = v
                local_kwargs[k] = v

        assert mesh is not None, "found no DeviceMesh from dtensor args!"
        op_info = OpInfo(
            mesh,
            OpSchema(
                op_call,
                pytree.tree_unflatten(args_schema, args_spec)
                if args_spec
                else tuple(args_schema),
                kwargs_schema,
                schema_info=runtime_schema_info,
            ),
            args_schema,
            tuple(local_args),
            local_kwargs,
            args_spec,
        )

        self.sharding_propagator.propagate(op_info)
        output_sharding = op_info.output_sharding
        assert output_sharding is not None, "output sharding should not be None"

        if mesh.get_coordinate() is None:
            # For a non-participating device, we do:
            #   1. if the return type is scalar, set the local result to None.
            #   The local results from all devices will then be all-gathered
            #   and a reduce op will be performed on the list of results
            #   with appropriate operators:
            #       for bool type, we by default use AND to reduce;
            #       we can extend for more ops if necessary.
            #   2. if the return type is Tensor or List[Tensor], return empty
            #   tensor(s) with correct dtype.
            spec = output_sharding.output_spec
            ret_list = op_info.schema.op._schema.returns

            if spec is None:
                # For a scalar return type, the non-participating device has None
                # as its local result
                local_results: object = None
            else:

                def default_tensor(spec: DTensorSpec) -> torch.Tensor:
                    if spec.tensor_meta is not None:
                        shape = spec.tensor_meta.shape
                        dtype = spec.tensor_meta.dtype
                        if len(shape) == 0:
                            # scalar tensor
                            return torch.zeros((), dtype=dtype)
                        else:
                            # non-scalar tensor
                            return torch.tensor([], dtype=dtype)
                    else:
                        raise RuntimeError(f"{spec} has no tensor metadata.")

                if isinstance(spec, DTensorSpec):
                    # return a Tensor value
                    local_results = default_tensor(spec)
                elif isinstance(spec, Sequence):
                    # return a List[Tensor] value
                    local_results = [
                        default_tensor(s) if s is not None else None for s in spec
                    ]
                    assert isinstance(local_results, List)
                    if None in local_results:
                        ret_type = str(ret_list[0].type)
                        raise NotImplementedError(
                            f"return type {ret_type} in DTensor op is not supported"
                        )
        else:
            if output_sharding.needs_redistribute:
                # compute locally with redistribute first if needed
                assert output_sharding.schema_suggestions is not None
                suggested_input_schema = output_sharding.schema_suggestions[0]
                self.redistribute_local_args(op_info, suggested_input_schema)

            local_tensor_args = (
                pytree.tree_unflatten(cast(List[object], op_info.local_args), args_spec)
                if args_spec
                else op_info.local_args
            )

            # run local op computation with potentially modified args/kwargs
            local_tensor_args = cast(Tuple[object, ...], local_tensor_args)
            if op_call in self._random_ops and is_rng_supported_mesh(mesh):
                if not random._rng_tracker:
                    raise RuntimeError(
                        "A CudaRNGStateTracker instance must be instantiated "
                        "before executing a random op over a DTensor. "
                        "Try calling random.manual_seed() or distribute_tensor() "
                        "before executing a DTensor random op."
                    )
                # For DTensor random operator, run it within a distribute region
                with random._rng_tracker._distribute_region(
                    cast(DTensorSpec, args_schema[0])
                ):
                    local_results = op_call(*local_tensor_args, **local_kwargs)
            else:
                local_results = op_call(*local_tensor_args, **local_kwargs)

        # communicate the result to all ranks for some operators that return scalar value
        if output_sharding.output_spec is None:
            if op_call == aten.equal.default:
                obj_list = [None for _ in range(dist.get_world_size())]
                dist.all_gather_object(obj_list, local_results)
                obj_list = list(filter(lambda x: x is not None, obj_list))
                # perform reduce on the collection with AND op
                local_results = functools.reduce(operator.and_, obj_list, True)

        if _is_inplace_op(op_call):
            # inplace op should return self instead of re-wrapping
            if output_sharding.output_spec is not None:
                return args[0]
            else:
                return None
        elif _is_out_variant_op(op_call):
            # out variant could possibly have multiple out args (i.e. lu_unpack.out)
            output_specs = (
                (output_sharding.output_spec,)
                if not isinstance(output_sharding.output_spec, tuple)
                else output_sharding.output_spec
            )
            out_dts = []
            spec_idx = 0
            for argument in op_call._schema.arguments:
                if argument.is_out:
                    out_dt = cast(dtensor.DTensor, kwargs[argument.name])
                    out_dt._spec = cast(DTensorSpec, output_specs[spec_idx])
                    out_dts.append(out_dt)
                    spec_idx += 1

            assert len(out_dts) >= 1, "out variant should have at least one out arg"
            return tuple(out_dts) if len(out_dts) > 1 else out_dts[0]
        else:
            return self.wrap(local_results, output_sharding.output_spec)

    @staticmethod
    def redistribute_local_args(
        op_info: OpInfo,
        suggested_input_schema: OpSchema,
    ) -> None:
        # NOTE: it's very rare that we need to reshard kwargs so we intentionally skip it

        # TODO: the op schema should probably just remain flattened so that we can avoid this tree flatten
        # Need to fix all the ops before doing this.
        if op_info.args_tree_spec is not None:
            flatten_args_schema_to_reshard = tuple(
                pytree.tree_leaves(suggested_input_schema.args_schema)
            )
        else:
            flatten_args_schema_to_reshard = suggested_input_schema.args_schema

        new_local_args: List[object] = []
        for i, arg_spec in enumerate(op_info.flat_args_schema):
            reshard_arg_spec = flatten_args_schema_to_reshard[i]
            if isinstance(arg_spec, DTensorSpec):
                local_tensor = cast(torch.Tensor, op_info.local_args[i])
                if arg_spec != reshard_arg_spec:
                    resharded_local_tensor = redistribute_local_tensor(
                        local_tensor, arg_spec, reshard_arg_spec
                    )
                    new_local_args.append(resharded_local_tensor)
                else:
                    new_local_args.append(local_tensor)
            else:
                new_local_args.append(reshard_arg_spec)

        op_info.local_args = tuple(new_local_args)

    @staticmethod
    def wrap(res: object, spec: OutputSpecType) -> object:
        def to_dt(res, spec):
            assert spec is not None and isinstance(
                spec, DTensorSpec
            ), f"output spec does not match with output! Expected DTensorSpec, got {spec}."
            assert spec.tensor_meta is not None
            return dtensor.DTensor(
                res,
                spec.mesh,
                spec.placements,
                shape=spec.tensor_meta.shape,
                dtype=spec.tensor_meta.dtype,
                requires_grad=res.requires_grad,
                stride=spec.tensor_meta.stride,
            )

        if isinstance(res, torch.Tensor):
            return to_dt(res, spec)
        elif isinstance(res, (list, tuple)):
            assert spec is not None and isinstance(
                spec, (list, tuple)
            ), f"output spec does not match with output! Expected list/tuple, got {spec}."
            res_list = []
            for e, s in zip(res, spec):
                # NOTE: local results might return Optional Tensor from ATen op, so we need
                # to handle that case and make sure we don't wrap None with DTensor.
                # (i.e. native_layer_norm.backward)
                if isinstance(e, (list, tuple)) and isinstance(s, (list, tuple)):
                    res_list.append(type(e)([to_dt(ee, ss) for ee, ss in zip(e, s)]))
                elif e is not None and s is not None:
                    res_list.append(to_dt(e, s))
                else:
                    res_list.append(None)  # type: ignore[arg-type]

            return tuple(res_list) if isinstance(res, tuple) else res_list
        else:
            # if the res contains only non tensor values, we simply return it without rewrapping
            return res<|MERGE_RESOLUTION|>--- conflicted
+++ resolved
@@ -55,6 +55,21 @@
     return lhs.shape == rhs.shape
 
 
+def detach_handler(
+    op_call: torch._ops.OpOverload,
+    args: Tuple[object, ...],
+    kwargs: Dict[str, object],
+) -> object:
+    """
+    directly wrap a new DTensor with the input DTensor's local_shard and spec, this
+    this because detach only relates to autograd and we don't need to run local
+    compute or sharding propagation here (and since we safely maintain local tensor
+    and wrapper autograd via `view_as`, it's safe to directly re-wrap)
+    """
+    dt = cast(dtensor.DTensor, args[0])
+    return OpDispatcher.wrap(dt._local_tensor, dt._spec)
+
+
 class OpDispatcher:
     """
     Op dispatching class instance to handle args/kwargs pre-processing (un-wrapping), sharding
@@ -76,16 +91,8 @@
         }
         self._custom_op_handlers = {
             aten.linear.default: decompose_handler,
-<<<<<<< HEAD
-            aten.is_same_size.default: lambda op, x, y: x.shape == y.shape,
-            # directly wrap a new DTensor with the input DTensor's local_shard and spec, this
-            # this because detach only relates to autograd and we don't need to run local
-            # compute or sharding propagation here (and since we safely maintain local tensor
-            # and wrapper autograd via `view_as`, it's safe to directly re-wrap)
-            aten.detach.default: lambda op, x: self.wrap(x._local_tensor, x._spec),
-=======
             aten.is_same_size.default: is_same_size_handler,
->>>>>>> a7f4f64b
+            aten.detach.default: detach_handler,
         }
 
     def dispatch(

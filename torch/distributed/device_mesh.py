--- conflicted
+++ resolved
@@ -6,7 +6,6 @@
 import torch
 
 from torch.distributed import is_available
-from ..utils._typing_utils import not_none
 
 from ..utils._typing_utils import not_none
 
@@ -397,11 +396,7 @@
 
             if mesh_dim is not None:
                 if isinstance(mesh_dim, str):
-<<<<<<< HEAD
-                    mesh_dim = self._get_mesh_dim_by_name(mesh_dim)
-=======
                     mesh_dim = _mesh_resources.get_mesh_dim_by_name(self, mesh_dim)
->>>>>>> de4b2e59
                 return not_none(
                     _find_pg_by_ranks_and_tag(*self._dim_group_infos[mesh_dim])
                 )

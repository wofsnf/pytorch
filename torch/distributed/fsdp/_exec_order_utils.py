import itertools
import warnings
from enum import auto, Enum
from typing import Dict, List, Optional, Tuple, Union

import torch
import torch.distributed as dist
import torch.distributed.fsdp._traversal_utils as traversal_utils
import torch.nn as nn
from torch.distributed.fsdp._common_utils import _FSDPState, _get_param_to_fqns
from torch.distributed.fsdp.flat_param import FlatParamHandle


class _ExecOrderWarnStatus(Enum):
    """Used internally for execution order validation."""

    NONE = auto()  # no deviation yet
    WARNING = auto()  # deviated this iteration; currently issuing warnings
    WARNED = auto()  # deviated in a previous iteration


class _ExecOrderData:
    """
    This contains the data structures to track the execution order. We track
    the pre-forward order on the *first* iteration for forward prefetching
    (which thus assumes static graph) and the post-forward order on *every*
    iteration for backward prefetching (which thus does not assume static
    graph but may be provide an incorrect order).
    """

    def __init__(
        self,
        debug_level: dist.DebugLevel,
        backward_prefetch_limit: int,
        forward_prefetch_limit: int,
    ) -> None:
        # Tracks the (static) pre-forward order for execution order validation
        # and forward prefetching
        self.handles_pre_forward_order: List[FlatParamHandle] = []
        # Tracks the post-forward order for pre-backward prefetching
        self.handles_post_forward_order: List[Optional[FlatParamHandle]] = []
        self._iter = 0

        # Gives the max number of backward/forward prefetched all-gathers by a
        # single module
        self._backward_prefetch_limit = backward_prefetch_limit
        self._forward_prefetch_limit = forward_prefetch_limit

        # Data structures for execution order validation
        self._checking_order: bool = debug_level in [
            dist.DebugLevel.INFO,
            dist.DebugLevel.DETAIL,
        ]
        self.process_group: Optional[dist.ProcessGroup] = None
        self.world_size: Optional[int] = None
        self.all_handles: List[FlatParamHandle] = []
        # Names are prefixed from the root module
        self.param_to_fqn: Dict[nn.Parameter, List[str]] = {}
        # Current index in the pre-forward execution order
        self.current_order_index = 0
        self.warn_status = _ExecOrderWarnStatus.NONE

    def init(
        self,
        state: _FSDPState,
        root_module: nn.Module,
        process_group: dist.ProcessGroup,
    ) -> None:
        """
        Initializes the data structures needed for checking the forward order.
        This should be called after a root FSDP instance has been set during
        lazy initialization.
        """
        self.process_group = process_group
        self.rank = process_group.rank()
        self.world_size = process_group.size()
        # Fix an order over the handles, which should be the same across ranks
        for handle in traversal_utils._get_fsdp_handles(root_module):
            index = len(self.all_handles)
            self.all_handles.append(handle)
            handle._handle_index = index
        self.param_to_fqn = _get_param_to_fqns(root_module)
        # TODO (awgu): We can broadcast the metadata of rank 0's `all_handles`
        # to check that all ranks have the same handles in the same order.
        # https://github.com/pytorch/pytorch/issues/79620

    @property
    def is_first_iter(self) -> bool:
        return self._iter == 0

    def get_handle_to_backward_prefetch(
        self,
        current_handle: FlatParamHandle,
    ) -> Optional[FlatParamHandle]:
        """
        Returns a :class:`list` of the handles keys of the handles to backward
        prefetch given the current handles key. If there are no valid handles
        keys to prefetch, then this returns an empty :class:`list`.
        """
        current_index = current_handle._post_forward_index
        if current_index is None:
            return None
        target_index = current_index - 1
        target_handle: Optional[FlatParamHandle] = None
        for _ in range(self._backward_prefetch_limit):
            if target_index < 0:
                break
            target_handle = self.handles_post_forward_order[target_index]
            target_index -= 1
        return target_handle

    def get_handle_to_forward_prefetch(
        self,
        current_handle: FlatParamHandle,
    ) -> Optional[FlatParamHandle]:
        """
        Returns a :class:`list` of the handles keys of the handles to forward
        prefetch given the current handles key. If there are no valid handles
        keys to prefetch, then this returns an empty :class:`list`.
        """
        current_index = current_handle._pre_forward_order_index
        if current_index is None:
            return None
        target_index = current_index + 1
        target_handle: Optional[FlatParamHandle] = None
        for _ in range(self._forward_prefetch_limit):
            if target_index >= len(self.handles_pre_forward_order):
                break
            target_handle = self.handles_pre_forward_order[target_index]
            target_index += 1
        return target_handle

    def record_post_forward(self, handle: Optional[FlatParamHandle]) -> None:
        """
        Records ``handles`` in the post-forward order, where ``handles`` should
        be a group of handles used in the same module's forward. If ``handles``
        is empty, then it is omitted.

        Unlike :meth:`record_pre_forward`, this records the order *every*
        iteration with the expectation that the recorded order is reset in
        :meth:`next_iter`.
        """
        if not handle:
            return
        # Only record the first usage of a handles key
        if handle._post_forward_index:
            self.handles_post_forward_order.append(handle)
            return
        index = len(self.handles_post_forward_order)
        handle._post_forward_index = index
        self.handles_post_forward_order.append(handle)

    def record_pre_forward(
        self, handle: Optional[FlatParamHandle], is_training: bool
    ) -> None:
        """
        Records ``handles`` in the pre-forward order, where ``handles`` should
        be a group of handles used in the same module's forward. If ``handles``
        is empty, then it is omitted.

        On the first iteration, this checks the execution order across ranks.
        See :meth:`_check_order` for details.
        """
        if not handle:
            return
        self._check_order(handle, is_training)
        # Fix the order after the first iteration and only record the first
        # usage of a handles key
        if not self.is_first_iter or handle._pre_forward_order_index:
            return
        index = len(self.handles_pre_forward_order)
        handle._pre_forward_order_index = index
        self.handles_pre_forward_order.append(handle)

    def _check_order(self, handle: FlatParamHandle, is_training: bool) -> None:
        """
        Checks the forward execution order as long as ``is_training`` is
        ``True`` since checking in eval mode is not supported.

        - On the first iteration, this uses all-gathers to check that all ranks
        are all-gathering the same handles and hence ``FlatParameter`` s,
        raising an error if not.
        - On subsequent iterations, if the distributed debug level is at least
        INFO, then this checks that each rank is locally consistent with its
        own forward order from the first iteration, issuing a warning if not.
        This issues a warning on the first deviating iteration and stops
        warning thereafter.
        """
        # Do not check order in eval mode since the post-backward callback does
        # not run so it cannot be used to mark the end of an iteration
        if not is_training:
            return
        if self.is_first_iter:
            msg_prefix = "Forward order differs across ranks:"
            optional_local_indices: Tuple[
                Optional[int], ...
            ] = self._get_handle_indices(handle)
            device = handle.device  # guaranteed to be non-CPU
            num_valid_indices = sum(
                (index is not None) for index in optional_local_indices
            )
            tensor_kwargs: Dict[str, Union[torch.dtype, torch.device]] = {
                "dtype": torch.int32,
                "device": device,
            }
            world_num_valid_indices = torch.zeros(self.world_size, **tensor_kwargs)  # type: ignore[arg-type, call-overload]
            local_num_valid_indices = torch.tensor([num_valid_indices], **tensor_kwargs)  # type: ignore[arg-type, call-overload]
            dist.all_gather_into_tensor(
                world_num_valid_indices,
                local_num_valid_indices,
                group=self.process_group,
            )
            # Copy entire tensor from D2H once to avoid per element D2H copies
            world_num_valid_indices = world_num_valid_indices.cpu()
            # Check that all ranks plan to all-gather the same number of
            # parameters
            # TODO (awgu): Since every module has at most one handle in the
            # current implementation, this should never raise the error.
            assert self.world_size is not None  # mypy
            if not torch.distributed._functional_collectives.is_torchdynamo_compiling():
                # TODO(voz): Don't graph break on this - dynamo hates the n1 != n2
                # tensor comparison control flow.
                # https://github.com/pytorch/pytorch/issues/107055
                for (r1, n1), (r2, n2) in itertools.combinations(
                    (
                        (rank, world_num_valid_indices[rank])
                        for rank in range(self.world_size)
                    ),
                    2,
                ):
                    if n1 != n2:
                        raise RuntimeError(
                            f"{msg_prefix} rank {r1} is all-gathering {n1} parameters "
                            f"while rank {r2} is all-gathering {n2} parameters"
                        )
            world_indices = torch.zeros(  # type: ignore[call-overload]
                self.world_size * num_valid_indices, **tensor_kwargs
            )
            local_indices = torch.tensor(optional_local_indices, **tensor_kwargs)  # type: ignore[arg-type]
            dist.all_gather_into_tensor(
                world_indices, local_indices, group=self.process_group
            )
            # Copy entire tensor from D2H once to avoid per element D2H copies
            world_indices = world_indices.cpu()
            # Check that all ranks plan to all-gather the same index parameters
            if not torch.distributed._functional_collectives.is_torchdynamo_compiling():
                # TODO(voz): Don't graph break on this - dynamo hates the i1 != i2
                # tensor comparison control flow.
                # https://github.com/pytorch/pytorch/issues/107055
                for (r1, i1), (r2, i2) in itertools.combinations(
                    (
                        (
                            rank,
                            world_indices[
                                rank
                                * num_valid_indices : (rank + 1)
                                * num_valid_indices
                            ],
                        )
                        for rank in range(self.world_size)
                    ),
                    2,
                ):
                    if i1 != i2:
                        r1_param_names = self._get_names_from_handle_indices(i1)
                        r2_param_names = self._get_names_from_handle_indices(i2)
                        raise RuntimeError(
                            f"{msg_prefix} rank {r1} is all-gathering parameters "
                            f"for {r1_param_names} while rank {r2} is all-gathering "
                            f"parameters for {r2_param_names}"
                        )
        elif self._checking_order:
            # Only issue warnings on the first deviating iteration and stop
            # checking thereafter to avoid flooding the console
            if self.warn_status == _ExecOrderWarnStatus.WARNED:
                return
            msg_prefix = None  # non-`None` means we should warn
            if self.current_order_index >= len(self.handles_pre_forward_order):
                # This iteration sees extra all-gather(s) compared to the first
                msg_prefix = (
                    "Expected to not all-gather any more parameters in the "
                    "forward but trying to all-gather parameters for "
                )
            else:
                expected_handle = self.handles_pre_forward_order[
                    self.current_order_index
                ]
                if expected_handle != handle:
                    expected_param_names = self._get_names_from_handles(expected_handle)
                    msg_prefix = (
                        f"Expected to all-gather for {expected_param_names} "
                        "but trying to all-gather parameters for "
                    )
            if msg_prefix is not None:
                param_names = self._get_names_from_handles(handle)
                msg_suffix = (
                    f"{param_names}"
                    if param_names
                    else "a newly-added parameter since construction time"
                )
                warnings.warn(
                    "Forward order differs from that of the first iteration "
                    f"on rank {self.rank}. Collectives are unchecked and may "
                    f"give incorrect results or hang.\n{msg_prefix}{msg_suffix}",
<<<<<<< HEAD
                    stacklevel=2,
=======
                    stacklevel=TO_BE_DETERMINED,
>>>>>>> fff02e67
                )
                self.warn_status = _ExecOrderWarnStatus.WARNING
            self.current_order_index += 1

    def _get_handle_indices(
        self,
        handle: FlatParamHandle,
    ) -> Tuple[Optional[int], ...]:
        """
        Returns the handle indices (i.e. indices into ``self.all_handles``)
        corresponding to the handles in ``handle``. An entry in the
        returned tuple is ``None`` if the handle is invalid.
        """
        indices: List[Optional[int]] = []
        if handle:
            indices.append(handle._handle_index)
        return tuple(indices)

    def _get_names_from_handle_indices(
        self,
        handle_indices: Tuple[int, ...],
    ) -> List[List[str]]:
        """
        Returns a list of FQNs for each handle in ``handle_indices``. If a
        handle index is invalid, then its FQNs are omitted from the returned
        list.
        """
        fqns: List[List[str]] = []
        for index in handle_indices:
            if index is None or index < 0 or index >= len(self.all_handles):
                continue
            handle = self.all_handles[index]
            flat_param = handle.flat_param
            fqns.append(self.param_to_fqn[flat_param])
        return fqns

    def _get_names_from_handles(
        self,
        handle: FlatParamHandle,
    ) -> List[List[str]]:
        """
        Returns a list of FQNs for each handle in ``handles_key``. If a handle
        is invalid, then its FQNs are omitted from the returned list.
        """
        fqns: List[List[str]] = []
        if handle:
            flat_param = handle.flat_param
            if flat_param in self.param_to_fqn:
                fqns.append(self.param_to_fqn[flat_param])
        return fqns

    def next_iter(self):
        """
        Advances the internal data structures per iteration. This should be
        called in the post-backward callback since that marks the true end of
        an iteration.
        """
        self._iter += 1
        self.handles_post_forward_order.clear()
        if self._checking_order:
            self.current_order_index = 0
            if self.warn_status == _ExecOrderWarnStatus.WARNING:
                self.warn_status = _ExecOrderWarnStatus.WARNED<|MERGE_RESOLUTION|>--- conflicted
+++ resolved
@@ -302,11 +302,7 @@
                     "Forward order differs from that of the first iteration "
                     f"on rank {self.rank}. Collectives are unchecked and may "
                     f"give incorrect results or hang.\n{msg_prefix}{msg_suffix}",
-<<<<<<< HEAD
-                    stacklevel=2,
-=======
                     stacklevel=TO_BE_DETERMINED,
->>>>>>> fff02e67
                 )
                 self.warn_status = _ExecOrderWarnStatus.WARNING
             self.current_order_index += 1

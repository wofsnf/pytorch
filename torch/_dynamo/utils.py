--- conflicted
+++ resolved
@@ -2303,11 +2303,7 @@
     return (
         isinstance(value, types.MethodWrapperType)
         and value.__name__ == "__get__"
-<<<<<<< HEAD
-        and value.__self__.__objclass__ is torch._C._TensorBase
-=======
         and value.__self__.__objclass__ is torch._C._TensorBase  # type: ignore[attr-defined]
->>>>>>> 76ced0df
     )
 
 

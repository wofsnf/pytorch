import contextlib
import functools
import itertools
import logging

from typing import Dict, List, Optional

import torch._C
import torch.fx
import torch.nn
import torch.onnx.operators
from torch._dispatch.python import enable_python_dispatcher
from torch._dynamo.utils import deepcopy_to_fake_tensor, get_fake_value, get_real_value
from torch._dynamo.variables.base import VariableTracker
from torch._dynamo.variables.builtin import BuiltinVariable
from torch._dynamo.variables.functions import UserFunctionVariable
from torch._dynamo.variables.tensor import SymNodeVariable
from torch._guards import Source
from torch.fx.passes.shape_prop import _extract_tensor_metadata
from torch.utils import _pytree as pytree

from ..exc import (
    UncapturedHigherOrderOpError,
    unimplemented,
    Unsupported,
    UserError,
    UserErrorType,
)
from ..source import FSDPNNModuleSource, GetItemSource, NNModuleSource
from ..utils import proxy_args_kwargs
from .dicts import ConstDictVariable
from .lists import ListVariable, TupleVariable
from .nn_module import NNModuleVariable, UnspecializedNNModuleVariable


log = logging.getLogger(__name__)


def safe_or_raise_always_restore(tx, graph_checkpoint, checkpoint, f, sub_args):
    # Will raise if not sound
    try:
        f.call_function(tx, sub_args, {})
    finally:
        tx.output.graph = graph_checkpoint
        tx.restore_graphstate(checkpoint)


def raise_hard_error_if_graph_break(reason):
    def deco(fn):
        @functools.wraps(fn)
        def graph_break_as_hard_error(*args, **kwargs):
            try:
                return fn(*args, **kwargs)
            except Unsupported as e:
                msg = " Scroll up to find out what causes the graph break."
                raise UncapturedHigherOrderOpError(reason + msg) from e

        return graph_break_as_hard_error

    return deco


@contextlib.contextmanager
def dynamo_enable_grad(tx, enable=True):
    from . import GradModeVariable

    org_value = torch.is_grad_enabled()
    try:
        GradModeVariable.create(tx, enable, initialized=True)
        yield
    finally:
        GradModeVariable.create(tx, org_value, initialized=True)


def only_consist_of(var, types):
    if isinstance(var, types):
        return True
    if isinstance(var, (TupleVariable, ListVariable)):
        return all(only_consist_of(item, types) for item in var.items)
    if isinstance(var, ConstDictVariable):
        return all(only_consist_of(item, types) for item in var.items.values())
    return False


# A more read-able syntax sugar for creating a UserFunctionVariable for f
# and run call_function on it. Make it return a function to preserve the calling
# convention of the original f.
def _make_inlined(tx, f):
    assert callable(f), "Expect f to be a python callable."

    def inline_call(*args, **kwargs):
        return UserFunctionVariable(f).call_function(tx, args, kwargs)

    return inline_call


def _assert_tensors_nonaliasing(inputs, outputs):
    input_tensor_ids = {
        id(t) for t in pytree.tree_leaves(inputs) if isinstance(t, torch.Tensor)
    }
    output_tensor_ids = {
        id(t) for t in pytree.tree_leaves(outputs) if isinstance(t, torch.Tensor)
    }
    assert input_tensor_ids.isdisjoint(
        output_tensor_ids
    ), "inputs to function body cannot alias outputs"


def validate_args_and_maybe_create_graph_inputs(
    sub_args,
    tracer,
    tx,
    manually_set_subgraph_inputs,
    description,
):
    from . import AutogradFunctionContextVariable, ConstantVariable, EnumVariable
    from .builder import wrap_fx_proxy_cls

    assert tracer.parent is not None

    args = []
    for a in sub_args:
        assert isinstance(a, VariableTracker)
        if not manually_set_subgraph_inputs:
            args.append(a)
            continue

        if isinstance(a, (ConstantVariable, EnumVariable)):
            # This arg is not used in the body of the higher order op.
            # Currently, this new input is added to make the calls
            # happy, which expect a fixed number of arguments. In
            # future, we can clean this up.
            tracer.create_graph_input("const")
            new_arg = a
        # Weird special case, we probably want to delete it or fold it
        # into the next case (of `a` being placeable into a graph)
        elif isinstance(a, AutogradFunctionContextVariable):
            tracer.create_graph_input(a.as_proxy().node.name)
            new_arg = a
        # If `a` can be put into a graph
        elif a.maybe_fx_node() is not None:
            node = a.maybe_fx_node()
            new_proxy = tracer.create_graph_input(node.name)
            example_value = (
                node.meta["example_value"] if "example_value" in node.meta else None
            )
            new_arg = wrap_fx_proxy_cls(
                target_cls=type(a),
                tx=tx,
                proxy=new_proxy,
                example_value=example_value,
            )
        # If `a` cannot be put into a graph
        else:
            # HOPs work much better if they use speculate_subgraph(manually_set_subgraph_inputs=False).
            raise unimplemented(
                f"{description} with body that accepts non-Tensors as input. "
                f"Got: {a.python_type()}"
            )
        args.append(new_arg)
    return args


# See NOTE [HigherOrderOperator tracing design] for details of the design
def speculate_subgraph(
    tx,
    f,
    sub_args,
    sub_kwargs,
    graph_checkpoint,
    checkpoint,
    description,
    *,
    # source_target is the .value of HigherOrderOpVariable and is the
    # target of the proxy that we created for the higherOrderOperator.
    source_target=None,
    always_restore=False,
    enable_grad=None,
    # NOTE [Temporary argument `manually_set_subgraph_inputs`]
    # If manually_set_subgraph_inputs=True, then we manually add
    # the `sub_args` to `subgraph`, if False then we rely
    # on tracer's lifting mechanism to lift these args.
    # NOTE: Default `True` is temporary and plan is
    #       to always lift args in future and remove this
    #       argument.
    manually_set_subgraph_inputs=True,
    restore_side_effects=True,
    should_flatten_outputs=False,
    # Pass in an originating tracer - this is needed for preserving context
    # across fwd-bwd for autograd.Function
    tracer=None,
):
    if sub_kwargs is None:
        sub_kwargs = {}

    # See NOTE [Temporary argument `manually_set_subgraph_inputs`]
    if sub_kwargs and manually_set_subgraph_inputs:
        unimplemented(
            "Use `manually_set_subgraph_inputs=False` when passing `sub_kwargs`."
        )

    try:
        f, sub_args, sub_kwargs = VariableTracker.apply(
            # ensure guards on args get installed in parent subgraph
            lambda x: x.realize(),
            (f, sub_args, sub_kwargs),
        )
        with tx.output.subtracer(source_target, tracer) as subtracer:
            args = validate_args_and_maybe_create_graph_inputs(
                sub_args, subtracer, tx, manually_set_subgraph_inputs, description
            )

            validate_args_and_maybe_create_graph_inputs(
                sub_kwargs.values(),
                subtracer,
                tx,
                manually_set_subgraph_inputs=False,
                description=description,
            )

            autograd_ctx = (
                dynamo_enable_grad(tx, enable_grad)
                if enable_grad is not None
                else contextlib.nullcontext()
            )

            if restore_side_effects:
                prev_side_effects = tx.output.side_effects.clone()

            with autograd_ctx:
                output = f.call_function(tx, args, sub_kwargs)

            if restore_side_effects:
                # Captured variables are tracked in side-effects
                # and they show up in output graph incorrectly.
                # It is ok to undo this side-effect tracking
                # as speculate_subgraph will allow only
                # pure functions.
                tx.output.side_effects = prev_side_effects

            treespec = None
            if should_flatten_outputs:
                # Flatten the speculated subgraph output.
                output, treespec = _make_inlined(tx, pytree.tree_flatten)(
                    output
                ).unpack_var_sequence(tx)
                # Actually, transform the list (returned by flatten) into a tuple
                # for dynamo consistency.
                output = BuiltinVariable(tuple).call_function(tx, [output], {})

            # Register output to graph
            # Modeled off of compile_and_call_fx_graph
            # TODO: support pytree output
            # We check always_restore because we dont use the output or side effects of always_restore code,
            # like bwd.
            if always_restore:
                # Nothing left to do here
                return (output, treespec), tx.output.graph, subtracer.lifted_freevars
            else:
                from . import TensorVariable

                if not only_consist_of(output, TensorVariable):
                    unimplemented(
                        "HigherOrderOperator body's output must consist of tensors only"
                    )

                # The output proxies might not belong to this SubgraphTracer
                # (if they are free variables that were never lifted)
                # so lift them here.
                output_proxies = output.as_proxy()
                output_proxies = pytree.tree_map(
                    subtracer.maybe_lift_tracked_freevar_to_input, output_proxies
                )
                tx.output.create_node(
                    "output",
                    "output",
                    (subtracer.create_arg((output_proxies,))),
                    {},
                )
                graph = tx.output.graph
                graph.lint()
                lifted_freevars = subtracer.lifted_freevars

                return (
                    (output, treespec),
                    graph,
                    lifted_freevars,
                )

    except Unsupported as ex:
        f_name = f"{type(f).__name__}"
        if isinstance(f, UserFunctionVariable):
            f_name = f.get_name()
        msg = (
            f"speculate_subgraph: while introspecting {description}, we were unable "
            f"to trace function `{f_name}` into a single graph. This means "
            f"that Dynamo was unable to prove safety for this API and will "
            f"fall back to eager-mode PyTorch, which could lead to a slowdown."
        )
        log.warning(msg)
        log.exception(ex)
        tx.output.graph = graph_checkpoint
        tx.restore_graphstate(checkpoint)
        raise Unsupported(
            f"{msg} Scroll up for the stack trace "
            f"of the initial exception. The reason was: {ex.msg}"
        ) from ex


def make_attr(tx, name):
    node = tx.output.create_proxy(
        "get_attr",
        name,
        (),
        {},
    )
    return node


def add_subgraph(tx, source, name, gm):
    next_name = None
    i = 0
    while not next_name:
        candidate = f"{name}_{i}"
        if candidate in tx.output.nn_modules:
            i += 1
        else:
            next_name = candidate

    gm.__name__ = next_name
    if source.guard_source().is_fsdp_module():
        src = FSDPNNModuleSource(GetItemSource(source, next_name))
    else:
        src = NNModuleSource(GetItemSource(source, next_name))
    gm.torchdynamo_force_dynamic = False
    tx.output.register_attr_or_module(gm, next_name, source=src)
    return next_name


class TorchHigherOrderOperatorVariable(VariableTracker):
    def __init__(self, value, source: Optional[Source] = None, **kwargs):
        super().__init__(**kwargs)
        self.value = value
        self.source = source

    @staticmethod
    def make(value, source=None, **kwargs):
        if value.__name__ == "cond":
            return CondHigherOrderVariable(value, source, **kwargs)
        elif value.__name__ in ("map", "map_impl"):
            return MapHigherOrderVariable(value, source, **kwargs)
        elif value.__name__ == "executorch_call_delegate":
            return ExecutorchCallDelegateHigherOrderVariable(value, source, **kwargs)
        elif value.__name__ == "out_dtype":
            return OutDtypeHigherOrderVariable(value, source, **kwargs)
        elif value is torch._functorch.eager_transforms.grad_impl:
            return FunctorchGradHigherOrderVariable(value, source, **kwargs)
        elif value is torch._functorch.vmap.vmap_impl:
            return FunctorchVmapHigherOrderVariable(value, source, **kwargs)
        elif value.__name__ in (
            "trampoline_autograd_fwd",
            "trampoline_autograd_bwd",
            "trampoline_autograd_apply",
        ):
            return AutogradFunctionMethodHigherOrderVariable(
                value=value, source=source, **kwargs
            )
        elif value.__name__ == "wrap":
            return WrapHigherOrderVariable(value, source, **kwargs)
        elif value.__name__ in (
            "wrap_activation_checkpoint",
            "tag_activation_checkpoint",
        ):
            return CheckpointHigherOrderVariable(value, source, **kwargs)
        elif value.__name__ == "_export_tracepoint":
            return ExportTracepointHigherOrderVariable(value, source, **kwargs)
        elif value.__name__ == "trace_wrapped":
            return TraceWrappedHigherOrderOperatorVariable(value, source, **kwargs)
        else:
            unimplemented(f"HigherOrderOperator {value.__name__}")

    def call_function(
        self, tx, args: List[VariableTracker], kwargs: Dict[str, VariableTracker]
    ) -> VariableTracker:
        unimplemented(f"HigherOrderOperator {self.value.__name__}")


class CondHigherOrderVariable(TorchHigherOrderOperatorVariable):
    @raise_hard_error_if_graph_break(
        reason="Cond doesn't work unless it is captured completely with torch.compile."
    )
    def call_function(
        self, tx, args: "List[VariableTracker]", kwargs: "Dict[str, VariableTracker]"
    ) -> "VariableTracker":
        from . import (
            ConstantVariable,
            ListVariable,
            NestedUserFunctionVariable,
            TensorVariable,
            UserFunctionVariable,
        )
        from .builder import wrap_fx_proxy

        args, kwargs = VariableTracker.apply(lambda x: x.realize(), (args, kwargs))

        for i, k in enumerate(["pred", "true_fn", "false_fn", "operands"]):
            if v := kwargs.pop(k, None):
                assert i == len(
                    args
                ), "did not provide the right number of non-keyword args"
                args.append(v)

        if kwargs:
            unimplemented(f"torch.cond: Got unexpected kwargs: {list(kwargs.keys())}")

        # TODO(voz): Support fake tensor dispatch for recursive
        # ops - see torch/dispatch/_dispatcher.py
        if len(args) != 4:
            unimplemented(
                f"Expected 4 arguments but got {len(args)}.\n"
                f"Usage: cond(pred, true_fn, false_fn, operands)",
            )
        # predicate
        if type(args[0]) not in (ConstantVariable, TensorVariable, SymNodeVariable):
            unimplemented(
                f"Expected pred to be bool or a boolean tensor with single "
                f"item but got {str(type(args[0]))} "
                f"with original python type {str(args[0].python_type())}.",
            )

        # operands
        if not isinstance(args[3], (ListVariable, TupleVariable)):
            unimplemented(
                f"Expected a tuple but got {args[3].python_type()}",
            )
        operands = args[3].unpack_var_sequence(tx)
        if not only_consist_of(args[3], (TensorVariable,)):
            unimplemented(
                "Expect operands to be a tuple of pytrees that only consists of tensor leaves."
            )

        # branches
        assert isinstance(
            args[1],
            (
                UserFunctionVariable,
                NestedUserFunctionVariable,
                NNModuleVariable,
                UnspecializedNNModuleVariable,
            ),
        ), str(
            type(args[1])
        )  # true_fn

        assert isinstance(
            args[2],
            (
                UserFunctionVariable,
                NestedUserFunctionVariable,
                NNModuleVariable,
                UnspecializedNNModuleVariable,
            ),
        ), str(
            type(args[2])
        )  # false_fn

        # Our strategy for tracing the true/false branches of cond
        # are to checkpoint our graphstate, run the true branch,
        # roll it back to the checkpoint, and run the false
        # branch, and then merge the graphstates.  Well, perhaps
        # "merge" is too strong a word: we mostly assert that
        # the resulting graphstates have to be the same.
        #
        # We only permit guards to diverge (we union the guards from
        # both branches).  In particular, this means that side
        # effects are NOT permitted inside true/false branches; this
        # would be difficult to implement, because of the path
        # explosion problem.

        graph_checkpoint, checkpoint = tx.output.graph, tx.copy_graphstate()

        def speculate_branch(branch):
            # NB: 0 is predicate
            ix = 1 if branch else 2
            # TODO: Support kwargs
            (
                (ret_val, ret_treespec),
                ret_graph,
                ret_lifted_freevars,
            ) = speculate_subgraph(
                tx,
                args[ix],
                operands,
                {},
                graph_checkpoint,
                checkpoint,
                "cond",
                source_target=self.value,
                manually_set_subgraph_inputs=False,
                should_flatten_outputs=True,
            )

            if not only_consist_of(ret_val, (TensorVariable,)):
                unimplemented(
                    "Expected branches to return a possibly nested list/tuple/dict of tensors but it consists of non tensors.",
                )
            return ret_val, ret_treespec, ret_graph, ret_lifted_freevars

        (true_r, true_treespec, true_graph, true_lifted_freevars) = speculate_branch(
            True
        )
        true_nn_modules = tx.copy_graphstate().output.nn_modules

        (
            false_r,
            false_treespec,
            false_graph,
            false_lifted_freevars,
        ) = speculate_branch(False)
        false_nn_modules = tx.copy_graphstate().output.nn_modules

        same_treespec = _make_inlined(tx, pytree.TreeSpec.__eq__)(
            true_treespec, false_treespec
        )
        if not same_treespec.as_python_constant():
            unimplemented("Expected branches to return the same pytree structure.")

        def diff_meta(tensor_vars1, tensor_vars2):
            assert all(
                isinstance(var, TensorVariable) for var in tensor_vars1 + tensor_vars2
            )
            all_diffs = []
            for i, (var1, var2) in enumerate(zip(tensor_vars1, tensor_vars2)):
                # We check the meta data associated with meta["example_value"]
                meta1 = _extract_tensor_metadata(var1.proxy.node.meta["example_value"])
                meta2 = _extract_tensor_metadata(var2.proxy.node.meta["example_value"])
                if meta1 != meta2:
                    all_diffs.append((f"pair{i}:", meta1, meta2))
            return all_diffs

        if diffs := diff_meta(
            true_r.unpack_var_sequence(tx), false_r.unpack_var_sequence(tx)
        ):
            unimplemented(
                f"Expected branches to return tensors with same metadata. [(tensor_pair, difference)...]:{diffs}"
            )

        def dedup_and_sort_lifted_freevars(true_lifted_freevars, false_lifted_freevars):
            # The nn module attributes are guaranteed to be registered into the top-level graph module during
            # higher order op speculation. Therefore, get_attr nodes in two branches with the same
            # target refer to the same attribute and we can safely deduplicate them with their target.
            #
            # Note: ideally, dynamo should just create a single proxy for the same attribute of a nn module. But
            # true_branch and false_branch belong to two separate tracing contexts, they may register the same
            # attribute to top level seperately. This creates two get_attr proxies for the same attribute
            # that have different meta data such as stack_trace (one stack trace for the true_branch,
            # and the other for false_branch). It seems better to discard the proxy explicitly in cond
            # than make dynamo create a single proxy for the same get_attr target.
            def shared_getattrs(true_lifted_proxies, false_lifted_proxies):
                true_targets = {
                    proxy.node.target: proxy
                    for proxy in true_lifted_proxies
                    if proxy.node.op == "get_attr"
                }
                true_fn_shared_getattrs = {}
                false_fn_shared_getattrs = {}

                for false_proxy in false_lifted_proxies:
                    if (
                        false_proxy.node.op == "get_attr"
                        and false_proxy.node.target in true_targets
                    ):
                        true_proxy = true_targets[false_proxy.node.target]
                        true_fn_shared_getattrs[true_proxy] = true_proxy
                        false_fn_shared_getattrs[false_proxy] = true_proxy
                return true_fn_shared_getattrs, false_fn_shared_getattrs

            true_fn_shared_getattrs, false_fn_shared_getattrs = shared_getattrs(
                true_lifted_freevars.keys(), false_lifted_freevars.keys()
            )

            true_shared_freevars = (
                true_lifted_freevars.keys() & false_lifted_freevars.keys()
            ).union(true_fn_shared_getattrs.keys())
            false_shared_freevars = (
                true_lifted_freevars.keys() & false_lifted_freevars.keys()
            ).union(false_fn_shared_getattrs.keys())
            unique_true_freevars = true_lifted_freevars.keys() - true_shared_freevars
            unique_false_freevars = false_lifted_freevars.keys() - false_shared_freevars

            def _sort_by_name(vars):
                return sorted(vars, key=lambda var: var.node.name)

            return (
                list(_sort_by_name(list(true_shared_freevars))),
                list(_sort_by_name(list(false_shared_freevars))),
                list(_sort_by_name(list(unique_true_freevars))),
                list(_sort_by_name(list(unique_false_freevars))),
            )

        (
            true_shared,
            false_shared,
            unique_true,
            unique_false,
        ) = dedup_and_sort_lifted_freevars(true_lifted_freevars, false_lifted_freevars)

        # Let's say we capture cond(pred, true_fn, false_fn, (x,))
        # With mannually_set_graph_input set to False,
        # true_fn has lifted variables x, a, b, c
        # false_fn has lifted variables x, a, b, d
        # Then fixup_branch_inps make sure both branches have the same signature, i.e.:
        # - true_fn(x, a, b, c_true_branch, d_false_branch)
        # - false_fn(x, a, b, c_true_branch, d_false_branch)
        #
        # More formally, the signature has three parts in the following order:
        # 1. used in both branches: x, a, b
        # 2. only used in true branches: c, suffixed with _true_branch
        # 3. only used in false branches: d, suffixed with _false_branch
        # Within each part, we re-order the nodes by name to have a derterministic ordering for testing.
        def fixup_branch_inps(
            graph, lifted_freevars, shared, unique_true, unique_false
        ):
            def _insert_or_replace_phs(new_args, name_suffix):
                for arg in new_args:
                    new_ph = graph.placeholder(arg.node.name + name_suffix)
                    # Override with new_ph if there exists a old placeholder.
                    if arg in lifted_freevars:
                        old_ph = lifted_freevars[arg].node
                        old_ph.replace_all_uses_with(new_ph)
                        # replace_all_uses_with doesn't clean users. Clean it mannually so that we could erase it.
                        old_ph.users = {}
                        graph.erase_node(old_ph)

            first_not_ph_node = next(
                node for node in graph.nodes if node.op != "placeholder"
            )
            with graph.inserting_before(first_not_ph_node):
                _insert_or_replace_phs(shared, "")
                _insert_or_replace_phs(unique_true, "_true_branch")
                _insert_or_replace_phs(unique_false, "_false_branch")

        fixup_branch_inps(
            true_graph, true_lifted_freevars, true_shared, unique_true, unique_false
        )
        fixup_branch_inps(
            false_graph, false_lifted_freevars, false_shared, unique_true, unique_false
        )

        true_name = add_subgraph(
            tx,
            self.source,
            "cond_true",
            torch.fx.GraphModule(true_nn_modules.nn_modules, true_graph),
        )
        false_name = add_subgraph(
            tx,
            self.source,
            "cond_false",
            torch.fx.GraphModule(false_nn_modules.nn_modules, false_graph),
        )

        true_node = make_attr(tx, true_name)
        false_node = make_attr(tx, false_name)

        p_args = (
            args[0].as_proxy(),
            true_node,
            false_node,
            # We pick true_shared but it shouldn't matter
            true_shared + unique_true + unique_false,
        )
        flat_example_value = pytree.tree_map_only(
            torch.fx.Proxy,
            lambda a: a.node.meta["example_value"],
            true_r.as_proxy(),
        )

        # Store the invocation as a call
        flat_variable = wrap_fx_proxy(
            tx=tx,
            proxy=tx.output.create_proxy(
                "call_function",
                torch.ops.higher_order.cond,
                args=tuple(p_args),
                kwargs={},
            ),
            example_value=flat_example_value,
        )

        # Transform variable back into a list (previously made into a tuple by
        # speculate_subgraph function) so as to respect the pytree API typing.
        flat_list_variable = BuiltinVariable(list).call_function(
            tx, [flat_variable], {}
        )
        return (
            _make_inlined(tx, pytree.tree_unflatten)(flat_list_variable, true_treespec)
            if true_treespec
            else flat_variable
        )


def non_single_tensor_return_unsupported(api, ret):
    from . import TensorVariable

    if not isinstance(ret, TensorVariable):
        raise Unsupported(
            f"{api} over function that returns something " f"other than one Tensor"
        )


class MapHigherOrderVariable(TorchHigherOrderOperatorVariable):
    def call_function(
        self, tx, args: List[VariableTracker], kwargs: Dict[str, VariableTracker]
    ) -> VariableTracker:
        from . import (
            ConstantVariable,
            NestedUserFunctionVariable,
            TensorVariable,
            UserFunctionVariable,
        )
        from .builder import wrap_fx_proxy

        if len(kwargs) > 0:
            unimplemented(
                "torch.ops.higher_order.map: kwargs are not supported in the map operator."
            )

        assert type(args[0].realize()) in (
            UserFunctionVariable,
            NestedUserFunctionVariable,
        )
        assert type(args[1].realize()) is TensorVariable

        sample_shape = get_fake_value(args[1].as_proxy().node, tx).size()

        if len(sample_shape) < 1 or sample_shape[0] == 0:
            unimplemented(
                "map() operator doesn't support scalar or zero-sized tensors during tracing."
            )

        checkpoint = tx.copy_graphstate()
        # To get the example output from map() we will need to provide at least one sample to
        # the loop body. In our case we will always use xs[0], and our map() won't support zero
        # sized tensor during tracing.
        first_dim = args[1].call_method(
            tx, "__getitem__", args=[ConstantVariable.create(0)], kwargs={}
        )

        # TODO: Support kwargs
        (
            (body_r, _),
            body_graph,
            body_lifted_freevars,
        ) = speculate_subgraph(
            tx,
            args[0],
            [
                first_dim,
                *args[2:],
            ],
            {},
            tx.output.graph,
            checkpoint,
            "torch.ops.higher_order.map",
            source_target=self.value,
        )

        body_nn_modules = tx.copy_graphstate().output.nn_modules

        body_name = add_subgraph(
            tx,
            self.source,
            "map_body",
            torch.fx.GraphModule(body_nn_modules.nn_modules, body_graph),
        )

        body_node = make_attr(tx, body_name)
        p_args = (
            body_node,
            *(arg.as_proxy() for arg in args[1:]),
            *(arg for arg in body_lifted_freevars.keys()),
        )
        non_single_tensor_return_unsupported("torch.ops.higher_order.map", body_r)
        r = body_r.as_proxy().node.meta["example_value"]
        example_value = r.new_empty([sample_shape[0], *r.shape])

        # Store the invocation as a call
        return wrap_fx_proxy(
            tx=tx,
            proxy=tx.output.create_proxy(
                "call_function",
                self.value,
                args=tuple(p_args),
                kwargs={},
            ),
            example_value=example_value,
        )


class ExecutorchCallDelegateHigherOrderVariable(TorchHigherOrderOperatorVariable):
    def call_function(
        self, tx, args: "List[VariableTracker]", kwargs: "Dict[str, VariableTracker]"
    ) -> "VariableTracker":
        from .builder import wrap_fx_proxy

        # This is operator for delegation within Executorch which calls a
        # specific function in the given lowered module with the given
        # operators. The actual operator is defined in the Executorch codebase.
        # This is a bad hierarchical violation since
        # executorch_call_delegate sits at a higher level than dynamo, but
        # there's no real solution to this issue yet.
        if len(kwargs) > 0:
            unimplemented(
                "executorch_call_delegate: kwargs arguments were not enabled."
            )
        lowered_module = tx.output.get_submodule(args[0].module_key)

        lowered_node = make_attr(tx, args[0].module_key)

        p_args = tuple(arg.as_proxy() for arg in args[1:])
        real_sub_args = pytree.tree_map_only(
            torch.fx.Proxy, lambda a: get_real_value(a.node, tx.output), p_args
        )

        example_res = lowered_module.original_module(*real_sub_args)

        # NOTE [Guaranteeing the 1-1 correspondence of FakeTensors and real tensors]:
        # executorch modules promise not to alias inputs and outputs.
        # Thus, output FakeTensors will correctly not alias input FakeTensors.
        _assert_tensors_nonaliasing(real_sub_args, example_res)

        example_value = deepcopy_to_fake_tensor(example_res, tx.fake_mode)

        p_args = (lowered_node,) + p_args

        # Store the invocation as a call
        return wrap_fx_proxy(
            tx=tx,
            proxy=tx.output.create_proxy(
                "call_function",
                self.value,
                args=tuple(p_args),
                kwargs={},
            ),
            example_value=example_value,
        )


class FunctorchGradHigherOrderVariable(TorchHigherOrderOperatorVariable):
    def call_function(
        self, tx, args: "List[VariableTracker]", kwargs: "Dict[str, VariableTracker]"
    ) -> "VariableTracker":
        from . import ConstantVariable
        from .builder import wrap_fx_proxy

        # TODO: Support `fn` with kwargs.
        if not torch._dynamo.config.capture_func_transforms:
            unimplemented(
                "torch.func.grad capture is disabled, "
                "it can be turned on by setting "
                "`torch._dynamo.config.capture_func_transforms=True`"
            )
        # [NOTE] Here we are (roughly) modelling the following
        #
        #   grad_fn = torch.func.grad(fn, argnums=.., has_aux=..)
        #   grad_output = grad_fn(x)
        checkpoint = tx.copy_graphstate()
        graph_checkpoint = tx.output.graph
        grad_args = (args[0], args[1], args[2])

        # get arguments
        func, argnums, has_aux = grad_args
        kwargs = args[4].items
        if len(kwargs) > 0:
            # Since speculate_subgraph doesn't support kwargs, we can't handle this for now.
            unimplemented(
                "torch.func.grad: kwargs arguments are currently unsupported."
            )

        # Trace through the `func`
        # NOTE [HACK: Enable autograd while tracing function]
        # `torch.func.grad` should not be affected by `no_grad` outside of `grad`.
        # So, we enable_grad right before the function to which `grad` is applied
        # (the parts explicitly disabled with `no_grad` inside the function are still disabled).
        # Eg.
        # def f(x):
        #     with no_grad():  # This will disable grad tracking under it.
        #        y = x * 2
        #
        #     return x ** 2 - y  # grad tracking should be enabled irrespective of outside `no_grad`.
        #
        # with no_grad():  # This will not disable grad tracking inside of grad(f).
        #     grad_o = torch.func.grad(f)(x)
        # TODO: Support kwargs
        (body_r, _), body_graph, body_lifted_freevars = speculate_subgraph(
            tx,
            func,
            args[3].items,
            {},
            graph_checkpoint,
            checkpoint,
            "torch.func.grad",
            source_target=self.value,
            # See NOTE [HACK: Enable autograd while tracing function]
            enable_grad=True,
        )

        body_name = add_subgraph(
            tx,
            self.source,
            "grad_body",
            torch.fx.GraphModule(tx.output.nn_modules, body_graph),
        )
        body_node = make_attr(tx, body_name)
        grad_proxy_args = (
            body_node,
            *(arg.as_proxy() for arg in grad_args[1:]),
        )

        # Model `grad_fn = grad(fn, *grad_args, **grad_kwargs)`
        grad_fn = tx.output.create_proxy(
            "call_function",
            torch.func.grad,
            args=tuple(grad_proxy_args),
            kwargs={},
            name="grad_proxy",
        )

        # Pass lifted freevars to the call to `grad_fn`
        args = args[3].items
        grad_fn_args = tuple(arg.as_proxy() for arg in args) + tuple(
            body_lifted_freevars
        )

        # Call grad_fn with inputs.
        # grad_output = grad_fn(*grad_fn_args, **grad_fn_kwargs)
        grad_output = grad_fn(*grad_fn_args)

        # `grad_fn(*grad_fn_args, **grad_fn_kwargs)`
        # Output of grad_fn is
        # For has_aux=False, Tuple[gradients of inputs indicated by argnums].
        # For has_aux=True, Tuple[Tuple[gradients of inputs indicated by argnums], aux values]
        # NOTE: example_value should match `grad_output`.
        def _from_args(idx):
            return args[idx].as_proxy().node.meta["example_value"].contiguous()

        def to_python_ints(argnums):
            if not isinstance(argnums, (ConstantVariable, TupleVariable)):
                raise UserError(
                    UserErrorType.INVALID_INPUT,
                    f"argnums is expected to be int or tuple of ints. Got {argnums}.",
                )

            if isinstance(argnums, ConstantVariable):
                if not isinstance(argnums.value, (int, tuple)):
                    raise UserError(
                        UserErrorType.INVALID_INPUT,
                        f"argnums is expected to be int or tuple of ints. Got {argnums}.",
                    )
                return argnums.value
            else:
                const_vars = argnums.unpack_var_sequence(tx)
                if not all(
                    isinstance(var, ConstantVariable) and isinstance(var.value, int)
                    for var in const_vars
                ):
                    raise UserError(
                        UserErrorType.INVALID_INPUT,
                        f"argnums is expected to contain int only. Got {const_vars}.",
                    )
                return tuple(var.value for var in const_vars)

        argnums_v = to_python_ints(argnums)
        example_value = pytree.tree_map(_from_args, argnums_v)

        if has_aux.value:
            # case : has_aux = True
            # NOTE: Currently speculate subgraph allows body_r to be
            # Tensor or Tuple/List of Tensor.
            # Since `grad` expects output with has_aux
            # to be (output, aux), only valid output currently is
            # (output, some_tensor)
            body_r_proxy = body_r.as_proxy()
            aux = body_r_proxy[1].node.meta["example_value"]
            example_value = (example_value, aux)

        fx_proxy = wrap_fx_proxy(tx=tx, proxy=grad_output, example_value=example_value)

        # Call contiguous on all the computed grads.
        if not has_aux.value:
            if isinstance(argnums_v, int):
                return fx_proxy.call_method(tx, "contiguous", (), {})
            else:
                grads = fx_proxy
                items = []
                for idx in range(len(argnums_v)):
                    proxy = grads.call_method(
                        tx, "__getitem__", (ConstantVariable.create(idx),), {}
                    ).call_method(tx, "contiguous", (), {})
                    items.append(proxy)
                return TupleVariable(items)
        else:  # case: has_aux.value = True
            # fx_proxy -> Tuple(grads, aux)
            grads = fx_proxy.call_method(
                tx, "__getitem__", (ConstantVariable.create(0),), {}
            )
            aux = fx_proxy.call_method(
                tx, "__getitem__", (ConstantVariable.create(1),), {}
            )
            if isinstance(argnums_v, int):
                return TupleVariable([grads.call_method(tx, "contiguous", (), {}), aux])
            else:
                items = []
                for idx in range(len(argnums_v)):
                    proxy = grads.call_method(
                        tx, "__getitem__", (ConstantVariable.create(idx),), {}
                    ).call_method(tx, "contiguous", (), {})
                    items.append(proxy)
                return TupleVariable([TupleVariable(items), aux])


class FunctorchVmapHigherOrderVariable(TorchHigherOrderOperatorVariable):
    def call_function(
        self, tx, args: "List[VariableTracker]", kwargs: "Dict[str, VariableTracker]"
    ) -> "VariableTracker":
        from . import ConstantVariable, TensorVariable
        from .builder import wrap_fx_proxy

        if not torch._dynamo.config.capture_func_transforms:
            unimplemented(
                "torch.func.vmap capture is disabled, "
                "it can be turned on by setting "
                "`torch._dynamo.config.capture_func_transforms=True`"
            )

        checkpoint = tx.copy_graphstate()
        graph_checkpoint = tx.output.graph

        # unpack args
        fn = args[0]
        in_dims = args[1]
        out_dims = args[2]
        randomness = args[3]
        chunk_size = args[4]
        batch_input_args = args[5:]

        if not isinstance(in_dims, (ConstantVariable, TupleVariable)):
            unimplemented("torch.func.vmap: in_dims is not an int or tuple variable.")

        if not isinstance(out_dims, (ConstantVariable, TupleVariable)):
            unimplemented("torch.func.vmap: out_dims is not an int or tuple variable.")

        if len(kwargs) > 0:
            unimplemented(
                "NYI - torch.func.vmap: kwargs arguments are currently unsupported."
            )

        if chunk_size.value is not None:
            unimplemented(
                "NYI - torch.func.vmap is not implemented when chunk_size is passed"
            )

        # Trace into tree_flatten with the list of batch_input_args.
        flat_args, arg_spec = _make_inlined(tx, pytree.tree_flatten)(
            ListVariable(batch_input_args)
        ).unpack_var_sequence(tx)

        # Transform in_dims into a list if it's not an integer literal.
        in_dims_v = (
            in_dims
            if isinstance(in_dims.as_python_constant(), int)
            else BuiltinVariable(list).call_function(tx, [in_dims], {})
        )

        # Trace into _broadcast_to_and_flatten with the transformed in_dims.
        broadcasted_in_dims = _make_inlined(tx, pytree._broadcast_to_and_flatten)(
            in_dims_v, arg_spec
        )

        # We want to pass unbatched input to speculate subgraph.
        # So we loop through the inputs and select only one sample
        # from the batch.
        unbatched_input_args = []
        for arg, in_dim in zip(
            flat_args.unpack_var_sequence(tx),
            broadcasted_in_dims.unpack_var_sequence(tx),
        ):
            if in_dim is not None:
                assert isinstance(arg, TensorVariable)
                unbatched_arg = arg.call_method(
                    tx, "select", [in_dim, ConstantVariable.create(0)], {}
                )
                unbatched_input_args.append(unbatched_arg)
            else:
                unbatched_input_args.append(arg)

        # Ban ops like `stride`, `storage_offset` in the traced functions.
        # NOTE: We are conservatively banning more ops (vmap should be able
        #       to handle a few of them).
        with tx.strict_translation_mode():
            # trace through the function with unbatched inputs.
            _, body_graph, body_lifted_freevars = speculate_subgraph(
                tx,
                fn,
                # Returns a ListVariable, since that's where we started flattening.
                # However, we really want to pass the inner Python list as argument.
                _make_inlined(tx, pytree.tree_unflatten)(
                    ListVariable(unbatched_input_args), arg_spec
                ).unpack_var_sequence(tx),
                {},
                graph_checkpoint,
                checkpoint,
                "torch.vmap",
                source_target=self.value,
            )

        body_name = add_subgraph(
            tx,
            self.source,
            "vmap_body",
            torch.fx.GraphModule(tx.output.nn_modules, body_graph),
        )
        body_node = make_attr(tx, body_name)

        # body_lifted_variable should not be treated as batched.
        # So here we update `in_dims` to reflect that.
        # NOTE: updated_in_dims is flat list, it is ok for now
        #       as speculate_subgraph does not supports functions with non-Tensor args.
        #       (so we graph-break above)
        updated_in_dims = TupleVariable(
            broadcasted_in_dims.unpack_var_sequence(tx)
            + [
                ConstantVariable.create(None),
            ]
            * len(body_lifted_freevars)
        )

        vmap_proxy_args = (
            body_node,
            *(arg.as_proxy() for arg in (updated_in_dims, out_dims, randomness)),
        )
        # vmap_proxy corresponds to `vmap_proxy = vmap(fn, *vmap_args, **vmap_kwargs)`
        vmap_proxy = tx.output.create_proxy(
            "call_function",
            torch.func.vmap,
            args=tuple(vmap_proxy_args),
            kwargs={},
            name="vmap_proxy",
        )

        proxy_batched_fn_args = tuple(
            arg.as_proxy() for arg in batch_input_args
        ) + tuple(body_lifted_freevars)

        # We compute the example_value by actually calling
        # `vmap` with FakeTensors.
        fake_batched_fn_args = itertools.chain(
            (get_fake_value(arg.as_proxy().node, tx) for arg in batch_input_args),
            (get_fake_value(arg.node, tx) for arg in body_lifted_freevars),
        )
        actual_in_dims = tuple(
            pytree.tree_map(lambda x: x.value, updated_in_dims.items)
        )

        # NOTE: `body_graph` might have operators which
        # will create new tensors. So it is required
        # that we run `vmap` under FakeMode.
        with tx.fake_mode, enable_python_dispatcher():
            example_value = torch._functorch.vmap.vmap_impl(
                torch.fx.GraphModule(tx.output.nn_modules, body_graph),
                actual_in_dims,
                out_dims.as_python_constant(),
                randomness.value,
                chunk_size.value,
                *fake_batched_fn_args,
            )

        # proxy corresponds to `call = vmap_proxy(*batched_fn_args, **batched_fn_kwargs)`
        proxy = vmap_proxy(*proxy_batched_fn_args)
        return wrap_fx_proxy(
            tx=tx,
            proxy=proxy,
            example_value=example_value,
        )


def autograd_speculate(
    fn,
    value,
    tx,
    args: "List[VariableTracker]",
    kwargs: "Dict[str, VariableTracker]",
    tracer,
    always_restore,
):
    checkpoint = tx.copy_graphstate()
    # TODO(jansel): BUG!!! we aren't copying on the line below, so the post-pre check below is pointless
    pre_guards = tx.output.guards
    graph_checkpoint = tx.output.graph

    # TODO: Support kwargs
    (
        (body_r, _),
        body_graph,
        body_lifted_freevars,
    ) = speculate_subgraph(
        tx,
        fn,
        [
            *args,
        ],
        {},
        graph_checkpoint,
        checkpoint,
        "the user-defined autograd.Function",
        source_target=value,
        # Backwards should never, ever be stored!
        always_restore=always_restore,
        restore_side_effects=False,
        tracer=tracer,
    )
    post_guards = tx.output.guards
    if body_lifted_freevars:
        unimplemented("NYI - freevars in autograd function.")

    if always_restore:
        if post_guards - pre_guards:
            unimplemented("NYI - New guards discovered in a restoring state")
        # Nothing left to do here
        return None
    return body_r, body_graph, body_lifted_freevars


class AutogradFunctionMethodHigherOrderVariable(TorchHigherOrderOperatorVariable):
    def __init__(
        self, value, fwd_bwd_tracer=None, source: Optional[Source] = None, **kwargs
    ):
        super().__init__(value, source, **kwargs)
        # The fwd_bwd_tracer is owned by AutogradFunctionVariable and passed
        # in for speculation. It allows us to share tracing information about proxies
        # across fwd bwd, such as when users stash tensors on a context.
        self.fwd_bwd_tracer = fwd_bwd_tracer

    def call_function(
        self, tx, args: "List[VariableTracker]", kwargs: "Dict[str, VariableTracker]"
    ) -> "VariableTracker":
        from . import UserFunctionVariable
        from .builder import wrap_fx_proxy

        tracer = self.fwd_bwd_tracer

        if len(kwargs) > 0:
            unimplemented(
                "kwargs have not been implemented for torch.autograd.Function"
            )

        from . import TorchVariable

        always_restore = self.value.__name__ == "trampoline_autograd_bwd"
        if (
            self.value.__name__ == "trampoline_autograd_bwd"
            or self.value.__name__ == "trampoline_autograd_fwd"
        ):
            fn = UserFunctionVariable(self.value, source=self.source)
        else:
            fn = TorchVariable(self.value)
<<<<<<< HEAD

        speculation = autograd_speculate(
            fn, self.value, tx, args, kwargs, tracer, always_restore
=======
        checkpoint = tx.copy_graphstate()
        # TODO(jansel): BUG!!! we aren't copying on the line below, so the post-pre check below is pointless
        pre_guards = tx.output.guards
        graph_checkpoint = tx.output.graph
        # In eager-mode PyTorch, if we only compute first-order gradients,
        # then the grad_mode is False during the backward pass.
        # torch.compile assumes that we only compute first-order gradients,
        # so we want to speculate the backward pass with the grad mode disabled.
        enable_grad = (
            False if self.value.__name__ == "trampoline_autograd_bwd" else None
        )

        # TODO: Support kwargs
        (
            (body_r, _),
            body_graph,
            body_lifted_freevars,
        ) = speculate_subgraph(
            tx,
            fn,
            [
                *args,
            ],
            {},
            graph_checkpoint,
            checkpoint,
            "the user-defined autograd.Function",
            source_target=self.value,
            # Backwards should never, ever be stored!
            always_restore=always_restore,
            restore_side_effects=False,
            tracer=tracer,
            enable_grad=enable_grad,
>>>>>>> 1cf54af8
        )
        if speculation is None:
            return None
        body_r, _, body_lifted_freevars = speculation

        p_args = (
            *(arg.as_proxy() for arg in args),
            *(arg for arg in body_lifted_freevars.keys()),
        )
        example_value = pytree.tree_map_only(
            torch.fx.Proxy,
            lambda a: a.node.meta["example_value"],
            body_r.as_proxy(),
        )

        # Store the invocation as a call
        return wrap_fx_proxy(
            tx=tx,
            proxy=tx.output.create_proxy(
                "call_function",
                self.value,
                args=tuple(p_args),
                kwargs={},
            ),
            example_value=example_value,
        )


class WrapHigherOrderVariable(TorchHigherOrderOperatorVariable):
    def create_wrapped_node(self, tx, args, kwargs, description):
        # See NOTE [HigherOrderOperator tracing design] for more details
        checkpoint = tx.copy_graphstate()
        graph_checkpoint = tx.output.graph

        (
            (body_r, treespec),
            body_graph,
            body_lifted_freevars,
        ) = speculate_subgraph(
            tx,
            args[0],  # function
            [*args[1:]],
            kwargs,
            graph_checkpoint,
            checkpoint,
            description,
            source_target=self.value,
            manually_set_subgraph_inputs=False,
            should_flatten_outputs=True,
        )

        body_gmod = torch.fx.GraphModule(tx.output.nn_modules, body_graph)
        body_name = add_subgraph(
            tx,
            self.source,
            "wrap_body",
            body_gmod,
        )

        body_node = make_attr(tx, body_name)

        # Since, we call `speculate_subgraph` with `manually_set_subgraph_inputs=False`,
        # all the arguments are lifted.
        lifted_args = tuple(arg for arg in body_lifted_freevars.keys())

        proxy_args = (body_node,) + lifted_args
        example_value = pytree.tree_map_only(
            torch.fx.Proxy,
            lambda a: a.node.meta["example_value"],
            body_r.as_proxy(),
        )

        return proxy_args, {}, example_value, treespec, body_gmod

    def call_function(
        self, tx, args: "List[VariableTracker]", kwargs: "Dict[str, VariableTracker]"
    ) -> "VariableTracker":
        from .builder import wrap_fx_proxy

        # This flattens the kwargs into lifted args
        p_args, p_kwargs, example_value, treespec, _ = self.create_wrapped_node(
            tx, args, kwargs, "wrap"
        )

        if len(p_kwargs) > 0:
            unimplemented("kwargs should have been flattened into lifted args")

        # Store the invocation as a call
        variable = wrap_fx_proxy(
            tx=tx,
            proxy=tx.output.create_proxy(
                "call_function",
                self.value,
                args=tuple(p_args),
                kwargs={},
            ),
            example_value=example_value,
        )

        if treespec is None:
            return variable

        # Transform variable back into a list (previously made into a tuple by
        # speculate_subgraph function) so as to respect the pytree API typing.
        variable = BuiltinVariable(list).call_function(tx, [variable], {})

        return _make_inlined(tx, pytree.tree_unflatten)(variable, treespec)


class OutDtypeHigherOrderVariable(TorchHigherOrderOperatorVariable):
    def call_function(
        self, tx, args: "List[VariableTracker]", kwargs: "Dict[str, VariableTracker]"
    ) -> "VariableTracker":
        from .builder import wrap_fx_proxy

        if len(kwargs) > 0:
            unimplemented("out_dtype does not handle kwargs")

        p_args = tuple(arg.as_proxy() for arg in args)
        op = p_args[0]
        output_dtype = p_args[1]
        fake_sub_args = pytree.tree_map_only(
            torch.fx.Proxy, lambda a: a.node.meta["example_value"], p_args[2:]
        )
        # This is a simplified implementation of this operator just for tracing.
        # Actual implementation may also first promote the arguments
        example_value = op(*fake_sub_args).to(dtype=output_dtype)

        # Store the invocation as a call
        return wrap_fx_proxy(
            tx=tx,
            proxy=tx.output.create_proxy(
                "call_function",
                self.value,
                args=tuple(p_args),
                kwargs={},
            ),
            example_value=example_value,
        )


class CheckpointHigherOrderVariable(WrapHigherOrderVariable):
    def call_function(
        self, tx, args: List[VariableTracker], kwargs: Dict[str, VariableTracker]
    ) -> VariableTracker:
        from torch._higher_order_ops.wrap import TagActivationCheckpoint
        from torch.utils.checkpoint import noop_context_fn
        from .builder import wrap_fx_proxy

        context_fn = None
        if "context_fn" in kwargs and kwargs["context_fn"] != noop_context_fn:
            context_fn = kwargs.pop("context_fn").fn

        checkpoint_kwargs, gmod_kwargs = TagActivationCheckpoint.divide_kwargs(kwargs)

        # Here we use checkpoint_kwargs (and not gmod kwargs). gmod_kwargs are
        # already flattened above and managed inside the fx graph.
        (
            p_args,
            _,
            example_value,
            treespec,
            checkpointed_gmod,
        ) = self.create_wrapped_node(
            tx, args, gmod_kwargs, "torch.utils.checkpoint.checkpoint"
        )
        if context_fn is not None:
            checkpointed_gmod.meta["_checkpoint_context_fn"] = context_fn

        _, checkpoint_kwargs = proxy_args_kwargs([], checkpoint_kwargs)

        # Store the invocation as a call
        variable = wrap_fx_proxy(
            tx=tx,
            proxy=tx.output.create_proxy(
                "call_function",
                self.value,
                args=tuple(p_args),
                kwargs=checkpoint_kwargs,
            ),
            example_value=example_value,
        )

        if treespec is None:
            return variable

        # Transform variable back into a list (previously made into a tuple by
        # speculate_subgraph function) so as to respect the pytree API typing.
        variable = BuiltinVariable(list).call_function(tx, [variable], {})

        return _make_inlined(tx, pytree.tree_unflatten)(variable, treespec)


class ExportTracepointHigherOrderVariable(TorchHigherOrderOperatorVariable):
    def call_function(
        self, tx, args: "List[VariableTracker]", kwargs: "Dict[str, VariableTracker]"
    ) -> "VariableTracker":
        from .builder import wrap_fx_proxy

        p_args = tuple(arg.as_proxy() for arg in args)
        p_kwargs = {key: arg.as_proxy() for key, arg in kwargs.items()}
        return wrap_fx_proxy(
            tx=tx,
            proxy=tx.output.create_proxy(
                "call_function",
                self.value,
                args=p_args,
                kwargs=p_kwargs,
            ),
            example_value=None,
        )


class TraceWrappedHigherOrderOperatorVariable(TorchHigherOrderOperatorVariable):
    def call_function(
        self, tx, args: "List[VariableTracker]", kwargs: "Dict[str, VariableTracker]"
    ) -> "VariableTracker":
        from . import TensorVariable

        assert "fn" in kwargs
        fn = kwargs["fn"]
        assert len(args) == 1
        grad = args[0]
        assert isinstance(grad, TensorVariable)

        return fn.call_function(tx, args, {})


class AutogradFunctionApplyVariable(VariableTracker):
    def __init__(self, fwd_graph, bwd_graph, **kwargs):
        super().__init__(**kwargs)
        self.fwd_graph = fwd_graph
        self.bwd_graph = bwd_graph

    def call_function(
        self, tx, args: "List[VariableTracker]", kwargs: "Dict[str, VariableTracker]"
    ) -> "VariableTracker":
        from . import (
            AutogradFunctionContextVariable,
            TupleVariable,
            UserFunctionVariable,
        )
        from .builder import wrap_fx_proxy

        tracer = torch._dynamo.output_graph.SubgraphTracer(
            tx.output,
            parent=tx.output.current_tracer,
            source_target="autograd.Function",
        )

        fn = UserFunctionVariable(self.fwd_graph, source=self.source)
        ctx = AutogradFunctionContextVariable.create(tx)
        speculation = autograd_speculate(
            fn,
            self.fwd_graph,
            tx,
            [ctx, *args],
            kwargs,
            tracer=tracer,
            always_restore=False,
        )
        if speculation is None:
            return None
        fwd_body, fwd_graph, _ = speculation

        saved_tensors = (
            list(ctx.saved_tensors.tensors) if ctx.saved_tensors is not None else []
        )
        saved_attrs = dict(
            tx.output.side_effects.store_attr_mutations[ctx.mutable_local]
        )

        # TODO(oulgen): Add an API to fx graph to return output node
        maybe_output_node = list(fwd_graph.nodes)[-1]
        if maybe_output_node.op == "output":
            fwd_graph.erase_node(maybe_output_node)

        new_output = TupleVariable(
            [
                fwd_body,
                TupleVariable(saved_tensors),
                ConstDictVariable(saved_attrs, dict),
            ]
        )
        fwd_graph.output(tx.output.current_tracer.create_arg(new_output.as_proxy()))

        fwd_nn_modules = tx.copy_graphstate().output.nn_modules
        fwd_name = add_subgraph(
            tx,
            self.source,
            "fwd_body",
            torch.fx.GraphModule(fwd_nn_modules.nn_modules, fwd_graph),
        )

        fwd_node = make_attr(tx, fwd_name)

        fn = UserFunctionVariable(self.bwd_graph, source=self.source)
        speculation = autograd_speculate(
            fn,
            self.bwd_graph,
            tx,
            [ctx, fwd_body],
            {},
            tracer=tracer,
            always_restore=False,
        )
        if speculation is None:
            return None
        _, bwd_graph, _ = speculation

        bwd_nn_modules = tx.copy_graphstate().output.nn_modules
        bwd_name = add_subgraph(
            tx,
            self.source,
            "bwd_body",
            torch.fx.GraphModule(bwd_nn_modules.nn_modules, bwd_graph),
        )

        bwd_node = make_attr(tx, bwd_name)

        p_args = (fwd_node, bwd_node, *(arg.as_proxy() for arg in args))
        example_value = pytree.tree_map_only(
            torch.fx.Proxy,
            lambda a: a.node.meta["example_value"],
            fwd_body.as_proxy(),
        )

        # Store the invocation as a call
        from torch._functorch.autograd_function import autograd_function_apply

        return wrap_fx_proxy(
            tx=tx,
            proxy=tx.output.create_proxy(
                "call_function",
                autograd_function_apply,
                args=p_args,
                kwargs={},
            ),
            example_value=example_value,
        )<|MERGE_RESOLUTION|>--- conflicted
+++ resolved
@@ -1192,7 +1192,8 @@
     args: "List[VariableTracker]",
     kwargs: "Dict[str, VariableTracker]",
     tracer,
-    always_restore,
+    always_restore=False,
+    enable_grad=False,
 ):
     checkpoint = tx.copy_graphstate()
     # TODO(jansel): BUG!!! we aren't copying on the line below, so the post-pre check below is pointless
@@ -1219,6 +1220,7 @@
         always_restore=always_restore,
         restore_side_effects=False,
         tracer=tracer,
+        enable_grad=enable_grad,
     )
     post_guards = tx.output.guards
     if body_lifted_freevars:
@@ -1265,15 +1267,7 @@
             fn = UserFunctionVariable(self.value, source=self.source)
         else:
             fn = TorchVariable(self.value)
-<<<<<<< HEAD
-
-        speculation = autograd_speculate(
-            fn, self.value, tx, args, kwargs, tracer, always_restore
-=======
-        checkpoint = tx.copy_graphstate()
-        # TODO(jansel): BUG!!! we aren't copying on the line below, so the post-pre check below is pointless
-        pre_guards = tx.output.guards
-        graph_checkpoint = tx.output.graph
+
         # In eager-mode PyTorch, if we only compute first-order gradients,
         # then the grad_mode is False during the backward pass.
         # torch.compile assumes that we only compute first-order gradients,
@@ -1282,28 +1276,8 @@
             False if self.value.__name__ == "trampoline_autograd_bwd" else None
         )
 
-        # TODO: Support kwargs
-        (
-            (body_r, _),
-            body_graph,
-            body_lifted_freevars,
-        ) = speculate_subgraph(
-            tx,
-            fn,
-            [
-                *args,
-            ],
-            {},
-            graph_checkpoint,
-            checkpoint,
-            "the user-defined autograd.Function",
-            source_target=self.value,
-            # Backwards should never, ever be stored!
-            always_restore=always_restore,
-            restore_side_effects=False,
-            tracer=tracer,
-            enable_grad=enable_grad,
->>>>>>> 1cf54af8
+        speculation = autograd_speculate(
+            fn, self.value, tx, args, kwargs, tracer, always_restore, enable_grad
         )
         if speculation is None:
             return None
@@ -1563,7 +1537,6 @@
             [ctx, *args],
             kwargs,
             tracer=tracer,
-            always_restore=False,
         )
         if speculation is None:
             return None
@@ -1608,7 +1581,6 @@
             [ctx, fwd_body],
             {},
             tracer=tracer,
-            always_restore=False,
         )
         if speculation is None:
             return None

import abc
import collections
import contextlib
import dataclasses
import enum
import functools
import inspect
import logging
import operator
import re
import sys
import types
from typing import List, NamedTuple, Optional, Union

try:
    import numpy as np
except ModuleNotFoundError:
    np = None

import torch

from torch import SymInt
from torch._guards import GuardSource, TracingContext
from torch._ops import HigherOrderOperator
from torch._streambase import _EventBase, _StreamBase
from torch._subclasses.fake_tensor import FakeTensor, is_fake, maybe_get_fake_mode
from torch.fx.experimental.symbolic_shapes import (
    _constrain_range_for_size,
    DimDynamic,
    RelaxedUnspecConstraint,
    StatefulSymbolicContext,
    SubclassSymbolicContext,
    SymbolicContext,
)
from torch.fx.immutable_collections import immutable_list
from torch.nested._internal.nested_tensor import NestedTensor
from torch.utils._python_dispatch import is_traceable_wrapper_subclass
from torch.utils.weak import TensorWeakRef
from .. import config, mutation_guard, replay_record, skipfiles, trace_rules
from ..allowed_functions import (
    is_allowed,
    is_builtin_callable,
    is_numpy,
    is_user_defined_allowed,
)

from ..device_interface import get_registered_device_interfaces
from ..exc import InternalTorchDynamoError, unimplemented
from ..guards import GuardBuilder, install_guard, make_dupe_guard
from ..side_effects import SideEffects
from ..source import (
    AttrSource,
    ConstantSource,
    ConvertIntSource,
    GetItemSource,
    GlobalWeakRefSource,
    is_constant_source,
    LocalSource,
    NumpyTensorSource,
    RandomValueSource,
    Source,
    TupleIteratorGetItemSource,
)
from ..utils import (
    build_checkpoint_variable,
    clone_input,
    get_fake_value,
    get_static_address_type,
    global_key_name,
    is_namedtuple,
    is_typing,
    is_utils_checkpoint,
    istype,
    odict_values,
    preserve_rng_state,
    tensor_always_has_static_shape,
    tuple_iterator,
    tuple_iterator_getitem,
    tuple_iterator_len,
    wrap_fake_exception,
)

from .base import MutableLocal, typestr, VariableTracker
from .builtin import BuiltinVariable
from .constant import ConstantVariable, EnumVariable
from .ctx_manager import (
    AutocastModeVariable,
    EventVariable,
    NullContextVariable,
    StreamVariable,
)
from .dicts import (
    ConstDictVariable,
    DataClassVariable,
    DefaultDictVariable,
    HFPretrainedConfigVariable,
    PythonSysModulesVariable,
    SetVariable,
)
from .distributed import (
    DeviceMeshVariable,
    PlacementClassVariable,
    PlacementVariable,
    ProcessGroupVariable,
)
from .functions import (
    CollectiveFunctionRewriteVariable,
    FunctoolsPartialVariable,
    TritonKernelVariable,
    UserFunctionVariable,
    UserMethodVariable,
)
from .higher_order_ops import TorchHigherOrderOperatorVariable
from .lazy import LazyVariableTracker
from .lists import (
    BaseListVariable,
    ListVariable,
    NamedTupleVariable,
    RangeVariable,
    SizeVariable,
    SliceVariable,
    TupleIteratorVariable,
    TupleVariable,
)
from .misc import (
    AutogradFunctionContextVariable,
    AutogradFunctionVariable,
    ComptimeVariable,
    GetAttrVariable,
    GetSetDescriptorVariable,
    InspectSignatureVariable,
    LambdaVariable,
    MethodWrapperVariable,
    NumpyVariable,
    PythonModuleVariable,
    SavedTensorBox,
    SkipFilesVariable,
    TypingVariable,
)

from .nn_module import FSDPManagedNNModuleVariable, UnspecializedNNModuleVariable
from .optimizer import OptimizerVariable
from .tensor import (
    NumpyNdarrayVariable,
    SymNodeVariable,
    TensorSubclassVariable,
    TensorVariable,
    UnspecializedPythonVariable,
)
from .torch import torch_special_class_types, TorchVariable
from .torch_function import build_torch_function_fn, TensorWithTFOverrideVariable
from .user_defined import (
    KeyedJaggedTensorVariable,
    UserDefinedClassVariable,
    UserDefinedObjectVariable,
)


log = logging.getLogger(__name__)


DimList = List


class _missing:
    pass


@dataclasses.dataclass
class GraphArg:
    source: Source
    # TODO: storing a SymInt here but not a FakeTensor is a pretty strange
    # thing to do.  Probably should have example (which stores an int) and
    # fake_example
    _example: Union[TensorWeakRef, torch.SymInt]
    is_unspecialized: bool
    fake_tensor: Optional[torch._subclasses.fake_tensor.FakeTensor]
    # UnspecializedPythonVariable often masquerades as a tensor.
    # We MUST NOT generate shape guard code
    # that actually tries to access tensor properties on these values.
    # is_tensor lets us tell if this graph arg actually is a tensor
    # or not.
    is_tensor: bool = True
    # Sometimes, the Tensor we pass to example is freshly allocated (smh).
    # Then we cannot only keep a weak reference to it.  This lets you
    # stash a strong reference too.
    example_strong_ref: Optional[torch.Tensor] = None

    @property
    def example(self):
        if isinstance(self._example, TensorWeakRef):
            r = self._example()
            assert r is not None
            return r
        else:
            return self._example

    def __post_init__(self):
        if isinstance(self._example, torch.Tensor):
            self._example = TensorWeakRef(self._example)
            assert is_fake(self.fake_tensor)

    def load(self, tx):
        return self.source.reconstruct(tx)

    def erase(self):
        self._example = None
        self.example_strong_ref = None

    def __eq__(self, other):
        return self.source.name() == other.source.name()


@dataclasses.dataclass
class FrameStateSizeEntry:
    scalar: Optional[int]
    size: Optional[List[int]]


class VariableBuilder:
    """Wrap a python value in a VariableTracker() instance"""

    def __init__(
        self,
        tx,
        source: Source,
    ):
        assert (
            source is not None
        ), "Consider SourcelessBuilder for ephemeral objects, usually objects created locally."
        assert TracingContext.try_get() is not None, "Expected active TracingContext"
        super().__init__()
        self.tx = tx
        self.source = source
        self.name = source.name()

    def __call__(self, value):
        if value in self.tx.output.side_effects:
            side_effect_result = self.tx.output.side_effects[value]
            dup_guard = make_dupe_guard(self.source, side_effect_result.source)
            if dup_guard:
                self.install_guards(dup_guard)
            return side_effect_result
        vt = self._wrap(value).clone(**self.options())
        if self._can_lift_attrs_to_inputs(vt):
            vt = self.tx.output.side_effects.track_object_existing(
                self.source, value, vt
            )
        return vt

    def _can_lift_attrs_to_inputs(self, vt):
        if type(vt) in [
            TensorVariable,
            TensorWithTFOverrideVariable,
            UserDefinedObjectVariable,
            NumpyNdarrayVariable,
        ]:
            return True
        return False

    @staticmethod
    @functools.lru_cache(None)
    def _common_constants():
        return {
            # We zero-one specialize shapes, so specialize these constants
            # too
            0,
            1,
            # NB: There used to be more constants here, but honestly it was
            # pretty confusing.  Note we specialize floats by default, and
            # DON'T specialize ints by default.  This all only matters with
            # dynamic_shapes
        }

    def get_source(self):
        return self.source

    def options(self):
        return {"source": self.get_source()}

    def install_guards(self, *guards):
        source = self.get_source()
        if (
            isinstance(source, ConstantSource)
            or source.guard_source() == GuardSource.CONSTANT
        ):
            return None
        install_guard(*[source.make_guard(guard) for guard in guards], skip=1)
        return {}

    @classmethod
    @functools.lru_cache(None)
    def _type_dispatch(cls):
        # NB: Careful not to close over self to avoid ref cycle from lru_cache
        entries = [
            (
                (
                    torch.Tensor,
                    torch.nn.Parameter,
                    torch._subclasses.FakeTensor,
                    torch._subclasses.functional_tensor.FunctionalTensor,
                ),
                cls.wrap_tensor,
            ),
            ((tuple, list, odict_values, collections.deque), cls.wrap_listlike),
            (tuple_iterator, cls.wrap_tuple_iterator),
            ((slice, range), cls.wrap_slice_range),
            (
                (
                    int,
                    float,
                    bool,
                    type(None),
                    str,
                    torch.Size,
                    torch.device,
                    torch.dtype,
                ),
                cls.wrap_literal,
            ),
        ]

        if config.trace_numpy and np:
            entries.append((np.ndarray, cls.wrap_numpy_ndarray))

        result = {}
        for ts, fn in entries:
            for t in ts if isinstance(ts, tuple) else (ts,):
                assert t not in result
                result[t] = fn

        return result

    @classmethod
    @functools.lru_cache(None)
    def _id_dispatch(cls):
        from ..comptime import comptime

        entries = [
            (
                inspect.signature,
                lambda self, value: LambdaVariable(
                    InspectSignatureVariable.create,
                    source=self.source,
                    **self.install_guards(GuardBuilder.CLOSURE_MATCH),
                ),
            ),
            (comptime, lambda self, value: ComptimeVariable()),
            (
                dataclasses.fields,
                lambda self, value: LambdaVariable(
                    _dataclasses_fields_lambda,
                    source=self.source,
                    **self.install_guards(GuardBuilder.FUNCTION_MATCH),
                ),
            ),
        ]

        result = {}
        for ts, fn in entries:
            for t in ts if isinstance(ts, (tuple, list)) else (ts,):
                assert t not in result
                result[id(t)] = fn

        return result

    def _wrap(self, value):
        # import here to avoid circular dependencies
        from torch.utils._triton import has_triton

        if has_triton():
            from triton.runtime.autotuner import Autotuner
            from triton.runtime.jit import JITFunction
        else:

            class JITFunction:
                pass

            class Autotuner:
                pass

        # Handle exact type() match
        type_dispatch = self._type_dispatch().get(type(value))
        if type_dispatch is not None:
            return type_dispatch(self, value)

        # Handle exact id() match
        id_dispatch = self._id_dispatch().get(id(value))
        if id_dispatch is not None:
            return id_dispatch(self, value)

        # Note - There are some nested values where types mismatch!
        # We want to get those out and wrap those.
        value = inspect.getattr_static(value, "_torchdynamo_inline", value)

        # Everything else (NB: order matters!)
        if is_traceable_wrapper_subclass(value) or istype(
            value, config.traceable_tensor_subclasses
        ):
            return self.wrap_tensor(value)
        elif is_namedtuple(value):
            return self.wrap_listlike(value)

        elif value is torch.utils._pytree.SUPPORTED_NODES:
            # For SUPPORTED_NODES, we guard on the dictionary version (PEP509)
            # under the assumption that the values themselves don't change.
            self.install_guards(GuardBuilder.DICT_VERSION)
            result = {
                k: UserDefinedObjectVariable(
                    value[k],
                    source=GetItemSource(self.get_source(), k),
                )
                for k in value.keys()
            }
            return ConstDictVariable(result, type(value))
        elif value is sys.modules:
            return PythonSysModulesVariable(source=self.source)
        elif istype(
            value, (dict, collections.defaultdict, collections.OrderedDict)
        ) and all(
            ConstantVariable.is_literal(k)
            or self.tensor_can_be_dict_key(k)
            or isinstance(k, enum.Enum)
            for k in value.keys()
        ):
            if not value and self.get_source().is_nn_module():
                # It is faster to guard on 'false' property than to guard
                # on actual dict keys, but we can't do this fast guard in general because
                # it omits a crucial type check that ensures the value is actually still a dict at runtime.

                # Why is this OK for (specialized) nnmodules? We set up a setattr hook
                # to check for module property mutations, which does a reasonable,
                # but not completely secure job ensuring a property wasn't changed.
                self.install_guards(GuardBuilder.BOOL_FALSE)
            else:
                self.install_guards(GuardBuilder.DICT_KEYS)

            # store key variables in global location for reconstruction
            for key in value.keys():
                if self.tensor_can_be_dict_key(key):
                    self.tx.store_global_weakref(global_key_name(key), key)

            def index_source(key):
                if self.tensor_can_be_dict_key(key):
                    return GlobalWeakRefSource(global_key_name(key))
                else:
                    return key

            result = {
                k: LazyVariableTracker.create(
                    value[k],
                    source=GetItemSource(self.get_source(), index_source(k)),
                )
                for k in value.keys()
            }

            if istype(value, collections.defaultdict):
                result = DefaultDictVariable(
                    result,
                    type(value),
                    self._wrap(value.default_factory),
                )
            else:
                result = ConstDictVariable(result, type(value))

            return self.tx.output.side_effects.track_dict(self.source, value, result)
        elif isinstance(value, torch.nn.Module):
            return self.wrap_module(value)
        elif ConstantVariable.is_literal(value):  # non-atomic literals
            return self.wrap_literal(value)
        elif istype(value, frozenset) and (
            all(is_allowed(x) or ConstantVariable.is_literal(x) for x in value)
        ):
            # For frozenset, we can guard by object ID instead of value
            # equality, this allows us to handle non-literal values
            self.install_guards(GuardBuilder.ID_MATCH)
            return ConstantVariable.create(value=value, source=self.source)
        elif isinstance(value, enum.Enum):
            self.install_guards(GuardBuilder.ID_MATCH)
            return EnumVariable(value=value, source=self.source)
        elif is_builtin_callable(value):
            self.install_guards(GuardBuilder.BUILTIN_MATCH)
            return BuiltinVariable(value, source=self.source)
        elif is_utils_checkpoint(value):
            return build_checkpoint_variable(source=self.source)
        elif isinstance(value, functools.partial):
            func_src = AttrSource(self.get_source(), "func")
            func_obj = VariableBuilder(self.tx, func_src)(value.func)

            args = []
            args_source = AttrSource(self.get_source(), "args")
            for i, arg in enumerate(value.args):
                args.append(
                    VariableBuilder(self.tx, GetItemSource(args_source, i))(arg)
                )

            keywords = {}
            keywords_source = AttrSource(self.get_source(), "keywords")
            for k, v in value.keywords.items():
                keywords[k] = VariableBuilder(
                    self.tx, GetItemSource(keywords_source, k)
                )(v)

            install_guard(
                self.get_source().make_guard(GuardBuilder.TYPE_MATCH),
                keywords_source.make_guard(GuardBuilder.DICT_KEYS),
                args_source.make_guard(GuardBuilder.LIST_LENGTH),
            )
            return FunctoolsPartialVariable(func_obj, args, keywords, original=value)
        elif is_typing(value):
            # typing.List, typing.Mapping, etc.
            self.install_guards(GuardBuilder.ID_MATCH)
            return TypingVariable(
                value,
                source=self.source,
            )
        elif np is not None and isinstance(value, np.generic):
            # numpy array scalars: convert to 0D arrays
            return self.wrap_numpy_ndarray(np.asarray(value))
        elif is_numpy(value):
            assert np
            self.install_guards(
                GuardBuilder.FUNCTION_MATCH
                if callable(value)
                else GuardBuilder.TYPE_MATCH
            )
            return NumpyVariable(value, source=self.source)
        # NB: These can't be put in type_dispatch, they have to run later
        elif CollectiveFunctionRewriteVariable.can_rewrite(value):
            self.install_guards(GuardBuilder.FUNCTION_MATCH)
            return CollectiveFunctionRewriteVariable.create(
                self.tx,
                value,
                source=self.source,
            )
        elif istype(value, torch.autograd.function.FunctionMeta):
            self.install_guards(GuardBuilder.FUNCTION_MATCH)
            return AutogradFunctionVariable(
                value,
                source=self.source,
            )
        elif isinstance(value, torch.autograd.function.FunctionCtx):
            saved_tensors_source = AttrSource(self.source, "saved_tensors")
            install_guard(
                self.source.make_guard(GuardBuilder.TYPE_MATCH),
                saved_tensors_source.make_guard(GuardBuilder.LIST_LENGTH),
            )
            saved_tensors = [
                VariableBuilder(self.tx, GetItemSource(saved_tensors_source, n))(v)
                for n, v in enumerate(value.saved_tensors)
            ]
            return self.tx.output.side_effects.track_object_existing(
                self.source,
                value,
                AutogradFunctionContextVariable(
                    value,
                    source=self.source,
                    saved_tensors=SavedTensorBox(saved_tensors),
                ),
            )
        elif (
            isinstance(value, types.MethodType)
            and istype(
                getattr(value, "__self__", None), torch.autograd.function.FunctionMeta
            )
            and getattr(value, "__name__", "") == "apply"
            and value == getattr(value.__self__, "apply", None)
        ):
            # handle aliased autograd function `apply` calls
            self.install_guards(GuardBuilder.FUNCTION_MATCH)
            return GetAttrVariable(
                AutogradFunctionVariable(value.__self__, source=self.source),
                "apply",
            )
        elif np and isinstance(value, np.number):
            return self.wrap_unspecialized_primitive(value)
        elif DataClassVariable.is_matching_object(value):
            self.install_guards(GuardBuilder.TYPE_MATCH)
            return DataClassVariable.wrap(self, value)
        elif HFPretrainedConfigVariable.is_matching_object(value):
            self.install_guards(GuardBuilder.TYPE_MATCH)
            return HFPretrainedConfigVariable(value)
        elif isinstance(value, HigherOrderOperator):
            self.install_guards(GuardBuilder.TYPE_MATCH, GuardBuilder.NAME_MATCH)
            return TorchHigherOrderOperatorVariable.make(value, source=self.source)
        elif type(value).__name__ == "builtin_function_or_method" and isinstance(
            value.__self__, torch_special_class_types
        ):
            self.install_guards(GuardBuilder.FUNCTION_MATCH)
            return TorchVariable(
                value,
            )
        elif isinstance(value, _StreamBase):
            self.install_guards(GuardBuilder.ID_MATCH)
            return StreamVariable(
                None,
                value,
                value.device.type,
                source=self.source,
            )
        elif isinstance(value, _EventBase):
            self.install_guards(GuardBuilder.ID_MATCH)
            return EventVariable(
                None,
                value,
                source=self.source,
            )
        elif (
            isinstance(value, torch._C._TensorMeta)
            and value in config.traceable_tensor_subclasses
        ):
            return TensorSubclassVariable(value, source=self.source)
        elif (
            istype(value, contextlib.nullcontext)
            and inspect.getattr_static(value, "enter_result", None) is None
        ):
            self.install_guards(GuardBuilder.TYPE_MATCH)
            return NullContextVariable(source=self.source)
        elif KeyedJaggedTensorVariable.is_matching_object(value):
            self.install_guards(GuardBuilder.TYPE_MATCH)
            result = KeyedJaggedTensorVariable(value, source=self.source)
            # TODO: this doing it manually is bad
            return self.tx.output.side_effects.track_object_existing(
                self.source, value, result
            )
        elif isinstance(value, torch.optim.Optimizer):
            self.install_guards(GuardBuilder.TYPE_MATCH)
            return OptimizerVariable(value, source=self.source)
        elif ProcessGroupVariable.is_process_group(value):
            self.install_guards(GuardBuilder.ID_MATCH)
            return ProcessGroupVariable(value, source=self.source)
        elif DeviceMeshVariable.is_device_mesh(value):
            # TODO: see if we need to add custom guard instead of a simple ID_MATCH
            self.install_guards(GuardBuilder.ID_MATCH)
            return DeviceMeshVariable(value, source=self.source)
        elif PlacementClassVariable.is_placement_type(value):
            # TODO: see if we need to add custom guard instead of a simple ID_MATCH
            self.install_guards(GuardBuilder.ID_MATCH)
            return PlacementClassVariable(value, source=self.source)
        elif PlacementVariable.is_placement(value):
            # TODO: see if we need to add custom guard instead of a simple ID_MATCH
            self.install_guards(GuardBuilder.ID_MATCH)
            return PlacementVariable(
                value,
                source=self.source,
            )
        elif isinstance(value, torch.SymBool):
            # Note: the idea here is to re-use the infra we've built for SymInt by simulating the
            # user provided SymBool with a SymInt in dynamo.

            # Concretely,
            # 1. We create a SymInt in dynamo's shape_env, whose source is constructed as ConvertIntSource(self.source).
            # so that guards on the SymInts can be effectively applied on the original SymBool in user program.
            # 2. We create a SymBool based on the SymInt in dynamo's ShapeEnv. Because the original user program
            # depends on the value being a SymBool. This allows dynamo to interpret the user's program correctly.

            value_hint = value.node.require_hint()
            new_source = ConvertIntSource(self.source)

            new_symint = self.tx.output.shape_env.create_unspecified_symint_and_symbol(
                int(value_hint),
                new_source,
                dynamic_dim=DimDynamic.DYNAMIC,
            )

            sym_node_proxy = self.tx.output.root_tracer.create_graph_input(
                re.sub(r"[^a-zA-Z0-9]+", "_", self.name),
                type(new_symint),
                source=new_source,
            )

            sym_node_proxy.node.meta["grapharg"] = GraphArg(
                new_source,
                new_symint,
                False,
                None,
                is_tensor=False,
                example_strong_ref=new_symint,
            )
            self.tx.output.bound_symbols.add(new_symint.node.expr)
            self.tx.output.tracked_fakes.append(
                TrackedFake(new_symint, new_source, None)
            )
            return SymNodeVariable(
                sym_node_proxy,
                new_symint == 1,
            )
        elif isinstance(value, (JITFunction, Autotuner)):
            self.install_guards(GuardBuilder.ID_MATCH)
            return TritonKernelVariable(
                value,
                None,  # No kernel idx provided
                None,  # No grid provided
                source=self.source,
            )
        elif isinstance(value, torch.amp.autocast_mode.autocast):
            self.install_guards(GuardBuilder.ID_MATCH)
            return AutocastModeVariable(
                target_values=[
                    value.device,
                    value.fast_dtype,
                    value._enabled,
                    value._cache_enabled,
                ],
                source=self.source,
            )
        elif trace_rules.lookup(value) is not None:
            if is_user_defined_allowed(value):
                self.tx.output.has_user_defined_allowed_in_graph = True
            return trace_rules.lookup(value).create_with_source(
                value, source=self.source
            )
        elif is_allowed(value):
            self.install_guards(GuardBuilder.FUNCTION_MATCH)
            return TorchVariable(
                value,
                source=self.source,
            )
        elif (
            istype(value, (type, types.FunctionType))
            and skipfiles.check(value, is_inlined_call=True)
            and not inspect.getattr_static(value, "_torchdynamo_inline", False)
            and not inspect.getattr_static(value, "__script_if_tracing_wrapper", False)
        ):
            self.install_guards(GuardBuilder.FUNCTION_MATCH)
            return SkipFilesVariable(
                value,
                skipfiles.check_verbose(value, is_inlined_call=True).reason,
                source=self.source,
            )
        elif istype(value, (types.FunctionType, torch.jit.ScriptFunction)):
            self.install_guards(GuardBuilder.CLOSURE_MATCH)
            return UserFunctionVariable(
                value,
                source=self.source,
            )
        elif isinstance(value, types.MethodType) and isinstance(
            value.__self__, torch.nn.Module
        ):
            # don't let MethodTypes fall through to UserDefinedObject,
            # which doesn't support 'CALL_FUNCTION'

            # TODO(whc): Why do we limit this to methods on NNModules?
            # I don't have a good reason for this, but it preserves the existing behavior
            # for MBartForConditionalGeneration, which generates many graph breaks and OOMs otherwise.
            # I suspect we probably want to relax this check and dig deeper there.

            # In order to construct a MethodVariable in Dynamo, we start with an actual method obj from python,
            # but need to separately wrap its underlying `__func__` and its `self` argument.  We wrap `self` here
            # and then `__func__` gets wrapped inside UserMethodVariable.
            self_obj = VariableBuilder(
                self.tx, source=AttrSource(self.source, "__self__")
            )(value.__self__)
            assert self_obj and isinstance(
                self_obj, VariableTracker
            ), "Failed to produce a valid self obj"
            self.install_guards(GuardBuilder.FUNCTION_MATCH)
            return UserMethodVariable(
                value.__func__,
                self_obj,
                source=self.source,
            )
        elif istype(value, (types.ModuleType, replay_record.DummyModule)):
            self.install_guards(GuardBuilder.FUNCTION_MATCH)
            return PythonModuleVariable(
                value,
                source=self.source,
            )
        elif isinstance(value, types.GetSetDescriptorType):
            self.install_guards(GuardBuilder.FUNCTION_MATCH)
            return GetSetDescriptorVariable(value)
        elif isinstance(value, types.MethodWrapperType):
            self.install_guards(GuardBuilder.FUNCTION_MATCH)
            return MethodWrapperVariable(value, source=self.source)
        elif issubclass(type(value), type):
            self.install_guards(GuardBuilder.FUNCTION_MATCH)
            return UserDefinedClassVariable(
                value,
                source=self.source,
            )
        else:
            self.install_guards(GuardBuilder.TYPE_MATCH)
            result = UserDefinedObjectVariable(value, source=self.source)
            if not SideEffects.cls_supports_mutation_side_effects(type(value)):
                # don't allow STORE_ATTR mutation with custom __setattr__
                return result
            return self.tx.output.side_effects.track_object_existing(
                self.source, value, result
            )

    def tensor_can_be_dict_key(self, value):
        # only allow Parameter and another specific Tensor can be used as dict key
        return (
            isinstance(value, torch.nn.Parameter)
            or isinstance(self.source, AttrSource)
            and self.source.member == "state"
            and isinstance(self.source.base, LocalSource)
        )

    def tensor_should_specialize(self):
        return (
            self.source
            and isinstance(self.source, GetItemSource)
            and isinstance(self.source.base, GetItemSource)
            and self.source.base.index == "params"
            and isinstance(self.source.base.base, GetItemSource)
            and isinstance(self.source.base.base.base, AttrSource)
            and self.source.base.base.base.member == "param_groups"
            and isinstance(self.source.base.base.base.base, LocalSource)
            and (
                isinstance(
                    self.tx.f_locals[self.source.base.base.base.base.local_name],
                    torch.optim.Optimizer,
                )
                if self.source.base.base.base.base.local_name in self.tx.f_locals.keys()
                else True
            )
        )

    def wrap_listlike(self, value: Union[tuple, list, odict_values, NamedTuple]):
        # One can index a tensor with a list/tuple. Therefore, we need to
        # have a stricter match.
        self.install_guards(GuardBuilder.LIST_LENGTH)

        for item in value:
            if item is value:
                unimplemented("list elements are pointing to the list itself")

        output = [
            VariableBuilder(self.tx, GetItemSource(self.get_source(), i))(item)
            for i, item in enumerate(value)
        ]
        result = BaseListVariable.cls_for_instance(value)(
            output, mutable_local=MutableLocal()
        )
        if istype(value, list):
            return self.tx.output.side_effects.track_list(self.source, value, result)
        return result

    def wrap_tuple_iterator(self, value: tuple_iterator):
        self.install_guards(GuardBuilder.TUPLE_ITERATOR_LEN)
        output = [
            VariableBuilder(self.tx, TupleIteratorGetItemSource(self.get_source(), i))(
                tuple_iterator_getitem(value, i)
            )
            for i in range(tuple_iterator_len(value))
        ]
        return TupleIteratorVariable(output, mutable_local=MutableLocal())

    def wrap_slice_range(self, value: Union[slice, range]):
        items = [
            VariableBuilder(self.tx, AttrSource(self.get_source(), k))(
                getattr(value, k)
            )
            for k in ("start", "stop", "step")
        ]
        self.install_guards(GuardBuilder.TYPE_MATCH)
        if isinstance(value, slice):
            return SliceVariable(items)
        else:
            return RangeVariable(items)

    def wrap_module(self, value: torch.nn.Module):
        from ..eval_frame import OptimizedModule

        if istype(value, OptimizedModule):
            self.install_guards(GuardBuilder.TYPE_MATCH)
            self.source = AttrSource(self.source, "_orig_mod")
            return self.wrap_module(value._orig_mod)

        if (
            isinstance(value, (torch.nn.RNN, torch.nn.GRU, torch.nn.LSTM))
            and not config.allow_rnn
        ):
            unimplemented("TorchDynamo purposely graph breaks on RNN, GRU, LSTMs")
        if mutation_guard.is_dynamic_nn_module(value):
            # created dynamically, don't specialize on it
            self.install_guards(GuardBuilder.TYPE_MATCH)
            result = UnspecializedNNModuleVariable(value)
            if not SideEffects.cls_supports_mutation_side_effects(type(value)):
                # don't allow STORE_ATTR mutation with custom __setattr__
                return result
            return self.tx.output.side_effects.track_object_existing(
                self.source, value, result
            )
        elif issubclass(
            value.__class__, torch.nn.parallel.distributed.DistributedDataParallel
        ):
            self.install_guards(GuardBuilder.TYPE_MATCH)
            return UnspecializedNNModuleVariable(value)
        elif getattr(value, "_is_fsdp_managed_module", False):
            # See note [Dynamo treats FSDP wrapped modules as UnspecializedNNModule]
            # in fully_sharded_data_parallel.py for more information

            # we can't do this assert inside FSDP constructor,
            # since we don't know yet whether dynamo will be used
            assert getattr(
                value, "_fsdp_use_orig_params", False
            ), "Dynamo only supports FSDP with use_orig_params=True"

            # Note on FSDP guarding
            # 1. We expect FSDP wrapping mutates an nn module irreversably (no way to de-wrap).
            # 2. Eager FSDP already assumes (requires, but without enforcement) that users don't mutate their
            #    model parameters/structure after FSDP wrapping, because FSDP wouldn't notice or update its FlatParams.
            #
            # Due to (1), once we enter this path we expect not to go back nor have to guard on type
            # or _is_fsdp_managed_module.
            #
            # TODO(whc) We could add a guard on the opposite case, where a user compiled/ran
            # pre-FSDP-wrapped model, then wrapped, to ensure that we recompile with the FSDP handling.
            #
            # Due to (2), we skip guards on inner contents of fsdp_managed modules, by using FSDPNNModuleSource as the
            # guard source.  This behavior is gated on config.skip_fsdp_guards.
            #
            # ID_MATCH is required to disambiguate cases as simple as a unit test that constructs 2 models and wraps
            # them differently with different FSDP configs.  (test_dynamo_distributed.py -k test_fsdp_aot_eager)
            self.install_guards(GuardBuilder.TYPE_MATCH, GuardBuilder.ID_MATCH)
            return FSDPManagedNNModuleVariable(value, source=self.get_source())
        else:
            return self.tx.output.register_attr_or_module(
                value,
                self.name,
                source=self.get_source(),
                # Guards are added inside register_attr_or_module
            )

    def wrap_literal(self, value):
        unspec = not config.specialize_int
        if unspec and type(value) is torch.Size:
            self.install_guards(GuardBuilder.LIST_LENGTH)
            return SizeVariable(
                [
                    VariableBuilder(self.tx, GetItemSource(self.get_source(), i))(v)
                    for i, v in enumerate(value)
                ]
            )
        elif unspec and type(value) is int:
            # unspecializing int by default, but still
            # specialize for the following conditions
            if not TracingContext.get().force_unspec_int_unbacked_size_like and (
                value in self._common_constants()
                # Assume integers from global variables want to be specialized
                or not self.source.guard_source().is_local()
                # Assume that integers that came from NN modules want to be
                # specialized (as we don't expect users to be changing the
                # NN modules on the fly)
                or self.source.guard_source().is_nn_module()
            ):
                self.install_guards(GuardBuilder.CONSTANT_MATCH)
                return ConstantVariable.create(value=value)
            else:
                return self.wrap_unspecialized_primitive(value)
        else:
            self.install_guards(GuardBuilder.CONSTANT_MATCH)
            return ConstantVariable.create(value=value)

    def assert_not_wrapped_by_this_graph(self, value: torch.Tensor):
        if is_fake(value) and maybe_get_fake_mode(value) is self.tx.fake_mode:
            raise InternalTorchDynamoError(
                "Cannot wrap a Tensor that has already been",
                "wrapped by this instance of Dynamo",
            )

    def wrap_tensor(self, value: torch.Tensor):
        source = self.get_source()

        # We cannot already be tracking the tensor, which implies
        # it would have already been wrapped
        assert value not in self.tx.output.side_effects

        if (
            source.guard_source().is_nn_module()
            or get_static_address_type(value) is not None
        ) and not source.guard_source().is_fsdp_module():
            self.assert_not_wrapped_by_this_graph(value)
            return self.tx.output.register_attr_or_module(
                value, self.name, source=source
            )

        if is_constant_source(source):
            self.assert_not_wrapped_by_this_graph(value)
            return self.tx.output.register_attr_or_module(
                value,
                re.sub(r"[^a-zA-Z0-9]+", "_", self.name),
                source=source,
                # Guards are added inside register_attr_or_module
            )

        if type(value) in config.traceable_tensor_subclasses:
            # Ordinarily, we would fakeify a tensor so that it can get dynamic
            # shapes and be computed on without triggering actual operations.
            # However, how can we fakeify a tensor subclass?  Ordinary
            # inheritance (nor multiple inheritance) won't work work.
            #
            # Instead, our plan is to *manually simulate* the tensor subclass
            # inheriting from a fake tensor with dynamo.  This means our
            # data representation for a tensor subclass will be a fake tensor
            # + tensor subclass type + any extra data the subclass may have
            # been storing on the tensor.  Because all Python accesses are
            # mediated through TensorWithTFOverrideVariable, we can ensure
            # that we dispatch differently, e.g., according to
            # __torch_function__
            #
            # To simplify things for now, the __dict__ tracking bits haven't
            # been implemented yet, but they can be added into this design at
            # a later point in time.
            subclass_type = type(value)
        else:
            assert type(value) in (
                torch.Tensor,
                torch.nn.Parameter,
                torch._subclasses.fake_tensor.FakeTensor,
                torch._subclasses.functional_tensor.FunctionalTensor,
            ) or is_traceable_wrapper_subclass(value), type(value)
            subclass_type = None

        # NB: this just says we accessed a tensor from the same source again
        # (e.g., a tensor lives in a global foo, and we LOAD_GLOBAL it twice).
        # This is distinct from two distinct sources mapping to the same
        # Tensor (per id())!  No guard is necessary here.  See below for the
        # other case.
        is_duplicate_tensor = source in self.tx.output.input_source_to_var
        if is_duplicate_tensor:
            return self.tx.output.input_source_to_var[source]

        # By this point, we should have deduplicated all tensors
        self.assert_not_wrapped_by_this_graph(value)

        # tx.output has multiple tracers if we're introspecting HigherOrderOperator.
        # When we've discovered an untracked tensor, then we actually need
        # to get Dynamo to track the tensor (which is what this function does)
        # and put it as a graph input on the root tracer. Later on,
        # if the input is actually used in the body of the HigherOrderOperator,
        # then the relevant SubgraphTracer will lift it to being an input of
        # the subgraph.
        # See NOTE [HigherOrderOperator tracing design] for more details.

        tensor_proxy = self.tx.output.root_tracer.create_graph_input(
            re.sub(r"[^a-zA-Z0-9]+", "_", self.name), type(value), source=source
        )
        options = {}
        if type(value) in config.traceable_tensor_subclasses:
            options["torch_function_fn"] = build_torch_function_fn(
                self.tx, value, self.source
            )
            self.install_guards(GuardBuilder.TYPE_MATCH)

        if (
            isinstance(value, torch.Tensor)
            and value.is_nested
            and not isinstance(value, NestedTensor)
        ):
            unimplemented("torch.compile does not support strided NestedTensor")

        tensor_variable = wrap_fx_proxy(
            tx=self.tx,
            proxy=tensor_proxy,
            example_value=value,
            should_specialize=self.tensor_should_specialize(),
            subclass_type=subclass_type,
            source=source,
            **options,
        )

        self.install_guards(
            functools.partial(
                GuardBuilder.TENSOR_MATCH,
                value=value
                if isinstance(source, NumpyTensorSource)
                else TensorWeakRef(value),
            )
        )

        # install guards for subclass inner tensors
        if is_traceable_wrapper_subclass(value):
            attrs, _ = value.__tensor_flatten__()
            for attr in attrs:
                inner_value = getattr(value, attr)
                inner_source = AttrSource(self.source, attr)
                VariableBuilder(self.tx, inner_source)(inner_value).recursive_realize()

        self.tx.output.input_source_to_var[source] = tensor_variable
        assert "tensor_dict" not in tensor_proxy.node.meta
        tensor_proxy.node.meta["tensor_dict"] = value.__dict__.copy()

        # Note: this information is conveyed via subclass_type now
        fake_tensor_value = tensor_variable.proxy.node.meta["example_value"]
        if maybe_get_fake_mode(fake_tensor_value) is not self.tx.fake_mode:
            raise InternalTorchDynamoError("Wrapped Tensor must be this graph's fake")

        grapharg = GraphArg(source, value, False, fake_tensor_value)
        tensor_proxy.node.meta["grapharg"] = grapharg
        self.tx.output.add_symbol_bindings(grapharg)
        return tensor_variable

    def wrap_numpy_ndarray(self, value):
        assert np is not None
        assert isinstance(value, np.ndarray)

        source = NumpyTensorSource(self.get_source())

        from torch._numpy import _util

        readonly = not value.flags.writeable
        if readonly:
            value.flags.writeable = True

        try:
            tensor_value = _util._try_convert_to_tensor(value)
            if readonly:
                from torch._prims_common import clone_preserve_strides

                tensor_value = clone_preserve_strides(tensor_value)
        except NotImplementedError as e:
            # failed to convert to tensor, graph break
            unimplemented(str(e))

        # We do this because we want the full behavior of guarding the numpy ndarray as if it were
        # a tensor. It's a little annoying to make a VT to throw out, but there's so many side effects here
        # that there's not another great way to do this atm.
        # This creates the right graphargs, as well as registration for guards in tensor names and shape env.
        VariableBuilder(self.tx, source)(tensor_value).recursive_realize()
        proxy = self.tx.output.root_tracer.create_graph_input(
            re.sub(r"[^a-zA-Z0-9]+", "_", self.name), type(tensor_value), source=source
        )
        options = {"source": source}
        numpy_ndarray_variable = wrap_fx_proxy_cls(
            target_cls=NumpyNdarrayVariable,
            tx=self.tx,
            proxy=proxy,
            example_value=tensor_value,
            **options,
        )

        self.tx.output.input_source_to_var[source] = numpy_ndarray_variable
        example_value = numpy_ndarray_variable.proxy.node.meta["example_value"]

        # is_unspecialized should be true because we are wrapping a np.ndarray as argument input, and it needs to be
        # converted to a tensor.
        grapharg = GraphArg(
            source,
            tensor_value,
            is_unspecialized=True,
            fake_tensor=example_value,
            is_tensor=True,
            example_strong_ref=tensor_value,
        )
        proxy.node.meta["grapharg"] = grapharg

        return numpy_ndarray_variable

    def wrap_unspecialized_primitive(self, value):
        if self.name in self.tx.output.unspec_variable_map:
            return self.tx.output.unspec_variable_map[self.name]
        else:
            shape_env = self.tx.output.shape_env
            if TracingContext.get().force_unspec_int_unbacked_size_like and isinstance(
                value, int
            ):
                wrapped_value = shape_env.create_unbacked_symint()
                _constrain_range_for_size(wrapped_value)
                self.tx.output.bound_symbols.add(wrapped_value.node.expr)
                self.tx.output.tracked_fakes.append(
                    TrackedFake(wrapped_value, self.source, None)
                )

            # NB: We do not do float.  For motivation, see
            # https://docs.google.com/document/d/1INSCdYu1PxXcr43HrD82OudeEuS-qxQe1yZmLg2wy6A/edit
            # but the general idea is that we generate kernels that can
            # take unspecialized floats and use them in sizevar computation
            elif (
                isinstance(value, int)
                and not is_constant_source(self.get_source())
                and not isinstance(self.get_source(), RandomValueSource)
            ):
                if torch._dynamo.config.specialize_int:
                    # If specialize_int is False, also return
                    # a constant (but this should have been handled
                    # in the caller, TBH)
                    self.install_guards(GuardBuilder.CONSTANT_MATCH)
                    return ConstantVariable.create(value=value)

                name = self.source.name()
                if name not in self.tx.output.frame_state:
                    # Note - this essentially means that if this name gets reused as a tensor,
                    # it will start fully dynamic. That should always be a safe option, and not awfully inefficient.
                    # Alternatively, if we want to improve pef here, we can add a third state of unset, but I am not
                    # sure that is necessary for now.
                    frame_state_entry = FrameStateSizeEntry(scalar=value, size=None)
                else:
                    frame_state_entry = self.tx.output.frame_state[name]
                    if frame_state_entry.scalar != value:
                        log.debug(
                            "automatic dynamic int %s val %s != %s",
                            name,
                            value,
                            frame_state_entry.scalar,
                        )
                        frame_state_entry.scalar = None
                self.tx.output.frame_state[name] = frame_state_entry

                # TODO: This should be dynamic, as we in general do not
                # know if bare integers are actually going to be sizevars
                # and it is inappropriate to eagerly duck size them with
                # real sizevars
                if (
                    config.automatic_dynamic_shapes and frame_state_entry.scalar is None
                ) or not config.assume_static_by_default:
                    dynamic_dim = DimDynamic.DYNAMIC
                else:  # assume_static_by_default
                    # TODO: dynamic_dim = DimDynamic.STATIC should work but
                    # for some reason it doesn't
                    self.install_guards(GuardBuilder.CONSTANT_MATCH)
                    return ConstantVariable.create(value=value)

                wrapped_value = shape_env.create_unspecified_symint_and_symbol(
                    value,
                    source=self.source,
                    dynamic_dim=dynamic_dim,
                )
                self.tx.output.bound_symbols.add(wrapped_value.node.expr)

                self.tx.output.tracked_fakes.append(
                    TrackedFake(wrapped_value, self.source, None)
                )
            else:
                wrapped_value = torch.tensor(value)
            if not isinstance(self.get_source(), RandomValueSource):
                install_guard(self.get_source().make_guard(GuardBuilder.TYPE_MATCH))
            options = {"source": self.get_source()}
            if isinstance(wrapped_value, torch.Tensor):
                options.update({"raw_value": value})

            proxy = self.tx.output.root_tracer.create_graph_input(
                re.sub(r"[^a-zA-Z0-9]+", "_", self.name),
                type(wrapped_value),
                source=self.get_source(),
            )

            unspec_var = wrap_fx_proxy_cls(
                UnspecializedPythonVariable,
                tx=self.tx,
                proxy=proxy,
                example_value=wrapped_value,
                **options,
            )
            self.tx.output.unspec_variable_map[self.name] = unspec_var
            if not is_constant_source(self.get_source()):
                if self.tx.export and not isinstance(self.get_source(), LocalSource):
                    raise AssertionError(
                        "Dynamo attempts to add additional input during export: value={}, source={}".format(
                            wrapped_value, self.get_source()
                        )
                    )
                fake_tensor_value = None
                if isinstance(unspec_var, ConstantVariable):
                    example_value = unspec_var.value
                else:
                    example_value = unspec_var.proxy.node.meta["example_value"]
                if is_fake(example_value):
                    fake_tensor_value = example_value
                    assert fake_tensor_value.fake_mode is self.tx.fake_mode, (
                        f"fake mode ({fake_tensor_value.fake_mode}) from fake tensor metadata doesn't match mode"
                        "({self.tx.fake_mode}) from InstructionTranslator"
                    )

                proxy.node.meta["grapharg"] = GraphArg(
                    self.get_source(),
                    wrapped_value,
                    isinstance(wrapped_value, torch.Tensor),
                    fake_tensor_value,
                    is_tensor=False,
                    example_strong_ref=wrapped_value,
                )
            return unspec_var


def _dataclasses_fields_lambda(obj):
    if isinstance(obj, UserDefinedObjectVariable):
        value = obj.value
    elif isinstance(obj, DataClassVariable):
        value = obj.user_cls
    else:
        unimplemented(f"Dataclass fields handling fails for type {obj}")
    items = []
    for field in dataclasses.fields(value):
        source = None
        if obj.source:
            source = GetItemSource(
                AttrSource(obj.source, "__dataclass_fields__"), field.name
            )
        items.append(UserDefinedObjectVariable(field, source=source))
    return TupleVariable(items)


def wrap_fx_proxy(tx, proxy, example_value=None, subclass_type=None, **options):
    kwargs = {
        "tx": tx,
        "proxy": proxy,
        "example_value": example_value,
        "subclass_type": subclass_type,
        **options,
    }
    if subclass_type is None:
        return wrap_fx_proxy_cls(target_cls=TensorVariable, **kwargs)
    else:
        result = wrap_fx_proxy_cls(target_cls=TensorWithTFOverrideVariable, **kwargs)
        result.install_global(tx)
        return result


# Note: Unfortunate split due to some gross classes existing that subclass TensorVariable
# Should be compositional instead
#
# This is a horribly complicated function that does too many things, to
# explain what it does, let's first talk about the classic usage wrap_fx_proxy
# for a TensorVariable.  There are two primary modes of use:
#
#   1. Wrapping a pre-existing Tensor.  In this case, example_value is set
#      to the pre-existing Tensor.  (Note that this example_value will NOT
#      be the final example_value we put into node.meta['example_value'],
#      instead it is converted into a fake tensor using
#      wrap_to_fake_tensor_and_record and registered as a graph input.)
#
#   2. "Wrapping" the result of some Tensor operation Dynamo traced over. In
#      this case, example_value is None (and we are going to figure it out
#      ourselves using FakeTensors, via get_fake_value, which will run
#      the operation represented by the (singular!) FX node referenced by
#      the passed in proxy.)
#
# The expectation is you end up with a Tensor output, and everything is
# straightforwardly traced into the graph.
#
# In all cases, the returned `TensorVariable` subclass will have an `example_value`
# and that `example_value` must be a `FakeTensor` produced by the currently running
# instance of Dynamo.
#
# Upon closer inspection, you may notice that there are a slurry of non-Tensor
# output cases.  What gives?  Well, we sometimes trace operations into the
# graph that don't involve tensors.
#
#   * Some operators return tuples; we need to recursively handle their
#     contents
#
#   * Some operators have side effects that will affect subsequent AOTAutograd
#     tracing but don't otherwise return anything.
#
#   * Some operators return symbolic ints/floats/bools which can go in the
#     graph and be traced (but only if they're actually symbolic!  If they're
#     static you don't want to put them in the graph, which means you
#     shouldn't call this function.)
#
# The common theme is that you only use this function WHEN YOU ARE TRACING
# SOMETHING INTO THE GRAPH.  This is sort of obvious, because you can't call
# this function without a proxy.
def wrap_fx_proxy_cls(
    target_cls, tx, proxy, example_value=None, subclass_type=None, **options
):
    from ..symbolic_convert import InstructionTranslatorBase

    assert isinstance(tx, InstructionTranslatorBase)
    if "guards" in options and options["guards"] is not None:
        tx.output.guards.update(options["guards"])

    assert "example_value" not in proxy.node.meta, f"{proxy.node.meta['example_value']}"

    initial_example_value = example_value

    def _clone_input(value):
        if isinstance(value, torch.Tensor):
            # tensor subclasses will not be converted to FakeTensors and need to be cloned
            if not (
                isinstance(value, FakeTensor)
                or (
                    # Is functional tensor fakeified by this instance of Dynamo
                    torch._is_functional_tensor(value)
                    and maybe_get_fake_mode(value) is tx.fake_mode
                )
                or value.is_nested
            ):
                # NB: ensure strides are preserved
                value = clone_input(value)

        return value

    with preserve_rng_state():
        if example_value is None:
            # only allow_non_graph_fake in this instance because we handle the non-fake
            # cases properly below.
            example_value = get_fake_value(proxy.node, tx, allow_non_graph_fake=True)

        # Handle recursive calls here
        elif maybe_get_fake_mode(example_value) is tx.fake_mode:
            pass

        elif isinstance(example_value, torch.Tensor):
            if tx.export:
                # The legacy behavior for real value cache with subclasses was
                # to perform a clone WITHOUT preserving the subclass.  It's
                # not entirely clear this is what you actually want though.
                with torch._C.DisableTorchFunctionSubclass():
                    proxy.tracer.real_value_cache[proxy.node] = _clone_input(
                        example_value
                    )
            # NB: If we're ignoring subclass, then the expectation is you will
            # take the returned TensorVariable and wrap it into a more
            # accurate TensorVariable that is able to track subclass-ness;
            # otherwise this is wrong!
            kwargs = {
                "is_tensor": target_cls
                in (TensorVariable, TensorWithTFOverrideVariable),
            }
            assert "source" in options and options["source"] is not None
            kwargs["source"] = options["source"]
            example_value = wrap_to_fake_tensor_and_record(
                example_value, tx=tx, **kwargs
            )
        if isinstance(example_value, torch.Tensor) and (
            maybe_get_fake_mode(example_value) is not tx.fake_mode
        ):
            raise InternalTorchDynamoError(
                "`example_value` needs to be a `FakeTensor`"
                f"wrapped by this instance of Dynamo. Found: {example_value}"
            )

    if isinstance(example_value, torch.Tensor):
        is_parameter = isinstance(example_value, torch.nn.Parameter)
        should_specialize = options.pop("should_specialize", False)
        if is_parameter or should_specialize:
            specialized_value = initial_example_value
        else:
            specialized_value = None

        # NB: In most (all?) cases, this does not actually do a clone.
        # (WARNING: this means that if we mutate metadata on the fake
        # tensor, the stored example value will update too!)
        example_value = _clone_input(example_value)
        proxy.node.meta["example_value"] = example_value
        specialized_props = target_cls.specialize(example_value)
        # TODO: not sure about this fake mode test
        if (
            isinstance(example_value, torch._subclasses.fake_tensor.FakeTensor)
            and example_value.fake_mode is tx.fake_mode
        ):
            tensor_type = subclass_type if subclass_type else torch.Tensor
            specialized_props["class_type"] = (
                torch.nn.Parameter if is_parameter else tensor_type
            )

        specialized_props["specialized_value"] = specialized_value

        options.update(specialized_props)
        return target_cls(proxy, **options)
    elif (
        hasattr(proxy.node.target, "__name__")
        and proxy.node.target.__name__ == "set_state"
        and isinstance(proxy.node.target.__self__, torch._C.Generator)
        or proxy.node.target == torch.random.set_rng_state
    ):
        from . import TorchVariable

        return TorchVariable(proxy.node.target)
    elif (
        proxy.node.target == torch._C._DisableFuncTorch
        or proxy.node.target == torch.cuda._is_in_bad_fork
    ):
        from . import UserDefinedObjectVariable

        return UserDefinedObjectVariable(example_value)
    elif istype(example_value, torch.Size) and all(
        isinstance(x, int) for x in example_value
    ):
        sizes = [ConstantVariable.create(x) for x in example_value]
        return SizeVariable(sizes, **options)
    elif isinstance(example_value, (tuple, list, set)):
        proxy.node.meta["example_value"] = example_value
        unpacked = []
        for i, val in enumerate(example_value):
            if val is None:
                # nn.MultiheadAttention() can return None, see issue #175
                unpacked.append(
                    ConstantVariable.create(None, **options),
                )
            else:
                unpacked.append(
                    wrap_fx_proxy_cls(
                        target_cls,
                        tx,
                        proxy.tracer.create_proxy(
                            "call_function", operator.getitem, (proxy, i), {}
                        ),
                        example_value=val,
                        **options,
                    )
                )
        if isinstance(example_value, torch.Size):
            # NB: Keep the old proxy around.  See SizeVariable for an
            # explanation why
            return SizeVariable(unpacked, proxy, **options)
        elif istype(example_value, tuple):
            return TupleVariable(unpacked, **options)
        elif istype(example_value, (list, immutable_list)):
            return ListVariable(unpacked, mutable_local=MutableLocal(), **options)
        elif istype(example_value, set):
            return SetVariable(unpacked, mutable_local=MutableLocal(), **options)
        else:
            assert example_value.__class__.__module__ == "torch.return_types" or hasattr(
                example_value, "_fields"
            ), f"expected {example_value.__class__.__module__} == torch.return_types or named tuple but got {type(example_value)}"
            return NamedTupleVariable(unpacked, example_value.__class__, **options)
    elif example_value is None or proxy.node.target is torch.manual_seed:
        return ConstantVariable.create(None, **options)
    elif isinstance(example_value, (torch.SymInt, torch.SymFloat, torch.SymBool)):
        proxy.node.meta["example_value"] = example_value
        return SymNodeVariable(proxy, example_value, **options)
    elif (
        inspect.isclass(proxy.node.target)
        and issubclass(proxy.node.target, _StreamBase)
    ) or proxy.node.target in [
        device_interface.current_stream
        for _, device_interface in get_registered_device_interfaces()
    ]:
        proxy.node.meta["example_value"] = example_value
        return StreamVariable(
            proxy, example_value, example_value.device.type, **options
        )
    elif (
        inspect.isclass(proxy.node.target) and issubclass(proxy.node.target, _EventBase)
    ) or proxy.node.target in [
        device_interface.Event
        for _, device_interface in get_registered_device_interfaces()
    ]:
        proxy.node.meta["example_value"] = example_value
        return EventVariable(proxy, example_value, **options)
    elif proxy.node.target == "query" and proxy.node.op == "call_method":
        proxy.node.meta["example_value"] = example_value
        return ConstantVariable(example_value, **options)
    elif (
        example_value is not None
        and isinstance(example_value, _EventBase)
        and proxy.node.target == "record_event"
        and proxy.node.op == "call_method"
    ):
        proxy.node.meta["example_value"] = example_value
        return EventVariable(proxy, example_value, **options)
    elif isinstance(example_value, int) and proxy.node.target in [
        torch.sym_int,
        getattr,
        operator.getitem,
        torch._utils._element_size,
        torch.seed,
        operator.mod,
        # some mac builds are missing torch.distributed.get_rank()
        getattr(torch.distributed, "get_rank", _missing),
        getattr(torch.distributed, "get_world_size", _missing),
        # This always wants to be in the graph, even if the constraint
        # results in a constant int
        torch._constrain_as_value,
        torch._constrain_as_size,
    ]:
        proxy.node.meta["example_value"] = example_value
        return ConstantVariable.create(example_value, **options)
    else:
        unimplemented(
            "torch.* op returned non-Tensor "
            + f"{typestr(example_value)} {proxy.node.op} {proxy.node.target}"
        )


# Tracks the sources of all fake tensors we wrap in Dynamo.
# Used by shape guard computation.
@dataclasses.dataclass
class TrackedFake:
    fake: Union[FakeTensor, SymInt]
    source: Source
    # Is None when fake is SymInt
    symbolic_context: Optional[SymbolicContext]

    def __hash__(self) -> int:
        return hash((self.fake, self.source.name()))

    def __eq__(self, other: object) -> bool:
        if isinstance(other, TrackedFake):
            return self.fake is other.fake and self.source.name() == other.source.name()
        return False


# Performs automatic dynamic dim determination.
# Returns a SymbolicContext
def _automatic_dynamic(
    e, tx, source, static_shapes, outer_only=False
) -> SymbolicContext:
    name = source.name()
    prior_policy = tx.output.tracing_context.tensor_to_context.get(e, None)
    source_to_symint_node_cache = (
        prior_policy.source_to_symint_node_cache if prior_policy else None
    )

    if is_traceable_wrapper_subclass(e) and not outer_only:
        # Get symbolic context for outer tensor
        outer_context = _automatic_dynamic(
            e, tx, source, static_shapes, outer_only=True
        )

        # Get symbolic contexts for inner tensors
        attrs, _ = type(e).__tensor_flatten__(e)
        inner_contexts = {}  # mapping from attr -> symbolic context
        for attr in attrs:
            inner_tensor = getattr(e, attr)
            inner_source = AttrSource(source, attr)
            inner_context = _automatic_dynamic(
                inner_tensor, tx, inner_source, static_shapes
            )
            inner_contexts[attr] = inner_context

        return SubclassSymbolicContext(
            dynamic_sizes=outer_context.dynamic_sizes,
            constraint_sizes=outer_context.constraint_sizes,
            tensor_source=outer_context.tensor_source,
            source_to_symint_node_cache=outer_context.source_to_symint_node_cache,
            inner_contexts=inner_contexts,
        )

    if static_shapes:
        return StatefulSymbolicContext(
            dynamic_sizes=[DimDynamic.STATIC] * e.dim(),
            constraint_sizes=[None] * e.dim(),
            tensor_source=source,
            source_to_symint_node_cache=source_to_symint_node_cache,
        )

    # We preserve the dynamism of inputs. For example, when users call
    # make_fx(torch.cond, tracing_mode="symbolic")(*args), inputs have SymInt sizes.
    from torch.fx.experimental.symbolic_shapes import is_singleton

    if any(isinstance(s, SymInt) and not is_singleton(s) for s in e.size()):
        return StatefulSymbolicContext(
            dynamic_sizes=[
                DimDynamic.DYNAMIC if isinstance(s, SymInt) else DimDynamic.STATIC
                for s in e.size()
            ],
            constraint_sizes=[None] * e.dim(),
            tensor_source=source,
            source_to_symint_node_cache=source_to_symint_node_cache,
        )

    # Prep for automatic dynamic
    frame_state_entry = None
    if name not in tx.output.frame_state:
        # If there is no entry for this source, add the tensor to frame state with its current static size.
        # E.g., {} -> {"x": [2, 4]}
        frame_state_entry = FrameStateSizeEntry(None, None)
        frame_state_entry.size = list(e.size())
    else:
        frame_state_entry = tx.output.frame_state[name]
        if frame_state_entry.size is not None:
            if e.ndim != len(frame_state_entry.size):
                # If there is already an entry, and the dim mismatches, replace the frame state entry with None.
                # E.g. {"x": [2, 3, 4]} -> {"x": None}
                log.debug(
                    "automatic dynamic %s dim %s != %s",
                    name,
                    e.ndim,
                    frame_state_entry.size,
                )
                frame_state_entry.size = None
            else:
                # If there is already an entry, and the dim matches, for every size in the frame state which
                # disagrees with the current static size, replace it with None. E.g., {"x": [2, 3]} -> {"x": [2, None]}
                for i, dim in enumerate(frame_state_entry.size):
                    if dim is not None and e.size()[i] != dim:
                        log.debug(
                            "automatic dynamic %s size(%s) %s != %s",
                            name,
                            i,
                            e.size(i),
                            dim,
                        )
                        frame_state_entry.size[i] = None

    # TODO: index export_constraints ahead of time so we don't have to
    # do a linear scan every time here
    t_id = id(e)
    dim2constraint = {}

    def update_dim2constraint(dim, constraint_range, debug_name):
        if dim in dim2constraint:
            from torch.fx.experimental.symbolic_shapes import StrictMinMaxConstraint

            old_constraint_range, old_debug_name = dim2constraint[dim]
            new_constraint_range = StrictMinMaxConstraint(
                vr=constraint_range.vr & old_constraint_range.vr,
                warn_only=False,
            )
            if old_debug_name is not None:
                assert debug_name is None or debug_name == old_debug_name
                new_debug_name = old_debug_name
            else:
                new_debug_name = debug_name
            dim2constraint[dim] = new_constraint_range, new_debug_name
        else:
            dim2constraint[dim] = constraint_range, debug_name

    if tx.output.export_constraints:
        for constraint in tx.output.export_constraints:
            if constraint.t_id == t_id:
                update_dim2constraint(
                    constraint.dim, constraint.constraint_range, constraint.debug_name
                )
            if constraint.shared is not None and constraint.shared.t_id == t_id:
                # We process constraint ranges for each shared dimension separately
                # so that we can directly check range constraint violations on them
                # without looking up which other shared dimensions have this info.
                # In other words, for this t_id, we will have processed all of its
                # constraint ranges, no matter where / how they were specified, by
                # by the end of this loop.
                update_dim2constraint(
                    constraint.shared.dim,
                    constraint.constraint_range,
                    constraint.debug_name,
                )

    dynamic_dims = []
    constraint_dims = []
    for i in range(e.dim()):
        # NB: mark dynamic has precedence over static
        marked_dynamic = i in getattr(e, "_dynamo_dynamic_indices", set())
        marked_weak_dynamic = i in getattr(e, "_dynamo_weak_dynamic_indices", set())
        marked_static = i in getattr(e, "_dynamo_static_indices", set())

        # NB: both static and dynamic have precedence over
        automatic_dynamic = config.automatic_dynamic_shapes and (
            frame_state_entry.size is None or frame_state_entry.size[i] is None
        )

        # Reflect the user directive in the frame_state
        # For dynamic, apply None always
        if frame_state_entry.size and marked_dynamic:
            log.debug("automatic dynamic %s marked dynamic", name)
            frame_state_entry.size[i] = None

        # We will process constraints first, as they will imply that we
        # have a dynamic dimension
        # Precedence: export constraints > eager constraints
        constraint = dim2constraint.get(i)
        if constraint is None:
            if marked_dynamic and not config.allow_ignore_mark_dynamic:
                constraint_dim = RelaxedUnspecConstraint(warn_only=False)
            elif not marked_static and automatic_dynamic:
                constraint_dim = RelaxedUnspecConstraint(warn_only=True)
            else:
                constraint_dim = None
        else:
            constraint_dim, debug_name = constraint
            if debug_name is not None:
                dim_name = f"{name}.size()[{i}]"
                tx.output.shape_env.source_name_to_debug_name[dim_name] = debug_name
        constraint_dims.append(constraint_dim)

        # Now, figure out if the dim is dynamic/duck/static
        if (
            constraint_dim is not None
            or marked_dynamic
            or marked_weak_dynamic
            or is_singleton(e.shape[i])
        ):
            # NB: We could assert static_shapes is False here, but it
            # seems better to allow the user to override symbolic_context in this
            # case
            dynamic = DimDynamic.DYNAMIC
        elif static_shapes or config.assume_static_by_default or marked_static:
            dynamic = DimDynamic.STATIC
        else:
            dynamic = DimDynamic.DUCK

        dynamic_dims.append(dynamic)

    tx.output.frame_state[name] = frame_state_entry

    return StatefulSymbolicContext(
        dynamic_sizes=dynamic_dims,
        constraint_sizes=constraint_dims,
        tensor_source=source,
        source_to_symint_node_cache=source_to_symint_node_cache,
    )


# See note [Tensor Fakification and Symbol Caching]
def wrap_to_fake_tensor_and_record(e, tx, *, source: Optional[Source], is_tensor: bool):
    if (
        type(e) in (torch.Tensor, torch.nn.Parameter, FakeTensor)
        or isinstance(e, torch.Tensor)
        or is_traceable_wrapper_subclass(e)
    ):
        assert source is not None
        static_shapes, reason = tensor_always_has_static_shape(
            e, is_tensor, guard_source=source.guard_source()
        )

        symbolic_context = _automatic_dynamic(e, tx, source, static_shapes)

        log.debug(
            "wrap_to_fake %s %s %s",
            source.name(),
            tuple(e.shape),
            symbolic_context,
        )
        fake_e = wrap_fake_exception(
            lambda: tx.fake_mode.from_tensor(
                e,
                source=source,
                symbolic_context=symbolic_context,
            )
        )

        # list of (fake_tensor, real_tensor, source, symbolic_context)
        tracking_info = [(fake_e, e, source, symbolic_context)]
        if is_traceable_wrapper_subclass(fake_e):
            attrs, _ = fake_e.__tensor_flatten__()
            for attr in attrs:
                fake_inner = getattr(fake_e, attr)
                inner = getattr(e, attr)
                tracking_info.append(
                    (
                        fake_inner,
                        inner,
                        AttrSource(source, attr),
                        symbolic_context.inner_contexts[attr],
                    )
                )

        for fake, real, source, symbolic_context in tracking_info:
            tx.output.tracing_context.tensor_to_context[real] = symbolic_context
            tx.output.tensor_weakref_to_sizes_strides[real] = {
                "size": fake.size(),
                "stride": fake.stride(),
            }

<<<<<<< HEAD
                    # no need to fake-ify the inner tensors again later on
                    tx.fake_mode.fake_tensor_converter.set_tensor_memo(inner, fake_inner)

            for fake, real, source, symbolic_context in tracking_info:
                tx.output.tracing_context.tensor_to_context[real] = symbolic_context
=======
            if is_tensor and not (static_shapes and source.is_nn_module()):
>>>>>>> 6f5fbf7e
                tx.output.tracked_fakes.append(
                    TrackedFake(fake, source, symbolic_context)
                )
                tx.output.tracked_fakes_id_to_source[id(real)].append(source)

        return fake_e
    else:
        return e


class SourcelessBuilder:
    """
    Like builder, but stateless and does not require a source. Useful for simple type->VT objects, or objects
    that are being created/evaporated during inlining (ex: consider a locally made list of tensors we then iterate over
    .), such a list should not show up as an artifact from inputs, nor in reconstruction, nor in the graph. However,
    there may be reasons to represent it as a ListVariable internally.

    NOTE - Objects produced here are born UNGUARDED due to the nature of sources!

    NOTE - This class is very new! It will have some rough edges, but it was created to stem the bleeding of giant
    if/else type->VariableTracker trees that were cropping up all over dynamo.
    """

    def __call__(self, tx, value) -> VariableTracker:
        if isinstance(value, VariableTracker):
            # This is always valid to call, and useful for recursive calls.
            return value
        if isinstance(value, dataclasses._HAS_DEFAULT_FACTORY_CLASS):
            return UserDefinedObjectVariable(value)
        if ConstantVariable.is_literal(value):
            return SourcelessBuilder.wrap_constant_literal(value)
        elif is_builtin_callable(value):
            return BuiltinVariable(value)
        elif is_allowed(value):
            if is_user_defined_allowed(value):
                self.tx.output.has_user_defined_allowed_in_graph = True
            return TorchVariable(value)
        elif isinstance(value, types.FunctionType):
            return UserFunctionVariable(value)
        elif isinstance(value, enum.Enum):
            return EnumVariable(value)
        elif isinstance(value, (type, abc.ABCMeta)):
            return UserDefinedClassVariable(value)
        elif isinstance(value, dict):
            return ConstDictVariable(
                {k: self(tx, v) for k, v in value.items()},
                dict,
                mutable_local=MutableLocal(),
            )
        elif isinstance(value, set):
            return SetVariable(
                [self(tx, x) for x in value], mutable_local=MutableLocal()
            )
        elif isinstance(value, (tuple, list)):
            cls = BaseListVariable.cls_for(type(value))
            return cls([self(tx, x) for x in value], mutable_local=MutableLocal())
        elif isinstance(value, types.MethodWrapperType):
            return MethodWrapperVariable(value)
        unimplemented(f"Unexpected type in sourceless builder {type(value)}")

    @staticmethod
    def wrap_constant_literal(value):
        assert ConstantVariable.is_literal(value)
        return ConstantVariable.create(value=value)<|MERGE_RESOLUTION|>--- conflicted
+++ resolved
@@ -1829,6 +1829,9 @@
                     )
                 )
 
+                # no need to fake-ify the inner tensors again later on
+                tx.fake_mode.fake_tensor_converter.set_tensor_memo(inner, fake_inner)
+
         for fake, real, source, symbolic_context in tracking_info:
             tx.output.tracing_context.tensor_to_context[real] = symbolic_context
             tx.output.tensor_weakref_to_sizes_strides[real] = {
@@ -1836,15 +1839,7 @@
                 "stride": fake.stride(),
             }
 
-<<<<<<< HEAD
-                    # no need to fake-ify the inner tensors again later on
-                    tx.fake_mode.fake_tensor_converter.set_tensor_memo(inner, fake_inner)
-
-            for fake, real, source, symbolic_context in tracking_info:
-                tx.output.tracing_context.tensor_to_context[real] = symbolic_context
-=======
             if is_tensor and not (static_shapes and source.is_nn_module()):
->>>>>>> 6f5fbf7e
                 tx.output.tracked_fakes.append(
                     TrackedFake(fake, source, symbolic_context)
                 )

--- conflicted
+++ resolved
@@ -645,11 +645,6 @@
     def call_function(
         self, tx, args: "List[VariableTracker]", kwargs: "Dict[str, VariableTracker]"
     ) -> "VariableTracker":
-<<<<<<< HEAD
-=======
-        if isinstance(self.obj, AutogradFunctionVariable) and self.name == "apply":
-            return self.obj.call_apply(tx, args, kwargs).add_options(self)
->>>>>>> 58637c4b
         return self.obj.call_method(tx, self.name, args, kwargs).add_options(self)
 
     def call_method(

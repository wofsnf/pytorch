--- conflicted
+++ resolved
@@ -13,13 +13,8 @@
 
 from ..exc import unimplemented
 from ..guards import GuardBuilder, make_dupe_guard
-<<<<<<< HEAD
 from ..source import AttrSource, GetItemSource
 from ..utils import iter_contains
-=======
-from ..source import AttrSource, GetItemSource, GlobalWeakRefSource
-from ..utils import global_key_name, istensor, iter_contains
->>>>>>> a380bf32
 from .base import MutableLocal, VariableTracker
 from .constant import ConstantVariable
 
@@ -107,7 +102,6 @@
     def __init__(self, items, user_cls=dict, recursively_contains=None, **kwargs):
         super().__init__(recursively_contains=recursively_contains, **kwargs)
 
-<<<<<<< HEAD
         Hashable = ConstDictVariable._HashableTracker
 
         # Keys will just be HashableTrackers when cloning, in any other case they'll be VariableTrackers
@@ -121,12 +115,6 @@
         )
         self.items = {make_hashable(x): v for x, v in items.items()}
         self.guards.update(VariableTracker.propagate([x.vt for x in self.items.keys()], self.items.values())["guards"])
-=======
-        # All the keys are constants
-        assert not any(isinstance(x, VariableTracker) for x in items)
-        self.guards.update(VariableTracker.propagate(items.values())["guards"])
-        self.items = items
->>>>>>> a380bf32
         self.user_cls = user_cls
 
     def as_proxy(self):
@@ -589,7 +577,8 @@
         keys = tuple(self.items.keys())
         for key in keys:
             codegen(self.items[key])
-        keys = tuple(x.vt for x in keys)
+        # All the keys are just wrapped strings
+        keys = tuple(x.vt.as_python_constant() for x in keys)
         return codegen.create_call_function_kw(len(keys), keys, True)
 
     def call_method(
@@ -719,7 +708,8 @@
         keys = tuple(self.items.keys())
         for key in keys:
             codegen(self.items[key])
-        keys = tuple(x.vt for x in keys)
+        # All the keys are just wrapped strings
+        keys = tuple(x.vt.as_python_constant() for x in keys)
         return codegen.create_call_function_kw(len(keys), keys, True)
 
     def call_method(

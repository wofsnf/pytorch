--- conflicted
+++ resolved
@@ -107,12 +107,6 @@
     "___skip_backend_check": (
         lambda: torch._dynamo.eval_frame.guarded_backend_cache.skip_backend_check_for_run_only_mode
     ),
-<<<<<<< HEAD
-    "___compile_config_hash": (
-        lambda: torch._dynamo.eval_frame.get_saved_else_current_config_hash().hex()
-    ),
-=======
->>>>>>> de4b2e59
     "___odict_getitem": collections.OrderedDict.__getitem__,
     "___dict_param_key_ids": dict_param_key_ids,
     "___dict_const_keys": dict_const_keys,
@@ -604,18 +598,6 @@
         ]
         self._produce_guard_code(guard, code)
 
-<<<<<<< HEAD
-    def CONFIG_HASH_MATCH(self, guard: Guard):
-        """Guard on the hash of the compiled function's dynamo config"""
-
-        config_hash = torch._dynamo.eval_frame.get_saved_else_current_config_hash()
-        assert guard.source is GuardSource.GLOBAL
-        code = [f"___compile_config_hash() == '{config_hash.hex()}'"]
-        self.config_hash = config_hash
-        self._produce_guard_code(guard, code)
-
-=======
->>>>>>> de4b2e59
     def SHAPE_ENV(self, guard: Guard):
         # Let's handle ShapeEnv guards.  To do this, we will resolve
         # shape variables to sources from tracked_fakes.  This must happen after

--- conflicted
+++ resolved
@@ -18,12 +18,8 @@
 import torch.utils.dlpack
 from torch import Tensor
 from torch._dispatch.python import enable_python_dispatcher
-<<<<<<< HEAD
-from torch._dynamo.utils import dynamo_timed
-=======
 from torch._dynamo.utils import dynamo_timed, lazy_format_graph_code
 from torch._logging import getArtifactLogger
->>>>>>> 28621208
 from torch._subclasses import CrossRefFakeMode, FakeTensor, FakeTensorMode
 from torch.fx import immutable_collections, Interpreter
 from torch.fx.experimental.proxy_tensor import is_sym_node, py_sym_types
@@ -32,9 +28,11 @@
 from torch.nn.utils import stateless
 from . import config
 from .partitioners import default_partition
-from torch._guards import TracingContext, DuplicateInputs
+from torch._guards import TracingContext, DuplicateInputs, Source
 
 log = logging.getLogger(__name__)
+aot_joint_log = getArtifactLogger(__name__, "aot_joint_graph")
+aot_graphs_log = getArtifactLogger(__name__, "aot_graphs")
 
 MutationType = Enum(
     "MutationType", ("none", "metadata_only", "data", "data_and_metadata")
@@ -60,6 +58,8 @@
         # Instructs the runtime code to regenerate the current output from
         # a base tensor, user_outputs[base_idx]
         "alias_of_intermediate_base_is_user_output",
+        # See Note [Intermediate Bases Optimization]
+        "unsafe_view_alias",
     )
 )
 
@@ -72,7 +72,7 @@
     immutable_collections.immutable_dict,
     lambda x: (list(x.values()), list(x.keys())),
     lambda x, c: immutable_collections.immutable_dict(
-        {key: value for key, value in zip(c, x)}
+        dict(zip(c, x))
     ),
 )
 
@@ -98,15 +98,17 @@
 
 @contextmanager
 def preserve_rng_state():
-    rng_state = torch.clone(torch.random.get_rng_state())
-    if torch.cuda.is_available():
-        cuda_rng_state = torch.clone(torch.cuda.get_rng_state())
+    with torch.utils._python_dispatch._disable_current_modes():
+        rng_state = torch.clone(torch.random.get_rng_state())
+        if torch.cuda.is_available():
+            cuda_rng_state = torch.clone(torch.cuda.get_rng_state())
     try:
         yield
     finally:
-        torch.random.set_rng_state(rng_state)
-        if torch.cuda.is_available():
-            torch.cuda.set_rng_state(cuda_rng_state)
+        with torch.utils._python_dispatch._disable_current_modes():
+            torch.random.set_rng_state(rng_state)
+            if torch.cuda.is_available():
+                torch.cuda.set_rng_state(cuda_rng_state)
 
 
 # Set up hooks so that during backward the fx's stack_trace is properly set
@@ -469,7 +471,7 @@
         aliased_out_indices = [
             i
             for i, m in enumerate(self.output_info)
-            if m.output_type != OutputType.non_alias
+            if m.output_type not in [OutputType.non_alias, OutputType.unsafe_view_alias]
         ]
 
         self.mutated_inp_indices = mutated_inp_indices
@@ -483,7 +485,7 @@
         self.aliased_out_indices = aliased_out_indices
         self.num_outputs = len(self.output_info)
         self.num_outputs_non_aliased = len(
-            [x for x in self.output_info if x.output_type == OutputType.non_alias]
+            [x for x in self.output_info if x.output_type in [OutputType.non_alias, OutputType.unsafe_view_alias]]
         )
         self.num_outputs_aliased_to_inputs = len(
             [
@@ -737,6 +739,13 @@
         # (This is also a dict because we need to know that output's index, so we can regenerate
         # the alias from it).
         out_tensor_ids = {id(o): i for i, o in enumerate(flat_f_outs)}
+
+        # Keep track of which outputs alias other outputs
+        out_tensor_alias_counts = collections.defaultdict(int)
+        for o in flat_f_outs:
+            if isinstance(o, torch.Tensor):
+                out_tensor_alias_counts[StorageWeakRef(o.untyped_storage())] += 1
+
         # maps the id of an intermediate base to its index in the output of the compiled forward
         intermediate_base_tensor_id_to_output_idx: Dict[int, int] = {}
         intermediate_bases: List[torch.Tensor] = []
@@ -761,30 +770,46 @@
                 and o.requires_grad
                 and o._base.requires_grad
             ):
-                # First, check if o's ._base is an existing output
-                maybe_existing_out_idx = out_tensor_ids.get(id(o._base), None)
-                if maybe_existing_out_idx is not None:
-                    # Special case where the output is an alias of a graph intermediate, but that intermediate
-                    # is itself also a user output.
-                    output_type = OutputType.alias_of_intermediate_base_is_user_output
-                    base_idx = maybe_existing_out_idx
+                if out_tensor_alias_counts[StorageWeakRef(o.untyped_storage())] == 1:
+                    # Note [Intermediate Bases Optimization]
+                    # Normally if we have an output that aliases an intermediate,
+                    # we need to add the extra "intermediate base" logic further down
+                    # to prevent autograd from yelling at us if the user later tries to
+                    # mutate that output.
+                    # However, the common case here is if we have an output that aliases an intermediate,
+                    # but doesn't alias any other outputs.
+                    # In that case, autograd shouldn't have to worry about the aliasing at all
+                    # (if that output is mutated, there are no other live aliases for autograd to worry about).
+                    # The "intermediate bases" can hurt inductor perf by forcing more variables to become outputs.
+                    # So as an optimization, we won't do intermediate base handling in this case.
+                    # Instead, we'll hide the aliasing from autograd using aten._unsafe_view().
+                    output_type = OutputType.unsafe_view_alias
+                    base_idx = None
                 else:
-                    # Next, check if o's ._base is an intermediate base that we already returned
-                    maybe_existing_base_output_idx = intermediate_base_tensor_id_to_output_idx.get(
-                        id(o._base), None
-                    )
-                    if maybe_existing_base_output_idx is not None:
-                        output_type = OutputType.alias_of_intermediate
-                        base_idx = maybe_existing_base_output_idx
+                    # First, check if o's ._base is an existing output
+                    maybe_existing_out_idx = out_tensor_ids.get(id(o._base), None)
+                    if maybe_existing_out_idx is not None:
+                        # Special case where the output is an alias of a graph intermediate, but that intermediate
+                        # is itself also a user output.
+                        output_type = OutputType.alias_of_intermediate_base_is_user_output
+                        base_idx = maybe_existing_out_idx
                     else:
-                        # Otherwise, take o._base and explicitly return it as an output in the compiled graph
-                        new_out_idx = len(intermediate_bases)
-                        base_idx = new_out_idx
-                        # Indicate to the logic later on (when we trace the joint)
-                        # that this particular output should get it's ._base appended to the forward graph outputs
-                        output_type = OutputType.alias_of_intermediate_save_as_output
-                        intermediate_base_tensor_id_to_output_idx[id(o._base)] = new_out_idx
-                        intermediate_bases.append(o._base)
+                        # Next, check if o's ._base is an intermediate base that we already returned
+                        maybe_existing_base_output_idx = intermediate_base_tensor_id_to_output_idx.get(
+                            id(o._base), None
+                        )
+                        if maybe_existing_base_output_idx is not None:
+                            output_type = OutputType.alias_of_intermediate
+                            base_idx = maybe_existing_base_output_idx
+                        else:
+                            # Otherwise, take o._base and explicitly return it as an output in the compiled graph
+                            new_out_idx = len(intermediate_bases)
+                            base_idx = new_out_idx
+                            # Indicate to the logic later on (when we trace the joint)
+                            # that this particular output should get it's ._base appended to the forward graph outputs
+                            output_type = OutputType.alias_of_intermediate_save_as_output
+                            intermediate_base_tensor_id_to_output_idx[id(o._base)] = new_out_idx
+                            intermediate_bases.append(o._base)
             else:
                 output_type = OutputType.non_alias
                 base_idx = None
@@ -817,7 +842,7 @@
         f_output_tangents = [
             o
             for o, info in zip(flat_f_outs, output_info)
-            if info.output_type == OutputType.non_alias and issubclass(info.raw_type, torch.Tensor)
+            if info.output_type in [OutputType.non_alias, OutputType.unsafe_view_alias] and issubclass(info.raw_type, torch.Tensor)
         ]
         # intermediate bases are also included in the backward graph
         f_tangents = f_input_tangents + f_output_tangents + intermediate_bases
@@ -849,6 +874,8 @@
     aot_id: int
     keep_inference_input_mutations: bool
     dynamic_shapes: bool = False
+    aot_autograd_arg_pos_to_source : Optional[List[Source]] = None
+    inference_compiler: Optional[Callable] = None
 
 # This function takes in a tensor t, and returns one of t, t.view(), or t.clone().
 # When tracing the joint forward + backward, for any inputs in the graph that are mutated,
@@ -925,6 +952,8 @@
         ]
 
         outs = fn(*args_maybe_cloned)
+        assert isinstance(outs, (tuple, list))
+        outs = list(outs)
         assert len(meta.output_info) == len(outs)
 
         mutated_inputs_to_return = [
@@ -934,9 +963,12 @@
         ]
 
         intermediate_bases = []
-        for o, info in zip(outs, meta.output_info):
+        for i, (o, info) in enumerate(zip(outs, meta.output_info)):
             if info.output_type == OutputType.alias_of_intermediate_save_as_output:
                 intermediate_bases.append(o._base)
+            elif info.output_type == OutputType.unsafe_view_alias:
+                # See Note [Intermediate Bases Optimization]
+                outs[i] = torch.ops.aten._unsafe_view.default(o, o.shape)
 
         assert meta.num_intermediate_bases == len(intermediate_bases)
 
@@ -953,7 +985,7 @@
         # For outputs that are aliases of intermediates, we will have returned the output's _base as an output in the graph instead,
         # which we *should* send to grad()
         output_grad_mask = [
-            meta.output_info[i].output_type == OutputType.non_alias
+            meta.output_info[i].output_type in [OutputType.non_alias, OutputType.unsafe_view_alias]
             # Also, only tensor outputs should participate in the backward
             # (in particular, Symint outputs in the forward graph shouldn't get tangents)
             and issubclass(meta.output_info[i].raw_type, torch.Tensor)
@@ -1117,7 +1149,7 @@
         return functionalized_f_helper(*args)
 
     with enable_python_dispatcher():
-        return make_fx(joint_helper if trace_joint else fwd_helper, aot_config.decompositions)(*args)
+        return make_fx(joint_helper if trace_joint else fwd_helper, decomposition_table=aot_config.decompositions)(*args)
 
 
 def normalize_as_list(x):
@@ -1239,28 +1271,25 @@
         trace_joint=False,
     )
 
-    if not aot_config.keep_inference_input_mutations:
-        # As long as we opted to remove input mutations, then
-        # there should be *NO* mutating ops in the graph at this point.
-        assert_functional_graph(fw_module.graph)
-        fw_module.graph.eliminate_dead_code()
-        fw_module.recompile()
-
-<<<<<<< HEAD
-    if config.debug_graphs:
-        log.debug(f"====== Forward (only) graph {aot_config.aot_id} ======")
-        log.debug(fw_module.print_readable(print_output=False))
-=======
+    # As long as we opted to remove input mutations, then
+    # there should be *NO* mutating ops in the graph at this point.
+    copy_count = assert_functional_graph(fw_module.graph, allow_input_mutations=aot_config.keep_inference_input_mutations)
+
+    fw_module.graph.eliminate_dead_code()
+    fw_module.recompile()
+
+    copy_count2 = assert_functional_graph(fw_module.graph, allow_input_mutations=aot_config.keep_inference_input_mutations)
+
     assert copy_count == copy_count2
 
     aot_graphs_log.info("%s", lazy_format_graph_code("Forward graph", fw_module, aot_config.aot_id))
->>>>>>> 28621208
 
     disable_amp = torch._C._is_any_autocast_enabled()
     context = disable_autocast_manager if disable_amp else nullcontext
 
     with context(), track_graph_compiling(aot_config, "inference"):
-        compiled_fw = aot_config.fw_compiler(fw_module, flat_args)
+        compiler = aot_config.inference_compiler if aot_config.inference_compiler is not None else aot_config.fw_compiler
+        compiled_fw = compiler(fw_module, flat_args)
 
     compiled_fn = create_runtime_wrapper(
         compiled_fw,
@@ -1273,11 +1302,27 @@
     return compiled_fn
 
 
-def assert_functional_graph(fx_g: torch.fx.Graph):
+# Returns the number of detected copy_
+def assert_functional_graph(fx_g: torch.fx.Graph, *, allow_input_mutations: bool = False) -> int:
+    placeholders = set()
+    copy_count = 0
+    # NB: It would also be nice to verify that the mutations all happen at the
+    # end, but we also do some administrative views after mutations so this
+    # isn't actually true.  (TODO: Could this cause problems for Inductor?)
     for n in fx_g.nodes:
+        if n.op == "placeholder":
+            placeholders.add(n)
         if isinstance(n.target, torch._ops.OpOverload):
-            assert not n.target._schema.is_mutable, \
-                f'aot_autograd expected to have an entirely functional graph, but found {n.format_node()}'
+            if n.target is aten.copy_.default and allow_input_mutations:
+                suffix = True
+                # Can only copy_ into an input, and can only do so once
+                assert n.args[0] in placeholders
+                placeholders.remove(n.args[0])
+                copy_count += 1
+            else:
+                assert not n.target._schema.is_mutable, \
+                    f'aot_autograd expected to have an entirely functional graph, but found {n.format_node()}'
+    return copy_count
 
 
 @contextmanager
@@ -1850,22 +1895,15 @@
     updated_fw_metadata = remove_dupe_metadata(fw_metadata, keep_arg_mask)
 
     tracing_context = TracingContext.get()
-    if tracing_context:
+    if tracing_context and aot_config.aot_autograd_arg_pos_to_source:
         # TODO(voz): This structure is 1:1, we could consider an alternate structure like
         # kept_pos:[dupe_arg_pos], however, add_dupe_map is 1:1 so we would need a new structure there,
         # which feels like needless complexity for a tiny bit of efficiency at this point.
         for dupe_arg_pos, kept_pos in add_dupe_map.items():
-            dupe_arg_dict = flat_args[dupe_arg_pos].__dict__
-            kept_arg_dict = flat_args[kept_pos].__dict__
-            if 'graph_arg_pos' in dupe_arg_dict and 'graph_arg_pos' in kept_arg_dict:
-                d_positions = dupe_arg_dict['graph_arg_pos']
-                k_positions = kept_arg_dict['graph_arg_pos']
-                assert(d_positions == k_positions)
-                if len(d_positions) > 1:
-                    for i in range(1, len(d_positions)):
-                        pos = d_positions[i]
-                        pre_pos = d_positions[i - 1]
-                        tracing_context.guards_context.aotautograd_guards.append(DuplicateInputs(pre_pos, pos))
+            if dupe_arg_pos != kept_pos:
+                dupe_arg_source = aot_config.aot_autograd_arg_pos_to_source[dupe_arg_pos]
+                kept_arg_source = aot_config.aot_autograd_arg_pos_to_source[kept_pos]
+                tracing_context.guards_context.aotautograd_guards.append(DuplicateInputs(kept_arg_source, dupe_arg_source))
 
     @wraps(flat_fn)
     def wrapped_flat_fn(*args):
@@ -2065,9 +2103,6 @@
         compiled_fn = make_boxed_func(compiled_fn)
 
     def runtime_wrapper(*args):
-<<<<<<< HEAD
-        with torch.autograd._force_original_view_tracking(True):
-=======
         if trace_joint:
             with torch.autograd._force_original_view_tracking(True):
                 all_outs = call_func_with_args(
@@ -2076,7 +2111,6 @@
                     disable_amp=disable_amp,
                 )
         else:
->>>>>>> 28621208
             all_outs = call_func_with_args(
                 compiled_fn,
                 args,
@@ -2186,7 +2220,7 @@
             for i, (o, info) in enumerate(zip(
                 fw_outs_no_intermediate_bases, runtime_metadata.output_info
             )):
-                if info.output_type == OutputType.non_alias:
+                if info.output_type == OutputType.non_alias or info.output_type == OutputType.unsafe_view_alias:
                     fw_outs_including_aliases.append(o)
                     continue
                 if trace_joint:
@@ -2271,13 +2305,7 @@
             "Graph partitioning without functionalization is not sound, we may introduce errors"
         )
 
-<<<<<<< HEAD
-    if config.debug_joint:
-        log.debug(f"====== Joint graph {aot_config.aot_id} ======")
-        log.debug(fx_g.print_readable(print_output=False))
-=======
     aot_joint_log.info("%s", lazy_format_graph_code("Joint graph", fx_g, aot_config.aot_id))
->>>>>>> 28621208
 
     with torch.no_grad():
         with track_graph_compiling(aot_config, "joint"):
@@ -2294,16 +2322,8 @@
             ]
             _num_symints_saved_for_bw = len(symint_outs_saved_for_bw)
 
-<<<<<<< HEAD
-        if config.debug_graphs:
-            log.debug(f"====== Forward graph {aot_config.aot_id} ======")
-            log.debug(fw_module.print_readable(print_output=False))
-            log.debug(f"====== Backward graph {aot_config.aot_id} ======")
-            log.debug(bw_module.print_readable(print_output=False))
-=======
         aot_graphs_log.info("%s", lazy_format_graph_code("Forward graph", fw_module, aot_config.aot_id))
         aot_graphs_log.info("%s", lazy_format_graph_code("Backward graph", bw_module, aot_config.aot_id))
->>>>>>> 28621208
 
         with track_graph_compiling(aot_config, "forward"):
             compiled_fw_func = aot_config.fw_compiler(
@@ -2360,7 +2380,7 @@
                     [isinstance(x, torch.Tensor) for x in tensors_saved_for_backwards]
                 )
                 # See Note [Detaching saved tensors in AOTAutograd]
-                ctx.save_for_backward(*map(lambda x: x.detach() if x._is_view() else x, tensors_saved_for_backwards))
+                ctx.save_for_backward(*(x.detach() if x._is_view() else x for x in tensors_saved_for_backwards))
                 symint_outs = fw_outs[-num_symints_saved_for_bw:]
                 assert all(
                     [
@@ -2372,7 +2392,7 @@
             else:
                 tensors_saved_for_backwards = fw_outs[num_forward_returns:]
                 # See Note [Detaching saved tensors in AOTAutograd]
-                ctx.save_for_backward(*map(lambda x: x.detach() if x._is_view() else x, tensors_saved_for_backwards))
+                ctx.save_for_backward(*(x.detach() if x._is_view() else x for x in tensors_saved_for_backwards))
                 ctx.symints = []
 
             raw_returns = fw_outs[0:num_forward_returns]
@@ -2461,7 +2481,8 @@
                 out_tangents_filtered = [
                     x
                     for x, info in zip(out_tangents, out_info)
-                    if info.output_type == OutputType.non_alias and issubclass(info.raw_type, torch.Tensor)
+                    if (info.output_type == OutputType.non_alias or info.output_type == OutputType.unsafe_view_alias)
+                    and issubclass(info.raw_type, torch.Tensor)
                 ]
                 # intermediate bases always require gradients, and always participate in the backward graph.
                 flat_bw_args = itertools.chain(inp_tangents_filtered, out_tangents_filtered, intermediate_base_tangents)
@@ -2503,7 +2524,9 @@
                                 aot_config.bw_compiler, None, None,
                                 aot_config.decompositions, 0, aot_config.aot_id,
                                 aot_config.keep_inference_input_mutations,
-                                aot_config.dynamic_shapes
+                                aot_config.dynamic_shapes,
+                                inference_compiler=None,
+                                aot_autograd_arg_pos_to_source=None,
                             )
                         )
                     else:
@@ -2616,8 +2639,6 @@
         **aot_config.decompositions,
     }
 
-    log.setLevel(config.log_level)
-
     # NB: don't bother setting allow_fallback_kernels; this should not actually
     # be configurable in fake tensor, we should automatically do the right
     # thing
@@ -2659,12 +2680,17 @@
                     if shape_env is not None:
                         from torch._dynamo.source import ConstantSource
                         if isinstance(x, int):
-                            return shape_env.create_symintnode(shape_env.create_symbol(x, ConstantSource(f"sym_{idx}")), hint=x)
+                            return shape_env.create_symintnode(
+                                shape_env.create_symbol(x, ConstantSource(f"sym_{idx}")),
+                                hint=x
+                            )
                     if not isinstance(x, torch.Tensor):
                         return x
                     if isinstance(x, FakeTensor):
                         assert x.fake_mode is fake_mode
                         return x
+                    # TODO: Ensure that this codepath is never exercised from
+                    # Dynamo
                     if (
                         idx < aot_config.num_params_buffers
                         and config.static_weight_shapes
@@ -2744,6 +2770,7 @@
     hasher_type=None,  # deprecated
     static_argnums: Optional[Tuple[int]] = None,  # deprecated
     keep_inference_input_mutations: bool = False,
+    inference_compiler: Optional[Callable] = None,
     *,
     # Whether or not to trace with dynamic shapes
     dynamic=False,
@@ -2759,9 +2786,6 @@
     function can be used to perform optimizations such as recomputation. One can
     set `decompositions` dictionary to decompose the operators into a sequence
     of core or simpler operators supported by the backend compilers.
-
-    :func:`aot_function` uses a compilation cache, based on input tensor
-    properties, to detect when there is a need of recompilation.
 
     .. warning::
         This API is experimental and likely to change.
@@ -2781,7 +2805,11 @@
             backward graphs.
         decompositions (Dict): A dictionary to define the decomposition of
             larger Aten ops into simpler or core Aten ops.
-
+        inference_compiler (Optional[Callable]): A Python function that accepts an
+            Fx graph with Aten ops and input args, and returns a Callable that
+            semantically is equivalent to the input Fx graph. inference_compiler is invoked
+            if no autograd is needed. Default: None
+            (when None, it defaults to the :attr:`fw_compiler`)
     Returns:
         Returns a ``Callable`` that retains the eager behavior of the original
         :attr:`fn`, but with forward and backward graph compiled via
@@ -2805,15 +2833,19 @@
 
     if bw_compiler is None:
         bw_compiler = fw_compiler
+    if inference_compiler is None:
+        inference_compiler = fw_compiler
     aot_config = AOTConfig(
         fw_compiler=fw_compiler,
         bw_compiler=bw_compiler,
+        inference_compiler=fw_compiler,
         partition_fn=partition_fn,
         decompositions=decompositions,
         num_params_buffers=num_params_buffers,
         aot_id=next(AOT_COUNTER),
         keep_inference_input_mutations=keep_inference_input_mutations,
         dynamic_shapes=dynamic,
+        aot_autograd_arg_pos_to_source=None,
     )
     cached_res = None
 
@@ -2931,6 +2963,7 @@
     hasher_type=None,
     static_argnums=None,
     keep_inference_input_mutations=False,
+    inference_compiler: Optional[Callable] = None,
 ) -> nn.Module:
     """
     This is the simplified or low overhead version of aot_module. For frontends
@@ -2996,15 +3029,14 @@
     assert static_argnums is None
     if bw_compiler is None:
         bw_compiler = fw_compiler
+    if inference_compiler is None:
+        inference_compiler = fw_compiler
 
     seen_sources = set()
 
     full_args = []
+    # First, the params
     full_args.extend(params_flat)
-<<<<<<< HEAD
-    full_args.extend(args)
-
-=======
 
     aot_autograd_arg_pos_to_source = None
     # Then, the params 1:1 mapped sources, if relevant.
@@ -3039,7 +3071,6 @@
     if aot_autograd_arg_pos_to_source is not None:
         assert len(full_args) == len(aot_autograd_arg_pos_to_source)
 
->>>>>>> 28621208
     dynamic_shapes = False
     for x in full_args:
         if isinstance(x, FakeTensor):
@@ -3049,12 +3080,14 @@
     aot_config = AOTConfig(
         fw_compiler=fw_compiler,
         bw_compiler=bw_compiler,
+        inference_compiler=inference_compiler,
         partition_fn=partition_fn,
         decompositions=decompositions,
         num_params_buffers=params_len,
         aot_id=next(AOT_COUNTER),
         keep_inference_input_mutations=keep_inference_input_mutations,
-        dynamic_shapes=dynamic_shapes
+        dynamic_shapes=dynamic_shapes,
+        aot_autograd_arg_pos_to_source=aot_autograd_arg_pos_to_source
     )
 
     compiled_fn = create_aot_dispatcher_function(

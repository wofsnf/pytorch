import torch
from torch._guards import detect_fake_mode
from torch.export.exported_program import InputKind, InputSpec, TensorArgument


def lift_constant_tensor_pass(gm, graph_signature, state_dict):
    """
    Takes an ExportedProgram and returns the ExportedProgram modified in-place,
    with the constant tensors as buffers.
    """
    if len([node for node in gm.graph.nodes if node.op == "placeholder"]) == 0:
        return

<<<<<<< HEAD
    graph_signature = ep.graph_signature
    inputs = graph_signature.input_specs
=======
    buffers = graph_signature.buffers
>>>>>>> c4952490

    fake_mode = detect_fake_mode(
        tuple(node.meta["val"] for node in gm.graph.nodes if node.op == "placeholder")
    )
    assert fake_mode is not None

    first_user_input = None
<<<<<<< HEAD
    for node in ep.graph.nodes:
=======
    lifted_buffers = []
    for node in gm.graph.nodes:
>>>>>>> c4952490
        if node.op == "placeholder" and node.name in graph_signature.user_inputs:
            first_user_input = node
            break

    for node in gm.graph.nodes:
        if node.op == "get_attr":
            constant_tensor = getattr(gm, node.target)
            if not isinstance(constant_tensor, torch.Tensor):
                continue

            constant_tensor_fqn = f"_lifted_tensor_constant{len(ep.tensor_constants)}"

            with gm.graph.inserting_before(first_user_input):
                # Insert the constant node before the first user input
                const_placeholder_node = gm.graph.placeholder(constant_tensor_fqn)
                for k, v in node.meta.items():
                    const_placeholder_node.meta[k] = v
                const_placeholder_node.meta["val"] = fake_mode.from_tensor(
                    constant_tensor, static_shapes=True
                )
                const_placeholder_node.meta["val"].constant = constant_tensor
                node.replace_all_uses_with(const_placeholder_node)
                gm.graph.erase_node(node)

                # Add the constant as a buffer to the graph signature
                inputs.append(
                    InputSpec(
                        kind=InputKind.CONSTANT_TENSOR,
                        arg=TensorArgument(name=const_placeholder_node.name),
                        target=constant_tensor_fqn,
                    )
                )
<<<<<<< HEAD
                ep.tensor_constants[constant_tensor_fqn] = constant_tensor

    ep.graph_module.recompile()
    return ep
=======
                buffers.append(constant_tensor_fqn)
                state_dict[constant_tensor_fqn] = constant_tensor

    new_input_specs = []
    for s in graph_signature.input_specs:
        if s.kind == InputKind.USER_INPUT and len(lifted_buffers) > 0:
            new_input_specs.extend(lifted_buffers)
            lifted_buffers.clear()
        new_input_specs.append(s)
    graph_signature.input_specs = new_input_specs
    gm.recompile()
>>>>>>> c4952490
<|MERGE_RESOLUTION|>--- conflicted
+++ resolved
@@ -1,38 +1,39 @@
+from typing import Dict
+
 import torch
 from torch._guards import detect_fake_mode
 from torch.export.exported_program import InputKind, InputSpec, TensorArgument
 
 
-def lift_constant_tensor_pass(gm, graph_signature, state_dict):
+def lift_constant_tensor_pass(
+    gm, graph_signature, state_dict
+) -> Dict[str, torch.Tensor]:
     """
     Takes an ExportedProgram and returns the ExportedProgram modified in-place,
     with the constant tensors as buffers.
     """
     if len([node for node in gm.graph.nodes if node.op == "placeholder"]) == 0:
-        return
+        return {}
 
-<<<<<<< HEAD
-    graph_signature = ep.graph_signature
     inputs = graph_signature.input_specs
-=======
-    buffers = graph_signature.buffers
->>>>>>> c4952490
+    num_tensor_constants = sum(
+        input_specs.kind == InputKind.CONSTANT_TENSOR for input_specs in inputs
+    )
 
     fake_mode = detect_fake_mode(
         tuple(node.meta["val"] for node in gm.graph.nodes if node.op == "placeholder")
     )
     assert fake_mode is not None
 
-    first_user_input = None
-<<<<<<< HEAD
-    for node in ep.graph.nodes:
-=======
-    lifted_buffers = []
-    for node in gm.graph.nodes:
->>>>>>> c4952490
+    first_user_input_loc, first_user_input = None, None
+    for i, node in enumerate(gm.graph.nodes):
         if node.op == "placeholder" and node.name in graph_signature.user_inputs:
             first_user_input = node
+            first_user_input_loc = i
             break
+
+    assert first_user_input is not None and first_user_input_loc is not None
+    tensor_constants = {}
 
     for node in gm.graph.nodes:
         if node.op == "get_attr":
@@ -40,7 +41,8 @@
             if not isinstance(constant_tensor, torch.Tensor):
                 continue
 
-            constant_tensor_fqn = f"_lifted_tensor_constant{len(ep.tensor_constants)}"
+            constant_tensor_fqn = f"_lifted_tensor_constant{num_tensor_constants}"
+            num_tensor_constants += 1
 
             with gm.graph.inserting_before(first_user_input):
                 # Insert the constant node before the first user input
@@ -55,28 +57,16 @@
                 gm.graph.erase_node(node)
 
                 # Add the constant as a buffer to the graph signature
-                inputs.append(
+                graph_signature.input_specs.insert(
+                    first_user_input_loc,
                     InputSpec(
                         kind=InputKind.CONSTANT_TENSOR,
                         arg=TensorArgument(name=const_placeholder_node.name),
                         target=constant_tensor_fqn,
-                    )
+                    ),
                 )
-<<<<<<< HEAD
-                ep.tensor_constants[constant_tensor_fqn] = constant_tensor
+                tensor_constants[constant_tensor_fqn] = constant_tensor
+                first_user_input_loc += 1
 
-    ep.graph_module.recompile()
-    return ep
-=======
-                buffers.append(constant_tensor_fqn)
-                state_dict[constant_tensor_fqn] = constant_tensor
-
-    new_input_specs = []
-    for s in graph_signature.input_specs:
-        if s.kind == InputKind.USER_INPUT and len(lifted_buffers) > 0:
-            new_input_specs.extend(lifted_buffers)
-            lifted_buffers.clear()
-        new_input_specs.append(s)
-    graph_signature.input_specs = new_input_specs
     gm.recompile()
->>>>>>> c4952490
+    return tensor_constants
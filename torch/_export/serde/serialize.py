import base64
import dataclasses
import io
import json
import logging
import math
import operator
import pickle
import typing

from contextlib import contextmanager
from dataclasses import dataclass, field
from enum import Enum
from typing import Any, Callable, cast, Dict, Iterator, List, Optional, Tuple, Union

import sympy

import torch
<<<<<<< HEAD
import torch._export.exported_program as ep
from torch.export import InputDim
=======
import torch.export.exported_program as ep
>>>>>>> ba0f01ff
from torch._subclasses.fake_tensor import FakeTensor, FakeTensorMode
from torch.fx.experimental import symbolic_shapes
from torch.utils._pytree import tree_map_only, treespec_dumps, treespec_loads
from torch.utils._sympy.value_ranges import ValueRanges

from .schema import (  # type: ignore[attr-defined]
    _Union,
    Argument,
    BackwardSignature,
    CallSpec,
    CustomObjArgument,
    Device,
    ExportedProgram,
    Graph,
    GraphArgument,
    GraphModule,
    GraphSignature,
    Layout,
    MemoryFormat,
    ModuleCallEntry,
    ModuleCallSignature,
    NamedArgument,
    Node,
    OptionalTensorArgument,
    RangeConstraint,
    ScalarType,
    SCHEMA_VERSION,
    SymBool,
    SymBoolArgument,
    SymExpr,
    SymInt,
    SymIntArgument,
    TensorArgument,
    TensorMeta,
    TensorValue,
    TREESPEC_VERSION,
)


__all__ = [
    "serialize",
    "GraphModuleSerializer",
    "ExportedProgramSerializer",
    "GraphModuleDeserializer",
    "ExportedProgramDeserializer",
]

from torch.export.exported_program import (
    ConstantArgument as PyConstantArgument,
    TensorArgument as PyTensorArgument,
    SymIntArgument as PySymIntArgument,
)

from .upgrade import GraphModuleOpUpgrader

log = logging.getLogger(__name__)


class SerializeError(RuntimeError):
    pass


def _reverse_map(d: Dict[Any, Enum]):
    return {v.value: k for k, v in d.items()}


MetaType = Union[FakeTensor, int, torch.SymInt, bool, torch.SymBool]


ST_DELIMITER = ";"

_TORCH_TO_SERIALIZE_DTYPE = {
    torch.uint8: ScalarType.BYTE,
    torch.int8: ScalarType.CHAR,
    torch.int16: ScalarType.SHORT,
    torch.int32: ScalarType.INT,
    torch.int64: ScalarType.LONG,
    torch.float16: ScalarType.HALF,
    torch.float32: ScalarType.FLOAT,
    torch.float64: ScalarType.DOUBLE,
    torch.complex32: ScalarType.COMPLEXHALF,
    torch.complex64: ScalarType.COMPLEXFLOAT,
    torch.complex128: ScalarType.COMPLEXDOUBLE,
    torch.bool: ScalarType.BOOL,
    torch.bfloat16: ScalarType.BFLOAT16
}


_SERIALIZE_TO_TORCH_DTYPE = _reverse_map(_TORCH_TO_SERIALIZE_DTYPE)  # type: ignore[arg-type]


_TORCH_TO_SERIALIZE_LAYOUT = {
    torch.sparse_coo: Layout.SparseCoo,
    torch.sparse_csr: Layout.SparseCsr,
    torch.sparse_csc: Layout.SparseCsc,
    torch.sparse_bsr: Layout.SparseBsr,
    torch.sparse_bsc: Layout.SparseBsc,
    torch._mkldnn: Layout._mkldnn,  # type: ignore[attr-defined]
    torch.strided: Layout.Strided,
}


_SERIALIZE_TO_TORCH_LAYOUT = _reverse_map(_TORCH_TO_SERIALIZE_LAYOUT)  # type: ignore[arg-type]


_TORCH_TO_SERIALIZE_MEMORY_FORMAT = {
    torch.contiguous_format: MemoryFormat.ContiguousFormat,
    torch.channels_last: MemoryFormat.ChannelsLast,
    torch.channels_last_3d: MemoryFormat.ChannelsLast3d,
    torch.preserve_format: MemoryFormat.PreserveFormat,
}


_SERIALIZE_TO_TORCH_MEMORY_FORMAT = _reverse_map(_TORCH_TO_SERIALIZE_MEMORY_FORMAT)  # type: ignore[arg-type]


_SYM_INT_OPS = {
    operator.mul,
    operator.add,
    operator.sub,
    operator.floordiv,
    operator.mod,
}


_SYM_BOOL_OPS = {
    operator.eq,
    operator.ne,
    operator.le,
    operator.ge,
    operator.lt,
    operator.gt,
}


def deserialize_device(d: Device) -> torch.device:
    if d.index is None:
        return torch.device(type=d.type)  # type: ignore[call-overload]
    return torch.device(type=d.type, index=d.index)


def serialize_sym_int(s: Union[int, torch.SymInt]) -> SymInt:
    if isinstance(s, (torch.SymInt, int)):
        if symbolic_shapes.is_concrete_int(s):
            return SymInt.create(as_int=int(s))
        else:
            assert isinstance(s, torch.SymInt)
            return SymInt.create(as_expr=SymExpr(str(s), s.node.hint))
    else:
        raise SerializeError(
            f"SymInt should be either symbol or int, got `{s}` of type `{type(s)}`"
        )


def serialize_sym_bool(s: Union[bool, torch.SymBool]) -> SymBool:
    if isinstance(s, (torch.SymBool, bool)):
        if symbolic_shapes.is_concrete_bool(s):
            return SymBool.create(as_bool=bool(s))
        else:
            return SymBool.create(as_expr=str(s))
    else:
        raise SerializeError(
            f"SymBool should be either symbol or bool, got `{s}` of type `{type(s)}`"
        )


def serialize_tensor_meta(t: torch.Tensor) -> TensorMeta:
    """
    Extract a TensorMeta describing `t`.
    """
    return TensorMeta(
        dtype=_TORCH_TO_SERIALIZE_DTYPE[t.dtype],
        sizes=[serialize_sym_int(s) for s in t.shape],
        requires_grad=t.requires_grad,
        device=Device(type=t.device.type, index=t.device.index),
        strides=[serialize_sym_int(s) for s in t.stride()],
        storage_offset=0,
        layout=_TORCH_TO_SERIALIZE_LAYOUT[t.layout],
    )

# TODO(zhxchen17) Remove call spec.
def serialize_call_spec(call_spec: torch._export.exported_program.CallSpec) -> CallSpec:
    return CallSpec(
        in_spec=treespec_dumps(call_spec.in_spec, TREESPEC_VERSION) if call_spec.in_spec else "",
        out_spec=treespec_dumps(call_spec.out_spec, TREESPEC_VERSION) if call_spec.out_spec else "",
    )


def deserialize_call_spec(call_spec: CallSpec) -> torch._export.exported_program.CallSpec:
    return torch._export.exported_program.CallSpec(
        in_spec=treespec_loads(call_spec.in_spec) if call_spec.in_spec else None,
        out_spec=treespec_loads(call_spec.out_spec) if call_spec.out_spec else None,
    )


def serialize_signature(sig: ep.ExportGraphSignature) -> GraphSignature:
    if bw_sig := sig.backward_signature:
        backward_signature = BackwardSignature(
            gradients_to_parameters=bw_sig.gradients_to_parameters,
            gradients_to_user_inputs=bw_sig.gradients_to_user_inputs,
            loss_output=bw_sig.loss_output,
        )
    else:
        backward_signature = None

    graph_signature = GraphSignature(
        inputs_to_parameters=sig.inputs_to_parameters,  # type: ignore[arg-type]
        inputs_to_buffers=sig.inputs_to_buffers,  # type: ignore[arg-type]
        user_inputs=sig.user_inputs,  # type: ignore[arg-type]
        user_outputs=sig.user_outputs,  # type: ignore[arg-type]
        buffers_to_mutate=sig.buffers_to_mutate,  # type: ignore[arg-type]
        backward_signature=backward_signature,
    )
    return graph_signature


def deserialize_signature(sig: GraphSignature) -> ep.ExportGraphSignature:
    backward_signature = None
    if bw_sig := sig.backward_signature:
        backward_signature = ep.ExportBackwardSignature(
            gradients_to_parameters=dict(bw_sig.gradients_to_parameters),
            gradients_to_user_inputs=dict(bw_sig.gradients_to_user_inputs),
            loss_output=bw_sig.loss_output,
        )
    return ep.ExportGraphSignature(
        parameters=list(sig.inputs_to_parameters.values()),  # type: ignore[arg-type]
        buffers=list(sig.inputs_to_buffers.values()),  # type: ignore[arg-type]
        user_inputs=list(sig.user_inputs),  # type: ignore[arg-type]
        user_outputs=list(sig.user_outputs),  # type: ignore[arg-type]
        inputs_to_buffers=dict(sig.inputs_to_buffers),  # type: ignore[arg-type]
        inputs_to_parameters=dict(sig.inputs_to_parameters),  # type: ignore[arg-type]
        buffers_to_mutate=dict(sig.buffers_to_mutate),  # type: ignore[arg-type]
        backward_signature=backward_signature,
    )


def serialize_torch_artifact(artifact) -> bytes:
    buffer = io.BytesIO()
    # This is a workaround for backend's tensor deserialization problem:
    # unpickleTensor() always create a tensor on the device where it was originally saved
    # This behavior is bad for multi-gpu training, as we wish to directly load the tensor
    # on the designated device.
    # For now, we simply move the tensor to cpu before saving.
    # TODO: this should be fixed by deserialization instead.
    artifact = tree_map_only(torch.Tensor, lambda t: t.cpu(), artifact)
    torch.save(artifact, buffer)
    return buffer.getvalue()


def deserialize_torch_artifact(serialized: bytes):
    if len(serialized) == 0:
        return {}
    buffer = io.BytesIO(serialized)
    buffer.seek(0)
    return torch.load(buffer)


def _sympy_int_to_int(val: sympy.Expr):
    # Convert simple sympy Integers into concrete int
    if val == sympy.oo:
        return math.inf
    if val == -sympy.oo:
        return -math.inf
    if isinstance(val, sympy.Integer):
        return int(val)
    raise RuntimeError(
        "Export constraints cannot be non-integer expressions"
    )


def _int_to_sympy_int(val) -> sympy.Expr:
    # Convert concrete int into simple sympy Integers
    if val == math.inf:
        return sympy.oo
    if val == -math.inf:
        return -sympy.oo
    return sympy.Integer(val)


def serialize_range_constraints(
    range_constraints: Dict[sympy.Symbol, ValueRanges]
) -> Dict[str, RangeConstraint]:
    return {
        str(k): RangeConstraint(
            _sympy_int_to_int(v.lower),  # type: ignore[arg-type]
            _sympy_int_to_int(v.upper),  # type: ignore[arg-type]
        )
        for k, v in range_constraints.items()
    }


def serialize_equality_constraints(
<<<<<<< HEAD
    equality_constraints: List[Tuple[InputDim, InputDim]]
=======
    equality_constraints: List[Tuple[torch._export.exported_program.InputDim, torch._export.exported_program.InputDim]]
>>>>>>> ba0f01ff
) -> List[Tuple[Tuple[str, int], Tuple[str, int]]]:
    return [
        ((v1.input_name, v1.dim), (v2.input_name, v2.dim))
        for (v1, v2) in equality_constraints
    ]


def deserialize_equality_constraints(
    equality_constraints: List[Tuple[Tuple[str, int], Tuple[str, int]]]
<<<<<<< HEAD
) -> List[Tuple[InputDim, InputDim]]:
    return [
        (InputDim(v1[0], v1[1]), InputDim(v2[0], v2[1]))
=======
) -> List[Tuple[torch._export.exported_program.InputDim, torch._export.exported_program.InputDim]]:
    return [
        (torch._export.exported_program.InputDim(v1[0], v1[1]), torch._export.exported_program.InputDim(v2[0], v2[1]))
>>>>>>> ba0f01ff
        for (v1, v2) in equality_constraints
    ]


def _is_single_tensor_return(target: torch._ops.OpOverload) -> bool:
    returns = target._schema.returns
    return len(returns) == 1 and isinstance(returns[0].real_type, torch.TensorType)


@dataclass
class GraphState:
    inputs: List[Argument] = field(default_factory=list)
    outputs: List[Argument] = field(default_factory=list)
    nodes: List[Node] = field(default_factory=list)
    tensor_values: Dict[str, TensorValue] = field(default_factory=dict)
    sym_int_values: Dict[str, SymInt] = field(default_factory=dict)
    sym_bool_values: Dict[str, SymBool] = field(default_factory=dict)
    is_single_tensor_return: bool = False
    constants: Dict[str, torch.Tensor] = field(default_factory=dict)


class GraphModuleSerializer:
    def __init__(
        self,
        graph_signature: ep.ExportGraphSignature,
        call_spec: torch._export.exported_program.CallSpec,
        module_call_graph: List[ep.ModuleCallEntry]
    ):
        self.graph_state = GraphState()
        self.graph_signature = graph_signature
        self.call_spec = call_spec
        self.module_call_graph = module_call_graph

    @contextmanager
    def save_graph_state(self):
        saved = self.graph_state
        self.graph_state = GraphState()
        try:
            yield
        finally:
            self.graph_state = saved

    def handle_placeholder(self, node: torch.fx.Node):
        assert node.op == "placeholder"
        self.graph_state.inputs.append(Argument.create(as_tensor=TensorArgument(name=node.name)))

        self.graph_state.tensor_values[node.name] = TensorValue(
            meta=serialize_tensor_meta(node.meta["val"])
        )

    def handle_output(self, node: torch.fx.Node):
        assert node.op == "output"
        assert len(node.args) == 1, "FX.Node's args should have one arg"
        node_args = node.args[0]
        if isinstance(node_args, torch.fx.Node):
            # For singleton tensor returns
            self.graph_state.is_single_tensor_return = True
            self.graph_state.outputs = [self.serialize_input(node_args)]
        else:
            assert isinstance(node_args, (tuple, list))
            self.graph_state.outputs = [self.serialize_input(arg) for arg in node_args]

    def serialize_operator(self, target) -> str:
        if isinstance(target, str):
            return target
        elif target.__module__.startswith("torch._ops"):
            # TODO(zhxchen17) Maybe provide a function name helper in FX.
            # From torch.fx.node._get_qualified_name
            module = target.__module__.replace("torch._ops", "torch.ops")
            return f"{module}.{target.__name__}"
        else:  # TODO(zhxchen17) Don't catch all here.
            return f"{target.__module__}.{target.__name__}"

    def handle_call_function(self, node: torch.fx.Node):
        assert node.op == "call_function"

        # getitem has been handled in the producer node, skip it here
        if node.target is operator.getitem:
            return

        if node.target in _SYM_INT_OPS:
            assert len(node.kwargs) == 0
            meta_val = node.meta["val"]
            ex_node = Node(
                target=self.serialize_operator(node.target),
                inputs=self.serialize_sym_op_inputs(node.args),
                outputs=[Argument.create(as_sym_int=self.serialize_sym_int_output(node.name, meta_val))],
                metadata=self.serialize_metadata(node),
            )
        elif node.target in _SYM_BOOL_OPS:
            assert len(node.kwargs) == 0
            meta_val = node.meta["val"]
            ex_node = Node(
                target=self.serialize_operator(node.target),
                inputs=self.serialize_sym_op_inputs(node.args),
                outputs=[Argument.create(as_sym_bool=self.serialize_sym_bool_output(node.name, meta_val))],
                metadata=self.serialize_metadata(node),
            )
        elif isinstance(node.target, torch._ops.OpOverload):
            ex_node = Node(
                target=self.serialize_operator(node.target),
                inputs=self.serialize_inputs(node.target, node.args, node.kwargs),
                outputs=self.serialize_outputs(node),
                # TODO: create a new tensor_values here, meta might have faketensor info
                metadata=self.serialize_metadata(node),
            )
        elif isinstance(node.target, torch._ops.HigherOrderOperator):

            inputs = [
                NamedArgument(
                    name="",  # TODO(zhxchen17) This is sad, should be improved when HOO has schema arg names.
                    arg=self.serialize_input(a),
                ) for a in node.args
            ]

            meta_val = node.meta["val"]

            if isinstance(meta_val, torch.Tensor):
                outputs = [Argument.create(as_tensor=self.serialize_tensor_output(node.name, meta_val))]
            elif isinstance(meta_val, (list, tuple)) and all(isinstance(v, torch.Tensor) for v in meta_val):
                arg_list = self._handle_getitem_users(node)
                outputs = [Argument.create(as_tensors=arg_list)]
            else:
                raise SerializeError(
                    "Only single tensor output or list of tensor output "
                    "is supported for HigherOrderOperator serialization"
                )

            ex_node = Node(
                target=self.serialize_operator(node.target),
                inputs=inputs,
                outputs=outputs,
                metadata=self.serialize_metadata(node),
            )
        else:
            raise SerializeError(f"Serializing {node.target} is not supported")

        self.graph_state.nodes.append(ex_node)

    def handle_get_attr(self, node):
        pass

    def serialize_metadata(self, node: torch.fx.Node) -> Dict[str, str]:
        ret = {}
        if stack_trace := node.meta.get("stack_trace"):
            ret["stack_trace"] = stack_trace

        if nn_module_stack := node.meta.get("nn_module_stack"):
            # Serialize to "fx_node_name:(orig_ref,type_str)"
            nn_module_list = [
                f"{k}:({v[0]},{self.serialize_operator(v[1])})"
                for k, v in nn_module_stack.items()
            ]
            ret["nn_module_stack"] = ST_DELIMITER.join(nn_module_list)

        if source_fn_st := node.meta.get("source_fn_stack"):
            source_fn_list = [f"{source_fn[0]},{self.serialize_operator(source_fn[1])}" for source_fn in source_fn_st]
            ret["source_fn_stack"] = ST_DELIMITER.join(source_fn_list)

        return ret

    def serialize_sym_op_inputs(self, args) -> List[NamedArgument]:
        serialized_args = []
        args_names = ["a", "b"]
        for args_name, arg in zip(args_names, args):
            serialized_args.append(
                NamedArgument(name=args_name, arg=self.serialize_input(arg))
            )
        return serialized_args

    def serialize_inputs(
        self, target: torch._ops.OpOverload, args, kwargs=None
    ) -> List[NamedArgument]:
        assert isinstance(target, torch._ops.OpOverload)
        kwargs = kwargs or {}
        serialized_args = []
        for i, schema_arg in enumerate(target._schema.arguments):
            if schema_arg.name in kwargs:
                serialized_args.append(
                    NamedArgument(
                        name=schema_arg.name,
                        arg=self.serialize_input(kwargs[schema_arg.name]),
                    )
                )
            elif not schema_arg.kwarg_only and i < len(args):
                serialized_args.append(
                    NamedArgument(
                        name=schema_arg.name,
                        arg=self.serialize_input(args[i]),
                    )
                )
            else:
                serialized_args.append(
                    NamedArgument(
                        name=schema_arg.name,
                        arg=self.serialize_input(schema_arg.default_value),
                    )
                )

        return serialized_args

    def is_sym_int_arg(self, arg) -> bool:
        return isinstance(arg, int) or (
            isinstance(arg, torch.fx.Node) and arg.name in self.graph_state.sym_int_values
        )

    def is_sym_bool_arg(self, arg) -> bool:
        return isinstance(arg, bool) or (
            isinstance(arg, torch.fx.Node) and arg.name in self.graph_state.sym_bool_values
        )

    def serialize_input(self, arg) -> Argument:
        import torch._inductor.ir as inductor_ir
        inductor_tensor_buffers = (
            inductor_ir.Buffer,
            inductor_ir.ReinterpretView,
        )

        if isinstance(arg, torch.fx.Node):
            if arg.op == "get_attr":
                assert isinstance(arg.target, str)
                attr = getattr(arg.graph.owning_module, arg.target)

                if isinstance(attr, torch.Tensor):
                    self.graph_state.constants[arg.name] = attr
                    return Argument.create(as_tensor=TensorArgument(name=arg.name))
                elif isinstance(attr, torch.fx.GraphModule):
                    with self.save_graph_state():
                        graph = self.serialize_graph(attr)
                    return Argument.create(as_graph=GraphArgument(name=arg.target, graph=graph))
                else:
                    raise SerializeError(f"Unsupported getattr attribute {arg.target} with type: {type(attr)}")
            elif self.is_sym_int_arg(arg):
                return Argument.create(as_sym_int=SymIntArgument.create(as_name=arg.name))
            elif self.is_sym_bool_arg(arg):
                return Argument.create(as_sym_bool=SymBoolArgument.create(as_name=arg.name))
            else:
                return Argument.create(as_tensor=TensorArgument(name=arg.name))
        elif isinstance(arg, inductor_tensor_buffers):
            # Other branches are for arguments in fx node.
            # This is a special branch for handling buffers (representing tensor arguments)
            # for inductor's ExternalFallbackNode
            # export_extern_kernel_node() is using this function to serialize arguments
            arg_name = arg.get_name()
            assert arg_name is not None, "Buffer must have valid name"
            return Argument.create(as_tensor=TensorArgument(name=arg_name))
        elif isinstance(arg, torch.SymInt):
            # This is a special branch for handling SymInt args in inductor's
            # ExternalFallbackNode.
            # For regular FX graph, SymInt arg should be a fx.Node with
            # self.is_sym_int_arg(arg) being true
            return Argument.create(as_sym_int=SymIntArgument.create(as_name=str(arg)))
        elif isinstance(arg, bool):
            return Argument.create(as_bool=arg)
        elif isinstance(arg, str):
            return Argument.create(as_string=arg)
        elif isinstance(arg, int):
            return Argument.create(as_int=arg)
        elif isinstance(arg, float):
            return Argument.create(as_float=arg)
        elif arg is None:
            return Argument.create(as_none=())
        elif isinstance(arg, (list, tuple)):
            # Must check bool first, as bool is also treated as int
            if all(isinstance(a, bool) for a in arg):
                return Argument.create(as_bools=list(arg))
            elif all(isinstance(a, int) for a in arg):
                return Argument.create(as_ints=list(arg))
            elif all(isinstance(a, float) for a in arg):
                return Argument.create(as_floats=list(arg))
            elif all(isinstance(a, str) for a in arg):
                return Argument.create(as_strings=list(arg))
            elif all(isinstance(a, torch.SymInt) for a in arg):
                # This is a special branch for handling SymInt args in inductor's
                # ExternalFallbackNode.
                # For regular FX graph, SymInt arg should be a fx.Node with
                # self.is_sym_int_arg(arg) being true
                return Argument.create(
                    as_sym_ints=[SymIntArgument.create(as_name=str(a)) for a in arg]
                )
            elif all(self.is_sym_int_arg(a) for a in arg):
                # list of sym_ints
                values = []
                for a in arg:
                    if isinstance(a, torch.fx.Node):
                        values.append(SymIntArgument.create(as_name=a.name))
                    elif isinstance(a, int):
                        values.append(SymIntArgument.create(as_int=a))
                return Argument.create(as_sym_ints=values)
            elif all(self.is_sym_bool_arg(a) for a in arg):
                # list of sym_bools
                values = []
                for a in arg:
                    if isinstance(a, torch.fx.Node):
                        values.append(SymBoolArgument.create(as_name=a.name))
                    elif isinstance(a, bool):
                        values.append(SymBoolArgument.create(as_bool=a))
                return Argument.create(as_sym_bools=values)
            elif all(isinstance(a, torch.fx.Node) for a in arg):
                # list of tensors
                arguments = []
                for a in arg:
                    if a.op == "get_attr":
                        assert isinstance(a.target, str)
                        attr = getattr(a.graph.owning_module, a.target)
                        assert isinstance(attr, torch.Tensor)
                        self.graph_state.constants[a.name] = attr
                    arguments.append(TensorArgument(name=a.name))
                return Argument.create(as_tensors=arguments)
            elif all(isinstance(a, (torch.fx.Node, type(None))) for a in arg):
                # list of optional tensors
                def serialize_optional_tensor_args(a):
                    if a is None:
                        return OptionalTensorArgument.create(as_none=())
                    elif isinstance(a, torch.fx.Node):
                        return OptionalTensorArgument.create(as_tensor=a.name)
                    else:
                        raise SerializeError(f"Unsupported list/tuple argument: {a}")
                return Argument.create(
                    as_optional_tensors=list(map(serialize_optional_tensor_args, arg))
                )
            elif all(isinstance(a, inductor_tensor_buffers) for a in arg):
                # list of inductor buffers
                return Argument.create(
                    as_tensors=[TensorArgument(name=a.get_name()) for a in arg],
                )
            elif all(isinstance(a, (*inductor_tensor_buffers, type(None))) for a in arg):
                # list of inductor buffers as optional tensors
                def serialize_optional_tensor_args(a):
                    if a is None:
                        return OptionalTensorArgument.create(as_none=())
                    elif isinstance(a, inductor_tensor_buffers):
                        return OptionalTensorArgument.create(as_tensor=a.get_name())
                    else:
                        raise SerializeError(f"Unsupported list/tuple argument: {a}")
                return Argument.create(
                    as_optional_tensors=list(map(serialize_optional_tensor_args, arg))
                )
            else:
                raise SerializeError(f"Unsupported list/tuple argument type: {[type(a) for a in arg]}")
        elif isinstance(arg, torch.dtype):
            return Argument.create(as_scalar_type=_TORCH_TO_SERIALIZE_DTYPE[arg])
        elif isinstance(arg, torch.device):
            return Argument.create(as_device=Device(type=arg.type, index=arg.index))
        elif isinstance(arg, torch.memory_format):
            return Argument.create(as_memory_format=_TORCH_TO_SERIALIZE_MEMORY_FORMAT[arg])
        elif isinstance(arg, torch.layout):
            return Argument.create(as_layout=_TORCH_TO_SERIALIZE_LAYOUT[arg])
        elif isinstance(arg, torch._C.ScriptObject):
            if not (
                hasattr(type(arg), "__getstate__") and
                hasattr(type(arg), "__setstate__")
            ):
                raise SerializeError(
                    f"Unable to serialize ScriptObject {arg}. Please define "
                    "serialization methods via def_pickle()."
                )
            # Custom objects through torchind are serializable with pickle,
            # through implementing the .def_pickle function.  This should result
            # in the object containing a __getstate__ and __setstate__
            # serialize/deserialize function.
            blob = pickle.dumps(arg)
            return Argument.create(as_custom_obj=CustomObjArgument(blob))
        else:
            raise SerializeError(f"Unsupported argument type: {type(arg)}")

    def serialize_tensor_output(self, name, meta_val) -> TensorArgument:
        assert name not in self.graph_state.tensor_values
        self.graph_state.tensor_values[name] = TensorValue(meta=serialize_tensor_meta(meta_val))
        return TensorArgument(name=name)

    def serialize_sym_int_output(self, name, meta_val) -> SymIntArgument:
        assert name not in self.graph_state.sym_int_values
        self.graph_state.sym_int_values[name] = serialize_sym_int(meta_val)
        return SymIntArgument.create(as_name=name)

    def serialize_sym_bool_output(self, name, meta_val) -> SymIntArgument:
        assert name not in self.graph_state.sym_bool_values
        self.graph_state.sym_bool_values[name] = serialize_sym_bool(meta_val)
        return SymBoolArgument.create(as_name=name)

    def serialize_module_call_signature(self, module_call_signature: ep.ModuleCallSignature) -> ModuleCallSignature:
        def serialize_argument(x: ep.ArgumentSpec) -> Argument:
            if isinstance(x, PyTensorArgument):
                return Argument.create(as_tensor=TensorArgument(name=x.name))
            elif isinstance(x, PySymIntArgument):
                return Argument.create(as_sym_int=SymIntArgument.create(as_name=x.name))
            else:
                assert isinstance(x, PyConstantArgument)
                return self.serialize_input(x.value)
        return ModuleCallSignature(
            inputs=[serialize_argument(x) for x in module_call_signature.inputs],
            outputs=[serialize_argument(x) for x in module_call_signature.outputs],
            in_spec=treespec_dumps(module_call_signature.in_spec, TREESPEC_VERSION),
            out_spec=treespec_dumps(module_call_signature.out_spec, TREESPEC_VERSION),
        )

    def serialize_module_call_graph(self, module_call_graph: List[ep.ModuleCallEntry]) -> List[ModuleCallEntry]:
        return [
            ModuleCallEntry(
                fqn=entry.fqn,
                signature=self.serialize_module_call_signature(entry.signature) if entry.signature else None,
            ) for entry in module_call_graph
        ]

    def serialize_outputs(self, node: torch.fx.Node) -> List[Argument]:
        """For a given node, return the dataclass representing its output values.

        [NOTE: Multiple outputs] We handle aggregates differently than FX. For
        FX, it looks like:

            x = call_function("multiple_return", ...)
            element0 = call_function(getitem, x, 0)
            foo = call_function("use_output", element0)

        We do not want the intermediate `getitem` call, so our serialized thing looks like:

            element0, element1, element2 = call_function("multiple_return", ...)
            foo = call_function("use_output", element0)

        We want names to be consistent across these two schemes, so that we can
        mostly reuse the names coming from FX. This function computes a mapping from
        the FX representation to our representation, preserving the names.
        """
        assert node.op == "call_function" and isinstance(node.target, torch._ops.OpOverload)

        assert isinstance(node.target, torch._ops.OpOverload)
        returns = node.target._schema.returns

        if len(returns) == 0:
            return []

        meta_val = node.meta["val"]

        # Check single value return
        if _is_single_tensor_return(node.target):
            return [Argument.create(as_tensor=self.serialize_tensor_output(node.name, meta_val))]
        elif len(returns) == 1 and isinstance(meta_val, torch.SymInt):
            return [Argument.create(as_sym_int=self.serialize_sym_int_output(node.name, meta_val))]
        elif len(returns) == 1 and isinstance(meta_val, torch.SymBool):
            return [Argument.create(as_sym_bool=self.serialize_sym_bool_output(node.name, meta_val))]

        # There are a two possibilities at this point:
        # - This operator returns a list of Tensors.
        # - This operator returns multiple Tensors.
        #
        # Either way, start by gathering a list of TensorArguments with the correct names.
        # For consistent naming with FX, consult the downstream `getitem` node and
        # make sure our outputs have the same name.

        arg_list = self._handle_getitem_users(node)

        # Then, pack the return value differently depending on what the return type is.
        if len(returns) == 1:
            return_type = returns[0].real_type
            assert isinstance(return_type, torch.ListType) and isinstance(
                return_type.getElementType(), torch.TensorType
            ), "Only tensors and lists of tensors supported"

            return [Argument.create(as_tensors=arg_list)]
        else:
            assert all(
                isinstance(ret.real_type, torch.TensorType) for ret in returns
            ), f"Multiple returns can only have tensor returns, got: {[ret.real_type for ret in returns]}"

            return [Argument.create(as_tensor=arg) for arg in arg_list]

    def _handle_getitem_users(self, node: torch.fx.Node) -> List[TensorArgument]:
        meta_val = node.meta["val"]

        idx_to_name = {}
        for user in node.users:
            assert user.target is operator.getitem, f"User node {user} of {node} is incorrect"
            idx_to_name[user.args[1]] = user.name

        for idx, _ in enumerate(meta_val):
            # FX does not emit a getitem node for any outputs that are unused.
            # However, we need a name for them so that the number of outputs will
            # correctly match the schema. Just assign a dummy name.
            if idx not in idx_to_name:
                idx_to_name[idx] = f"{node.name}_unused_{idx}"

        arg_list = []
        for i, element_meta_val in enumerate(meta_val):
            arg_list.append(
                self.serialize_tensor_output(idx_to_name[i], element_meta_val)
            )

        return arg_list

    def serialize_graph(self, graph_module: torch.fx.GraphModule) -> Graph:
        assert isinstance(graph_module, torch.fx.GraphModule)
        for node in graph_module.graph.nodes:
            try:
                getattr(self, f"handle_{node.op}")(node)
            except Exception as e:
                raise SerializeError(f"Failed serializing node {node} in graph:\n{graph_module.graph}") from e

        serialized_constants = {
            k: serialize_torch_artifact(v)
            for k, v in self.graph_state.constants.items()
        }

        return Graph(
            inputs=self.graph_state.inputs,
            nodes=self.graph_state.nodes,
            tensor_values=self.graph_state.tensor_values,
            sym_int_values=self.graph_state.sym_int_values,
            sym_bool_values=self.graph_state.sym_bool_values,
            outputs=self.graph_state.outputs,
            is_single_tensor_return=self.graph_state.is_single_tensor_return,
            constants=serialized_constants,
        )

    def serialize(self, graph_module: torch.fx.GraphModule) -> GraphModule:
        graph = self.serialize_graph(graph_module)

        return GraphModule(
            graph=graph,
            signature=serialize_signature(self.graph_signature),
            call_spec=serialize_call_spec(self.call_spec),
            module_call_graph=self.serialize_module_call_graph(self.module_call_graph),
        )


class ExportedProgramSerializer:
    def __init__(self, opset_version: Optional[Dict[str, int]] = None):
        self.opset_version: Dict[str, int] = {}
        if opset_version:
            self.opset_version.update(opset_version)
        if "aten" not in self.opset_version:
            self.opset_version["aten"] = torch._C._get_max_operator_version()

    def serialize(self, exported_program: ep.ExportedProgram) -> Tuple[ExportedProgram, bytes]:
        serialized_graph_module = (
            GraphModuleSerializer(
                exported_program.graph_signature,
                exported_program.call_spec,
                exported_program.module_call_graph
            ).serialize(exported_program.graph_module)
        )
        serialized_range_constraints = serialize_range_constraints(exported_program.range_constraints)
        serialized_equality_constraints = serialize_equality_constraints(exported_program.equality_constraints)

        return (
            ExportedProgram(
                graph_module=serialized_graph_module,
                opset_version=self.opset_version,
                range_constraints=serialized_range_constraints,
                equality_constraints=serialized_equality_constraints,
                schema_version=SCHEMA_VERSION,
                example_inputs=None,
            ),
            serialize_torch_artifact(exported_program.state_dict),
        )


class GraphModuleDeserializer:
    def __init__(self):
        self.serialized_name_to_node: Dict[str, torch.fx.Node] = {}
        self.serialized_name_to_meta: Dict[str, MetaType] = {}
        self.graph = torch.fx.Graph()
        self.module = torch.nn.Module()

    @contextmanager
    def save_graph_module(self) -> Iterator[None]:
        saved = self.graph, self.module, self.serialized_name_to_node, self.serialized_name_to_meta
        self.graph = torch.fx.Graph()
        self.module = torch.nn.Module()
        self.serialized_name_to_node = {}
        self.serialized_name_to_meta = {}
        try:
            yield
        finally:
            self.graph, self.module, self.serialized_name_to_node, self.serialized_name_to_meta = saved

    def deserialize_operator(self, serialized_target: str):
        if serialized_target.startswith("_operator"):  # TODO(zhxchen17) Follow up on this.
            module = operator
            serialized_target_names = serialized_target.split(".")[1:]
        elif serialized_target.startswith("torch.ops"):
            module = torch.ops
            serialized_target_names = serialized_target.split(".")[2:]
        else:  # TODO(zhxchen17) Don't catch all here.
            return serialized_target

        target = module
        for name in serialized_target_names:
            if not hasattr(target, name):
                return serialized_target
            else:
                target = getattr(target, name)
        return target

    def deserialize_sym_int(self, s: SymInt) -> Union[int, torch.SymInt]:
        val = s.value
        if s.type == "as_expr":
            if val.expr_str in self.symbol_name_to_symbol:
                sym = self.symbol_name_to_symbol[val.expr_str]
            else:
                sym = sympy.sympify(val.expr_str, locals=self.symbol_name_to_symbol)
                if isinstance(sym, sympy.Symbol):
                    self.symbol_name_to_symbol[val.expr_str] = sym

                    if vr := self.symbol_name_to_range.get(val.expr_str):
                        symbolic_shapes._constrain_symbol_range(
                            self.shape_env,
                            sym,
                            compiler_min=vr.lower,  # type: ignore[arg-type]
                            compiler_max=vr.upper,  # type: ignore[arg-type]
                            runtime_min=vr.lower,  # type: ignore[arg-type]
                            runtime_max=vr.upper  # type: ignore[arg-type]
                        )

            return self.shape_env.create_symintnode(sym, hint=val.hint)
        elif s.type == "as_int":
            assert isinstance(val, int)
            return val
        else:
            raise SerializeError(
                f"SymInt has invalid field type {s.type} with value {s.value}"
            )

    def deserialize_sym_bool(self, s: SymBool) -> Union[bool, torch.SymBool]:
        val = s.value
        if s.type == "as_expr":
            expr = sympy.sympify(val, locals=self.symbol_name_to_symbol)
            return self.shape_env.create_symboolnode(expr)
        elif s.type == "as_bool":
            assert isinstance(val, bool)
            return val
        else:
            raise SerializeError(
                f"SymBool has invalid field type {s.type} with value {s.value}"
            )

    def deserialize_tensor_meta(
        self,
        tensor_meta: TensorMeta,
        fake_tensor_mode: FakeTensorMode,
    ) -> FakeTensor:
        with fake_tensor_mode:
            return cast(
                FakeTensor,
                torch.empty_strided(
                    tuple(self.deserialize_sym_int(val) for val in tensor_meta.sizes),  # type: ignore[misc]
                    tuple(self.deserialize_sym_int(val) for val in tensor_meta.strides),  # type: ignore[misc]
                    device=deserialize_device(tensor_meta.device),
                    dtype=_SERIALIZE_TO_TORCH_DTYPE[tensor_meta.dtype],
                ),
            )

    def deserialize_graph_output(self, output) -> torch.fx.Node:
        if isinstance(output.value, TensorArgument):
            if output.value.name in self.constants:
                val = self.constants[output.value.name]
                setattr(self.module, output.value.name, val)
                node = self.graph.create_node(
                    "get_attr",
                    output.value.name,
                    name=output.value.name,
                )
                return node
            return self.serialized_name_to_node[output.value.name]
        elif isinstance(output.value, (SymIntArgument, SymBoolArgument)):
            return self.serialized_name_to_node[output.value.as_name]
        else:
            raise SerializeError(f"Unable to deserialize output node {output}")

    def deserialize_graph(self, serialized_graph: Graph) -> torch.fx.Graph:
        self.constants: Dict[str, torch.Tensor] = {
            k: deserialize_torch_artifact(base64.b64decode(v))
            for k, v in serialized_graph.constants.items()
        }

        # Handle the tensor metas.
        for name, tensor_value in serialized_graph.tensor_values.items():
            meta_val = self.deserialize_tensor_meta(tensor_value.meta, self.fake_tensor_mode)
            self.serialized_name_to_meta[name] = meta_val

        for name, sym_int_value in serialized_graph.sym_int_values.items():
            self.serialized_name_to_meta[name] = self.deserialize_sym_int(sym_int_value)

        for name, sym_bool_value in serialized_graph.sym_bool_values.items():
            self.serialized_name_to_meta[name] = self.deserialize_sym_bool(sym_bool_value)

        # Inputs: convert to placeholder nodes in FX.
        for input in serialized_graph.inputs:
            placeholder_node = self.graph.placeholder(input.as_tensor.name)
            self.sync_fx_node(input.as_tensor.name, placeholder_node)

        # Nodes: convert to call_function nodes.
        for serialized_node in serialized_graph.nodes:
            try:
                target = self.deserialize_operator(serialized_node.target)
                self.deserialize_node(serialized_node, target)

            except Exception as e:
                raise SerializeError(f"Failed deserializing node {serialized_node}") from e

        # Outputs: convert to a single `output` node.
        outputs = []
        for output in serialized_graph.outputs:
            outputs.append(self.deserialize_graph_output(output))

        if serialized_graph.is_single_tensor_return:
            assert len(outputs) == 1
            outputs = outputs[0]  # type: ignore[assignment]
        else:
            outputs = tuple(outputs)  # type: ignore[assignment]

        output_node = self.graph.output(outputs)

        if serialized_graph.is_single_tensor_return:
            output_node.meta["val"] = output_node.args[0].meta["val"]
        else:
            output_node.meta["val"] = tuple(
                arg.meta["val"] for arg in output_node.args[0]
            )

        return self.graph

    def deserialize_node(self, serialized_node: Node, target: Callable) -> None:
        if target.__module__ == "_operator":  # TODO(zhxchen17) Follow up on this.
            name = serialized_node.outputs[0].value.as_name
            args = self.deserialize_sym_op_inputs(serialized_node.inputs)

            fx_node = self.graph.create_node("call_function", target, args, {}, name)
            self.deserialize_sym_op_outputs(serialized_node, fx_node)
        elif isinstance(target, torch._ops.HigherOrderOperator):
            assert (
                len(serialized_node.outputs) == 1
                and serialized_node.outputs[0].type in ("as_tensors", "as_tensor")
            ), "Only single tensor output or list of tensor output is supported for higher order operators."

            output = serialized_node.outputs[0]

            name = (
                output.value.name
                if output.type == "as_tensor"
                else None  # FX will generate a name for us.
            )
            args = tuple(self.deserialize_input(input.arg) for input in serialized_node.inputs)
            fx_node = self.graph.create_node("call_function", target, args, {}, name)

            if output.type == "as_tensor":
                self.sync_fx_node(name, fx_node)
            if output.type == "as_tensors":
                self.deserialize_multiple_outputs(serialized_node, fx_node)

        elif isinstance(target, torch._ops.OpOverload):
            # For convenience: if this node returns a single tensor, name the
            # newly-created node after it. This ensures that these tensor values
            # have names that are consistent with serialized.
            name = (
                serialized_node.outputs[0].value.name
                if _is_single_tensor_return(target)
                else None  # FX will generate a name for us.
            )
            args, kwargs = self.deserialize_inputs(target, serialized_node)
            fx_node = self.graph.create_node("call_function", target, args, kwargs, name)
            self.deserialize_outputs(serialized_node, fx_node)
        else:
            raise SerializeError(f"Unsupported target type for node {serialized_node}: {target}")

        fx_node.meta.update(self.deserialize_metadata(serialized_node.metadata))

    def deserialize(
        self,
        serialized_graph_module: GraphModule,
        symbol_name_to_range: Optional[Dict[str, symbolic_shapes.ValueRanges]] = None,
    ) -> Tuple[
        torch.fx.GraphModule,
        ep.ExportGraphSignature,
        torch._export.exported_program.CallSpec,
        List[ep.ModuleCallEntry],
        Dict[str, sympy.Symbol]
    ]:
        self.shape_env = symbolic_shapes.ShapeEnv(assume_static_by_default=True)
        self.fake_tensor_mode = FakeTensorMode(
            allow_fallback_kernels=False,
            allow_non_fake_inputs=True,
            shape_env=self.shape_env,
        )
        self.symbol_name_to_symbol: Dict[str, sympy.Symbol] = {}
        self.symbol_name_to_range = {} if symbol_name_to_range is None else symbol_name_to_range

        self.deserialize_graph(serialized_graph_module.graph)

        sig = deserialize_signature(serialized_graph_module.signature)
        call_spec = deserialize_call_spec(serialized_graph_module.call_spec)
        module_call_graph = self.deserialize_module_call_graph(serialized_graph_module.module_call_graph)
        return (
            torch._export.exported_program._create_graph_module_for_export(self.module, self.graph),
            sig,
            call_spec,
            module_call_graph,
            self.symbol_name_to_symbol,
        )

    def sync_fx_node(self, name: str, fx_node: torch.fx.Node):
        if name in self.serialized_name_to_node:
            raise SerializeError(f"Node {name} has already been deserialized before.")
        self.serialized_name_to_node[name] = fx_node
        assert "val" not in fx_node.meta
        fx_node.meta["val"] = self.serialized_name_to_meta[name]

    def deserialize_sym_op_inputs(self, inputs):
        return tuple(self.deserialize_input(input.arg) for input in inputs)

    def deserialize_inputs(self, target: torch._ops.OpOverload, serialized_node: Node):
        schema_args = target._schema.arguments
        actual_args = {
            input.name: self.deserialize_input(input.arg) for input in serialized_node.inputs
        }
        args = []
        kwargs = {}
        for schema_arg in schema_args:
            is_positional = not schema_arg.has_default_value() and not schema_arg.kwarg_only
            if is_positional:
                args.append(actual_args[schema_arg.name])
            else:
                if schema_arg.name in actual_args:
                    kwargs[schema_arg.name] = actual_args[schema_arg.name]
        return tuple(args), kwargs

    def deserialize_input(self, inp: Argument) -> Any:
        value = inp.value
        typ_ = inp.type
        if typ_ == "as_none":
            # None should converted as None, but is encoded as bool in serialized
            # Convert serialized object to torch equivalent
            return None
        elif typ_ == "as_scalar_type":
            return _SERIALIZE_TO_TORCH_DTYPE[value]
        elif typ_ == "as_memory_format":
            return _SERIALIZE_TO_TORCH_MEMORY_FORMAT[value]
        elif typ_ == "as_layout":
            return _SERIALIZE_TO_TORCH_LAYOUT[value]
        elif typ_ == "as_graph":
            assert isinstance(value, GraphArgument)
            with self.save_graph_module():
                self.deserialize_graph(value.graph)
                submodule = torch._export.exported_program._create_graph_module_for_export(self.module, self.graph)
            self.module.register_module(value.name, submodule)
            return self.graph.create_node(
                "get_attr",
                value.name,
                name=value.name,
            )
        elif isinstance(value, Device):
            return deserialize_device(value)
        elif isinstance(value, TensorArgument):
            if value.name in self.constants:
                val = self.constants[value.name]
                setattr(self.module, value.name, val)
                return self.graph.create_node(
                    "get_attr",
                    value.name,
                    name=value.name,
                )
            return self.serialized_name_to_node[value.name]
        elif isinstance(value, (int, float, bool)):
            return value
        elif isinstance(value, str):
            return str(value)
        elif isinstance(value, (SymIntArgument, SymBoolArgument)):
            return self.deserialize_sym_argument(value)
        elif isinstance(value, list):
            if len(value) == 0:
                return []
            elif isinstance(value[0], TensorArgument):
                result = []
                for arg in value:
                    if arg.name in self.constants:
                        val = self.constants[arg.name]
                        setattr(self.module, arg.name, val)
                        result.append(
                            self.graph.create_node(
                                "get_attr",
                                arg.name,
                                name=arg.name,
                            )
                        )
                    else:
                        result.append(self.serialized_name_to_node[arg.name])
                return result
            elif isinstance(value[0], (int, float, bool)):
                # convert from serialized.python.types.List to python list
                return list(value)
            elif isinstance(value[0], (SymIntArgument, SymBoolArgument)):
                return [self.deserialize_sym_argument(arg) for arg in value]
            elif isinstance(value[0], OptionalTensorArgument):
                def deserialize_optional_tensor_args(a):
                    if a.type == "as_none":
                        return None
                    elif a.type == "as_tensor":
                        return self.serialized_name_to_node[a.value]
                    else:
                        raise SerializeError(f"Unhandled argument {inp}")
                return list(map(deserialize_optional_tensor_args, value))
            else:
                raise SerializeError(f"Unhandled argument {inp}")
        elif isinstance(value, CustomObjArgument):
            # Custom objects through torchind are deserializable with pickle,
            # through implementing the .def_pickle function.
            blob = base64.b64decode(value.blob)
            return pickle.loads(blob)
        else:
            raise SerializeError(f"Unhandled argument {inp}")

    def deserialize_sym_argument(self, sym_int_arg):
        if sym_int_arg.type == "as_int":
            return sym_int_arg.as_int
        else:
            assert sym_int_arg.type == "as_name"
            return self.serialized_name_to_node[sym_int_arg.as_name]

    def deserialize_sym_op_outputs(self, serialized_node: Node, fx_node: torch.fx.Node):
        self.sync_fx_node(serialized_node.outputs[0].value.as_name, fx_node)

    def deserialize_outputs(self, serialized_node: Node, fx_node: torch.fx.Node):
        # Simple case for single tensor return.
        assert isinstance(fx_node.target, torch._ops.OpOverload)
        returns = fx_node.target._schema.returns

        # Check single value return
        if len(returns) == 0:
            return
        if _is_single_tensor_return(fx_node.target):
            self.sync_fx_node(serialized_node.outputs[0].as_tensor.name, fx_node)
            return
        elif len(returns) == 1 and isinstance(serialized_node.outputs[0].value, (SymIntArgument, SymBoolArgument)):
            self.sync_fx_node(serialized_node.outputs[0].value.as_name, fx_node)
            return

        self.deserialize_multiple_outputs(serialized_node, fx_node)

    def deserialize_multiple_outputs(self, serialized_node: Node, fx_node: torch.fx.Node) -> None:
        # Convert multiple return types to FX format.
        # In FX, each node only returns one value. So in order to represent
        # multiple return values, we have to emit a `getitem` node for each
        # return value.
        # This performs the inverse mapping of the `serialize_outputs` call in
        # serialization, see [NOTE: Multiple outputs]
        output_names = []
        if len(serialized_node.outputs) == 1:
            assert isinstance(serialized_node.outputs[0].value, list)
            assert isinstance(serialized_node.outputs[0].value[0], TensorArgument)
            output_names = [arg.name for arg in serialized_node.outputs[0].as_tensors]
        else:
            for output in serialized_node.outputs:
                assert isinstance(output.value, TensorArgument)
                output_names.append(output.as_tensor.name)

        for idx, name in enumerate(output_names):
            individual_output = self.graph.create_node(
                "call_function",
                operator.getitem,
                (fx_node, idx),
                name=name,
            )
            self.sync_fx_node(name, individual_output)
            # The derived `getitem` nodes should have the same stacktrace as the
            # original `fx_node`
            individual_output.meta.update(self.deserialize_metadata(serialized_node.metadata))

        # also update the metaval for `fx_node` to be a list(meta)
        fx_node.meta["val"] = tuple(self.serialized_name_to_meta[name] for name in output_names)
        self.serialized_name_to_node[fx_node.name] = fx_node

    def deserialize_metadata(self, metadata: Dict[str, str]) -> Dict[str, Any]:
        ret: Dict[str, Any] = {}
        if stack_trace := metadata.get("stack_trace"):
            ret["stack_trace"] = stack_trace

        def deserialize_meta_func(serialized_target: str):
            module = None
            if serialized_target.startswith("torch.nn"):
                module = torch.nn
                serialized_target_names = serialized_target.split(".")[2:]
            elif serialized_target.startswith("torch"):
                module = torch
                serialized_target_names = serialized_target.split(".")[1:]
            else:
                return self.deserialize_operator(serialized_target)

            target = module
            for name in serialized_target_names:
                if not hasattr(target, name):
                    return serialized_target
                else:
                    target = getattr(target, name)
            return target

        if nn_module_stack_str := metadata.get("nn_module_stack"):
            # Originally serialized to "fx_node_name:(orig_ref,type_str)"
            nn_module_stack_list = nn_module_stack_str.split(ST_DELIMITER)
            nn_module_stack = {}
            for kv in nn_module_stack_list:
                key_idx = kv.find(":")
                key = kv[:key_idx]
                assert kv[key_idx + 1] == "("
                assert kv[-1] == ")"

                paren = 0
                comma_idx = None
                for i, c in enumerate(kv[key_idx + 2:-1]):
                    if c == "," and paren == 0:
                        assert comma_idx is None
                        comma_idx = i + key_idx + 2
                    elif c == "(":
                        paren += 1
                    elif c == ")":
                        paren -= 1

                assert comma_idx is not None
                module = deserialize_meta_func(kv[comma_idx + 1:-1])
                nn_module_stack[key] = (kv[key_idx + 2:comma_idx], module)
            ret["nn_module_stack"] = nn_module_stack

        if source_fn_st_str := metadata.get("source_fn_stack"):
            # Originally serializes to "fx_node_name,op_str"
            source_fn_st = []
            for source_fn_str in source_fn_st_str.split(ST_DELIMITER):
                name, target_str = source_fn_str.split(",")
                source_fn_st.append((name, deserialize_meta_func(target_str)))
            ret["source_fn_stack"] = source_fn_st
        return ret

    def deserialize_module_call_signature(self, module_call_signature: ModuleCallSignature) -> ep.ModuleCallSignature:
        def deserialize_argument(x: Argument) -> ep.ArgumentSpec:
            if x.as_tensor is not None:
                return PyTensorArgument(name=x.as_tensor.name)
            elif x.as_symint is not None:
                return PySymIntArgument(name=x.as_symint.as_name)
            else:
                return PyConstantArgument(value=self.deserialize_input(x))

        return ep.ModuleCallSignature(
            inputs=[deserialize_argument(x) for x in module_call_signature.inputs],
            outputs=[deserialize_argument(x) for x in module_call_signature.outputs],
            in_spec=treespec_loads(module_call_signature.in_spec),
            out_spec=treespec_loads(module_call_signature.out_spec),
        )

    def deserialize_module_call_graph(self, module_call_graph: List[ModuleCallEntry]) -> List[ep.ModuleCallEntry]:
        return [
            ep.ModuleCallEntry(
                fqn=entry.fqn,
                signature=self.deserialize_module_call_signature(entry.signature) if entry.signature else None,
            ) for entry in module_call_graph
        ]


class ExportedProgramDeserializer:
    def __init__(self, expected_opset_version: Optional[Dict[str, int]] = None):
        self.expected_opset_version: Dict[str, int] = {}
        if expected_opset_version:
            self.expected_opset_version.update(expected_opset_version)
        if "aten" not in self.expected_opset_version:
            self.expected_opset_version["aten"] = torch._C._get_max_operator_version()

    def deserialize_range_constraints(
        self,
        symbol_name_to_range: Dict[str, symbolic_shapes.ValueRanges],
        symbol_name_to_symbol: Dict[str, sympy.Symbol],
    ) -> Dict[sympy.Symbol, ValueRanges]:
        range_constraints = {}
        for k, v in symbol_name_to_range.items():
            if symbol := symbol_name_to_symbol.get(k):
                range_constraints[symbol] = v  # type: ignore[arg-type]
            else:
                log.warning(f"Symbol {k} did not appear in the graph that was deserialized")  # noqa: G004
        return range_constraints

    def deserialize(
        self, serialized_exported_program: ExportedProgram, serialized_state_dict: bytes
    ) -> ep.ExportedProgram:
        if serialized_exported_program.schema_version != SCHEMA_VERSION:
            raise SerializeError(
                f"Serialized schema version {serialized_exported_program.schema_version} "
                f"does not match our current schema version {SCHEMA_VERSION}."
            )

        symbol_name_to_range = {
            k: symbolic_shapes.ValueRanges(_int_to_sympy_int(v.min_val), _int_to_sympy_int(v.max_val))
            for k, v in serialized_exported_program.range_constraints.items()
        }

        graph_module, sig, call_spec, module_call_graph, symbol_name_to_symbol = (
            GraphModuleDeserializer()
            .deserialize(
                serialized_exported_program.graph_module,
                symbol_name_to_range,
            )
        )
        range_constraints = self.deserialize_range_constraints(
            symbol_name_to_range, symbol_name_to_symbol,
        )
        model_opset_version: Optional[Dict[str, int]] = serialized_exported_program.opset_version
        self._validate_model_opset_version(model_opset_version)

        upgrader = GraphModuleOpUpgrader(self.expected_opset_version, model_opset_version)

        state_dict = deserialize_torch_artifact(serialized_state_dict)
        equality_constraints = deserialize_equality_constraints(serialized_exported_program.equality_constraints)

        exported_program = ep.ExportedProgram(
            graph_module,
            graph_module.graph,
            sig,
            call_spec,
            state_dict,  # type: ignore[arg-type]
            range_constraints,
            equality_constraints,
            module_call_graph,
            None,  # type: ignore[arg-type]
        )
        return upgrader.upgrade(exported_program)

    def _validate_model_opset_version(self, model_opset_version: Optional[Dict[str, int]]):
        """Compare model_opset_version with expected_opset_version and raise error if we can't resolve the version
        difference.
        E.g., model_opset_version = {"aten": 3, "custom": 4}
        expected_opset_version = {"aten": 4, "custom": 4}
        This means we can use an upgrader for ATen to reconcile the deserialized model.

        The logic of this method:

        For common op namespaces:
        1. if model version < expected version, this case can be handled by upgraders.
        2. if model version > expected version, we need downgraders but not implemented yet.
        3. if model version == expected version, we don't need extra handling.

        For op namespace only in model_opset_version, we should give a warning because it is missing from
        expected_opset_version.
        """
        if not model_opset_version:
            raise RuntimeError("Serialized model should have opset version.")
        common_namespaces = {key for key in model_opset_version if key in self.expected_opset_version}
        for namespace in common_namespaces:
            assert (
                isinstance(model_version := model_opset_version[namespace], int)
            ), f"model_opset_version value should be int, got {model_opset_version[namespace]}"

            assert (
                isinstance(compiler_version := self.expected_opset_version[namespace], int)
            ), f"expected_opset_version value should be int, got {self.expected_opset_version[namespace]}"

            # TODO(larryliu0820): Add support for upgrader & downgrader
            if model_version != compiler_version:
                raise NotImplementedError(
                    f"Model opset version {model_opset_version} doesn't match to compiler opset version "
                    f"{self.expected_opset_version}! Upgrader/downgrader is not implemented yet."
                )
        for namespace in model_opset_version:
            if namespace in common_namespaces:
                continue
            log.warning("Compiler doesn't have a version table for op namespace: {ns}. ", extra={"ns": namespace})


class EnumEncoder(json.JSONEncoder):
    def default(self, obj):
        if isinstance(obj, Enum):
            return obj.value
        if isinstance(obj, bytes):
            return base64.b64encode(obj).decode('utf-8')
        return super().default(obj)


def serialize(
    exported_program: ep.ExportedProgram,
    opset_version: Optional[Dict[str, int]] = None,
) -> Tuple[bytes, bytes]:
    serialized_exported_program, serialized_state_dict = (
        ExportedProgramSerializer(opset_version).serialize(exported_program)
    )
    json_program = json.dumps(
        dataclasses.asdict(serialized_exported_program), cls=EnumEncoder
    )
    json_bytes = json_program.encode('utf-8')
    return json_bytes, serialized_state_dict


def _dict_to_dataclass(cls, data):
    assert not isinstance(cls, str), f"Unresolved class type: '{cls}'."
    if typing.get_origin(cls) == typing.Union and type(None) in typing.get_args(cls):
        if data is None:
            return None
        ty_args = typing.get_args(cls)
        assert len(ty_args) == 2
        return _dict_to_dataclass(ty_args[0], data)
    elif isinstance(cls, type) and issubclass(cls, _Union):
        obj = cls(**data)
        field_type = cls.__annotations__[obj.type]
        setattr(obj, obj.type, _dict_to_dataclass(field_type, obj.value))
        return obj
    elif dataclasses.is_dataclass(cls):
        obj = cls(**data)  # type: ignore[assignment]
        type_hints = typing.get_type_hints(cls)
        for f in dataclasses.fields(cls):
            name = f.name
            new_field_obj = _dict_to_dataclass(type_hints[name], getattr(obj, name))
            setattr(obj, name, new_field_obj)
        return obj
    elif isinstance(data, list):
        if len(data) == 0:
            return data
        d_type = typing.get_args(cls)[0]
        return [
            _dict_to_dataclass(d_type, d)
            for d in data
        ]
    elif isinstance(data, dict):
        v_type = typing.get_args(cls)[1]
        return {
            k: _dict_to_dataclass(v_type, v)
            for k, v in data.items()
        }
    return data


def deserialize(
    exported_program_bytes: bytes,
    state_dict: bytes,
    expected_opset_version: Optional[Dict[str, int]] = None,
) -> ep.ExportedProgram:
    exported_program_str = exported_program_bytes.decode('utf-8')
    exported_program_dict = json.loads(exported_program_str)
    serialized_exported_program = _dict_to_dataclass(ExportedProgram, exported_program_dict)
    return (
        ExportedProgramDeserializer(expected_opset_version)
        .deserialize(serialized_exported_program, state_dict)
    )<|MERGE_RESOLUTION|>--- conflicted
+++ resolved
@@ -16,12 +16,8 @@
 import sympy
 
 import torch
-<<<<<<< HEAD
-import torch._export.exported_program as ep
+import torch.export.exported_program as ep
 from torch.export import InputDim
-=======
-import torch.export.exported_program as ep
->>>>>>> ba0f01ff
 from torch._subclasses.fake_tensor import FakeTensor, FakeTensorMode
 from torch.fx.experimental import symbolic_shapes
 from torch.utils._pytree import tree_map_only, treespec_dumps, treespec_loads
@@ -314,11 +310,7 @@
 
 
 def serialize_equality_constraints(
-<<<<<<< HEAD
     equality_constraints: List[Tuple[InputDim, InputDim]]
-=======
-    equality_constraints: List[Tuple[torch._export.exported_program.InputDim, torch._export.exported_program.InputDim]]
->>>>>>> ba0f01ff
 ) -> List[Tuple[Tuple[str, int], Tuple[str, int]]]:
     return [
         ((v1.input_name, v1.dim), (v2.input_name, v2.dim))
@@ -328,15 +320,9 @@
 
 def deserialize_equality_constraints(
     equality_constraints: List[Tuple[Tuple[str, int], Tuple[str, int]]]
-<<<<<<< HEAD
 ) -> List[Tuple[InputDim, InputDim]]:
     return [
-        (InputDim(v1[0], v1[1]), InputDim(v2[0], v2[1]))
-=======
-) -> List[Tuple[torch._export.exported_program.InputDim, torch._export.exported_program.InputDim]]:
-    return [
         (torch._export.exported_program.InputDim(v1[0], v1[1]), torch._export.exported_program.InputDim(v2[0], v2[1]))
->>>>>>> ba0f01ff
         for (v1, v2) in equality_constraints
     ]
 

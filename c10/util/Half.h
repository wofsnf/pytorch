#pragma once

/// Defines the Half type (half-precision floating-point) including conversions
/// to standard C types and basic arithmetic operations. Note that arithmetic
/// operations are implemented by converting to floating point and
/// performing the operation in float32, instead of using CUDA half intrinsics.
/// Most uses of this type within ATen are memory bound, including the
/// element-wise kernels, and the half intrinsics aren't efficient on all GPUs.
/// If you are writing a compute bound kernel, you can use the CUDA half
/// intrinsics directly on the Half type from device code.

#include <c10/macros/Macros.h>
#include <c10/util/C++17.h>
#include <c10/util/TypeSafeSignMath.h>
#include <c10/util/complex.h>
#include <type_traits>

#if defined(__cplusplus) && (__cplusplus >= 201103L)
#include <cmath>
#include <cstdint>
#elif !defined(__OPENCL_VERSION__)
#include <math.h>
#include <stdint.h>
#endif

#ifdef _MSC_VER
#include <intrin.h>
#endif

#include <complex>
#include <cstdint>
#include <cstring>
#include <iosfwd>
#include <limits>
#include <sstream>
#include <stdexcept>
#include <string>
#include <utility>

#ifdef __CUDACC__
#include <cuda_fp16.h>
#endif

#ifdef __HIPCC__
#include <hip/hip_fp16.h>
#endif

// Standard check for compiling CUDA with clang
#if defined(__clang__) && defined(__CUDA__) && defined(__CUDA_ARCH__)
#define C10_DEVICE_HOST_FUNCTION __device__ __host__
#else
#define C10_DEVICE_HOST_FUNCTION
#endif

#include <typeinfo> // operator typeid

namespace c10 {

namespace detail {

C10_DEVICE_HOST_FUNCTION inline float fp32_from_bits(uint32_t w) {
#if defined(__OPENCL_VERSION__)
  return as_float(w);
#elif defined(__CUDA_ARCH__)
  return __uint_as_float((unsigned int)w);
#elif defined(__INTEL_COMPILER)
  return _castu32_f32(w);
#else
  union {
    uint32_t as_bits;
    float as_value;
  } fp32 = {w};
  return fp32.as_value;
#endif
}

C10_DEVICE_HOST_FUNCTION inline uint32_t fp32_to_bits(float f) {
#if defined(__OPENCL_VERSION__)
  return as_uint(f);
#elif defined(__CUDA_ARCH__)
  return (uint32_t)__float_as_uint(f);
#elif defined(__INTEL_COMPILER)
  return _castf32_u32(f);
#else
  union {
    float as_value;
    uint32_t as_bits;
  } fp32 = {f};
  return fp32.as_bits;
#endif
}

/*
 * Convert a 16-bit floating-point number in IEEE half-precision format, in bit
 * representation, to a 32-bit floating-point number in IEEE single-precision
 * format, in bit representation.
 *
 * @note The implementation doesn't use any floating-point operations.
 */
inline uint32_t fp16_ieee_to_fp32_bits(uint16_t h) {
  /*
   * Extend the half-precision floating-point number to 32 bits and shift to the
   * upper part of the 32-bit word:
   *      +---+-----+------------+-------------------+
   *      | S |EEEEE|MM MMMM MMMM|0000 0000 0000 0000|
   *      +---+-----+------------+-------------------+
   * Bits  31  26-30    16-25            0-15
   *
   * S - sign bit, E - bits of the biased exponent, M - bits of the mantissa, 0
   * - zero bits.
   */
  const uint32_t w = (uint32_t)h << 16;
  /*
   * Extract the sign of the input number into the high bit of the 32-bit word:
   *
   *      +---+----------------------------------+
   *      | S |0000000 00000000 00000000 00000000|
   *      +---+----------------------------------+
   * Bits  31                 0-31
   */
  const uint32_t sign = w & UINT32_C(0x80000000);
  /*
   * Extract mantissa and biased exponent of the input number into the bits 0-30
   * of the 32-bit word:
   *
   *      +---+-----+------------+-------------------+
   *      | 0 |EEEEE|MM MMMM MMMM|0000 0000 0000 0000|
   *      +---+-----+------------+-------------------+
   * Bits  30  27-31     17-26            0-16
   */
  const uint32_t nonsign = w & UINT32_C(0x7FFFFFFF);
  /*
   * Renorm shift is the number of bits to shift mantissa left to make the
   * half-precision number normalized. If the initial number is normalized, some
   * of its high 6 bits (sign == 0 and 5-bit exponent) equals one. In this case
   * renorm_shift == 0. If the number is denormalize, renorm_shift > 0. Note
   * that if we shift denormalized nonsign by renorm_shift, the unit bit of
   * mantissa will shift into exponent, turning the biased exponent into 1, and
   * making mantissa normalized (i.e. without leading 1).
   */
#ifdef _MSC_VER
  unsigned long nonsign_bsr;
  _BitScanReverse(&nonsign_bsr, (unsigned long)nonsign);
  uint32_t renorm_shift = (uint32_t)nonsign_bsr ^ 31;
#else
  uint32_t renorm_shift = __builtin_clz(nonsign);
#endif
  renorm_shift = renorm_shift > 5 ? renorm_shift - 5 : 0;
  /*
   * Iff half-precision number has exponent of 15, the addition overflows
   * it into bit 31, and the subsequent shift turns the high 9 bits
   * into 1. Thus inf_nan_mask == 0x7F800000 if the half-precision number
   * had exponent of 15 (i.e. was NaN or infinity) 0x00000000 otherwise
   */
  const int32_t inf_nan_mask =
      ((int32_t)(nonsign + 0x04000000) >> 8) & INT32_C(0x7F800000);
  /*
   * Iff nonsign is 0, it overflows into 0xFFFFFFFF, turning bit 31
   * into 1. Otherwise, bit 31 remains 0. The signed shift right by 31
   * broadcasts bit 31 into all bits of the zero_mask. Thus zero_mask ==
   * 0xFFFFFFFF if the half-precision number was zero (+0.0h or -0.0h)
   * 0x00000000 otherwise
   */
  const int32_t zero_mask = (int32_t)(nonsign - 1) >> 31;
  /*
   * 1. Shift nonsign left by renorm_shift to normalize it (if the input
   * was denormal)
   * 2. Shift nonsign right by 3 so the exponent (5 bits originally)
   * becomes an 8-bit field and 10-bit mantissa shifts into the 10 high
   * bits of the 23-bit mantissa of IEEE single-precision number.
   * 3. Add 0x70 to the exponent (starting at bit 23) to compensate the
   * different in exponent bias (0x7F for single-precision number less 0xF
   * for half-precision number).
   * 4. Subtract renorm_shift from the exponent (starting at bit 23) to
   * account for renormalization. As renorm_shift is less than 0x70, this
   * can be combined with step 3.
   * 5. Binary OR with inf_nan_mask to turn the exponent into 0xFF if the
   * input was NaN or infinity.
   * 6. Binary ANDNOT with zero_mask to turn the mantissa and exponent
   * into zero if the input was zero.
   * 7. Combine with the sign of the input number.
   */
  return sign |
      ((((nonsign << renorm_shift >> 3) + ((0x70 - renorm_shift) << 23)) |
        inf_nan_mask) &
       ~zero_mask);
}

/*
 * Convert a 16-bit floating-point number in IEEE half-precision format, in bit
 * representation, to a 32-bit floating-point number in IEEE single-precision
 * format.
 *
 * @note The implementation relies on IEEE-like (no assumption about rounding
 * mode and no operations on denormals) floating-point operations and bitcasts
 * between integer and floating-point variables.
 */
inline float fp16_ieee_to_fp32_value(uint16_t h) {
  /*
   * Extend the half-precision floating-point number to 32 bits and shift to the
   * upper part of the 32-bit word:
   *      +---+-----+------------+-------------------+
   *      | S |EEEEE|MM MMMM MMMM|0000 0000 0000 0000|
   *      +---+-----+------------+-------------------+
   * Bits  31  26-30    16-25            0-15
   *
   * S - sign bit, E - bits of the biased exponent, M - bits of the mantissa, 0
   * - zero bits.
   */
  const uint32_t w = (uint32_t)h << 16;
  /*
   * Extract the sign of the input number into the high bit of the 32-bit word:
   *
   *      +---+----------------------------------+
   *      | S |0000000 00000000 00000000 00000000|
   *      +---+----------------------------------+
   * Bits  31                 0-31
   */
  const uint32_t sign = w & UINT32_C(0x80000000);
  /*
   * Extract mantissa and biased exponent of the input number into the high bits
   * of the 32-bit word:
   *
   *      +-----+------------+---------------------+
   *      |EEEEE|MM MMMM MMMM|0 0000 0000 0000 0000|
   *      +-----+------------+---------------------+
   * Bits  27-31    17-26            0-16
   */
  const uint32_t two_w = w + w;

  /*
   * Shift mantissa and exponent into bits 23-28 and bits 13-22 so they become
   * mantissa and exponent of a single-precision floating-point number:
   *
   *       S|Exponent |          Mantissa
   *      +-+---+-----+------------+----------------+
   *      |0|000|EEEEE|MM MMMM MMMM|0 0000 0000 0000|
   *      +-+---+-----+------------+----------------+
   * Bits   | 23-31   |           0-22
   *
   * Next, there are some adjustments to the exponent:
   * - The exponent needs to be corrected by the difference in exponent bias
   * between single-precision and half-precision formats (0x7F - 0xF = 0x70)
   * - Inf and NaN values in the inputs should become Inf and NaN values after
   * conversion to the single-precision number. Therefore, if the biased
   * exponent of the half-precision input was 0x1F (max possible value), the
   * biased exponent of the single-precision output must be 0xFF (max possible
   * value). We do this correction in two steps:
   *   - First, we adjust the exponent by (0xFF - 0x1F) = 0xE0 (see exp_offset
   * below) rather than by 0x70 suggested by the difference in the exponent bias
   * (see above).
   *   - Then we multiply the single-precision result of exponent adjustment by
   * 2**(-112) to reverse the effect of exponent adjustment by 0xE0 less the
   * necessary exponent adjustment by 0x70 due to difference in exponent bias.
   *     The floating-point multiplication hardware would ensure than Inf and
   * NaN would retain their value on at least partially IEEE754-compliant
   * implementations.
   *
   * Note that the above operations do not handle denormal inputs (where biased
   * exponent == 0). However, they also do not operate on denormal inputs, and
   * do not produce denormal results.
   */
  constexpr uint32_t exp_offset = UINT32_C(0xE0) << 23;
  // const float exp_scale = 0x1.0p-112f;
  constexpr uint32_t scale_bits = (uint32_t)15 << 23;
  float exp_scale_val;
  std::memcpy(&exp_scale_val, &scale_bits, sizeof(exp_scale_val));
  const float exp_scale = exp_scale_val;
  const float normalized_value =
      fp32_from_bits((two_w >> 4) + exp_offset) * exp_scale;

  /*
   * Convert denormalized half-precision inputs into single-precision results
   * (always normalized). Zero inputs are also handled here.
   *
   * In a denormalized number the biased exponent is zero, and mantissa has
   * on-zero bits. First, we shift mantissa into bits 0-9 of the 32-bit word.
   *
   *                  zeros           |  mantissa
   *      +---------------------------+------------+
   *      |0000 0000 0000 0000 0000 00|MM MMMM MMMM|
   *      +---------------------------+------------+
   * Bits             10-31                0-9
   *
   * Now, remember that denormalized half-precision numbers are represented as:
   *    FP16 = mantissa * 2**(-24).
   * The trick is to construct a normalized single-precision number with the
   * same mantissa and thehalf-precision input and with an exponent which would
   * scale the corresponding mantissa bits to 2**(-24). A normalized
   * single-precision floating-point number is represented as: FP32 = (1 +
   * mantissa * 2**(-23)) * 2**(exponent - 127) Therefore, when the biased
   * exponent is 126, a unit change in the mantissa of the input denormalized
   * half-precision number causes a change of the constructud single-precision
   * number by 2**(-24), i.e. the same amount.
   *
   * The last step is to adjust the bias of the constructed single-precision
   * number. When the input half-precision number is zero, the constructed
   * single-precision number has the value of FP32 = 1 * 2**(126 - 127) =
   * 2**(-1) = 0.5 Therefore, we need to subtract 0.5 from the constructed
   * single-precision number to get the numerical equivalent of the input
   * half-precision number.
   */
  constexpr uint32_t magic_mask = UINT32_C(126) << 23;
  constexpr float magic_bias = 0.5f;
  const float denormalized_value =
      fp32_from_bits((two_w >> 17) | magic_mask) - magic_bias;

  /*
   * - Choose either results of conversion of input as a normalized number, or
   * as a denormalized number, depending on the input exponent. The variable
   * two_w contains input exponent in bits 27-31, therefore if its smaller than
   * 2**27, the input is either a denormal number, or zero.
   * - Combine the result of conversion of exponent and mantissa with the sign
   * of the input number.
   */
  constexpr uint32_t denormalized_cutoff = UINT32_C(1) << 27;
  const uint32_t result = sign |
      (two_w < denormalized_cutoff ? fp32_to_bits(denormalized_value)
                                   : fp32_to_bits(normalized_value));
  return fp32_from_bits(result);
}

/*
 * Convert a 32-bit floating-point number in IEEE single-precision format to a
 * 16-bit floating-point number in IEEE half-precision format, in bit
 * representation.
 *
 * @note The implementation relies on IEEE-like (no assumption about rounding
 * mode and no operations on denormals) floating-point operations and bitcasts
 * between integer and floating-point variables.
 */
inline uint16_t fp16_ieee_from_fp32_value(float f) {
  // const float scale_to_inf = 0x1.0p+112f;
  // const float scale_to_zero = 0x1.0p-110f;
  constexpr uint32_t scale_to_inf_bits = (uint32_t)239 << 23;
  constexpr uint32_t scale_to_zero_bits = (uint32_t)17 << 23;
  float scale_to_inf_val, scale_to_zero_val;
  std::memcpy(&scale_to_inf_val, &scale_to_inf_bits, sizeof(scale_to_inf_val));
  std::memcpy(
      &scale_to_zero_val, &scale_to_zero_bits, sizeof(scale_to_zero_val));
  const float scale_to_inf = scale_to_inf_val;
  const float scale_to_zero = scale_to_zero_val;

#if defined(_MSC_VER) && _MSC_VER == 1916
  float base = ((signbit(f) != 0 ? -f : f) * scale_to_inf) * scale_to_zero;
#else
  float base = (fabsf(f) * scale_to_inf) * scale_to_zero;
#endif

  const uint32_t w = fp32_to_bits(f);
  const uint32_t shl1_w = w + w;
  const uint32_t sign = w & UINT32_C(0x80000000);
  uint32_t bias = shl1_w & UINT32_C(0xFF000000);
  if (bias < UINT32_C(0x71000000)) {
    bias = UINT32_C(0x71000000);
  }

  base = fp32_from_bits((bias >> 1) + UINT32_C(0x07800000)) + base;
  const uint32_t bits = fp32_to_bits(base);
  const uint32_t exp_bits = (bits >> 13) & UINT32_C(0x00007C00);
  const uint32_t mantissa_bits = bits & UINT32_C(0x00000FFF);
  const uint32_t nonsign = exp_bits + mantissa_bits;
  return static_cast<uint16_t>(
      (sign >> 16) |
      (shl1_w > UINT32_C(0xFF000000) ? UINT16_C(0x7E00) : nonsign));
}

} // namespace detail

struct alignas(2) Half {
  unsigned short x;

  struct from_bits_t {};
  C10_HOST_DEVICE static constexpr from_bits_t from_bits() {
    return from_bits_t();
  }

  // HIP wants __host__ __device__ tag, CUDA does not
#if defined(USE_ROCM)
  C10_HOST_DEVICE Half() = default;
#else
  Half() = default;
#endif

  constexpr C10_HOST_DEVICE Half(unsigned short bits, from_bits_t) : x(bits){};
  inline C10_HOST_DEVICE Half(float value);
  inline C10_HOST_DEVICE operator float() const;

#if defined(__CUDACC__) || defined(__HIPCC__)
  inline C10_HOST_DEVICE Half(const __half& value);
  inline C10_HOST_DEVICE operator __half() const;
#endif
};

// This is just a placeholder for whatever complex representation we
// end up deciding to use for half-precision complex numbers.
template <>
struct alignas(4) complex<Half> {
  using value_type = Half;
  Half real_;
  Half imag_;
  complex() = default;
  Half real() const {
    return real_;
  }
  Half imag() const {
    return imag_;
  }
  explicit inline complex(c10::complex<float> value)
      : real_(value.real()), imag_(value.imag()) {}
  explicit inline complex(c10::complex<double> value)
      : real_(static_cast<float>(value.real())),
        imag_(static_cast<float>(value.imag())) {}
  inline operator c10::complex<float>() const {
    return {real_, imag_};
  }
};

// In some versions of MSVC, there will be a compiler error when building.
// C4146: unary minus operator applied to unsigned type, result still unsigned
// C4804: unsafe use of type 'bool' in operation
// It can be addressed by disabling the following warning.
#ifdef _MSC_VER
#pragma warning(push)
#pragma warning(disable : 4146)
#pragma warning(disable : 4804)
#pragma warning(disable : 4018)
#endif

// The overflow checks may involve float to int conversion which may
// trigger precision loss warning. Re-enable the warning once the code
// is fixed. See T58053069.
#ifdef __clang__
#pragma GCC diagnostic push
#pragma GCC diagnostic ignored "-Wunknown-warning-option"
#pragma GCC diagnostic ignored "-Wimplicit-int-float-conversion"
#endif

// bool can be converted to any type.
// Without specializing on bool, in pytorch_linux_trusty_py2_7_9_build:
// `error: comparison of constant '255' with boolean expression is always false`
// for `f > limit::max()` below
template <typename To, typename From>
typename std::enable_if<std::is_same<From, bool>::value, bool>::type overflows(
    From f) {
  return false;
}

// skip isnan and isinf check for integral types
template <typename To, typename From>
typename std::enable_if<
    std::is_integral<From>::value && !std::is_same<From, bool>::value,
    bool>::type
overflows(From f) {
  using limit = std::numeric_limits<typename scalar_value_type<To>::type>;
  if (!limit::is_signed && std::numeric_limits<From>::is_signed) {
    // allow for negative numbers to wrap using two's complement arithmetic.
    // For example, with uint8, this allows for `a - b` to be treated as
    // `a + 255 * b`.
<<<<<<< HEAD
    constexpr bool can_overflow =
        std::numeric_limits<From>::digits > limit::digits;
    return (can_overflow && f > limit::max()) ||
        (f < 0 && -static_cast<uint64_t>(f) > limit::max());
=======
    return greater_than_max<To>(f) ||
        (c10::is_negative(f) && -static_cast<uint64_t>(f) > limit::max());
>>>>>>> 0b2f68ea
  } else {
    return c10::less_than_lowest<To>(f) || greater_than_max<To>(f);
  }
}

template <typename To, typename From>
typename std::enable_if<std::is_floating_point<From>::value, bool>::type
overflows(From f) {
  using limit = std::numeric_limits<typename scalar_value_type<To>::type>;
  if (limit::has_infinity && std::isinf(static_cast<double>(f))) {
    return false;
  }
  if (!limit::has_quiet_NaN && (f != f)) {
    return true;
  }
  return f < limit::lowest() || f > limit::max();
}

#ifdef __clang__
#pragma GCC diagnostic pop
#endif

#ifdef _MSC_VER
#pragma warning(pop)
#endif

template <typename To, typename From>
typename std::enable_if<is_complex<From>::value, bool>::type overflows(From f) {
  // casts from complex to real are considered to overflow if the
  // imaginary component is non-zero
  if (!is_complex<To>::value && f.imag() != 0) {
    return true;
  }
  // Check for overflow componentwise
  // (Technically, the imag overflow check is guaranteed to be false
  // when !is_complex<To>, but any optimizer worth its salt will be
  // able to figure it out.)
  return overflows<
             typename scalar_value_type<To>::type,
             typename From::value_type>(f.real()) ||
      overflows<
             typename scalar_value_type<To>::type,
             typename From::value_type>(f.imag());
}

C10_API std::ostream& operator<<(std::ostream& out, const Half& value);

} // namespace c10

#include <c10/util/Half-inl.h><|MERGE_RESOLUTION|>--- conflicted
+++ resolved
@@ -457,15 +457,8 @@
     // allow for negative numbers to wrap using two's complement arithmetic.
     // For example, with uint8, this allows for `a - b` to be treated as
     // `a + 255 * b`.
-<<<<<<< HEAD
-    constexpr bool can_overflow =
-        std::numeric_limits<From>::digits > limit::digits;
-    return (can_overflow && f > limit::max()) ||
-        (f < 0 && -static_cast<uint64_t>(f) > limit::max());
-=======
     return greater_than_max<To>(f) ||
         (c10::is_negative(f) && -static_cast<uint64_t>(f) > limit::max());
->>>>>>> 0b2f68ea
   } else {
     return c10::less_than_lowest<To>(f) || greater_than_max<To>(f);
   }

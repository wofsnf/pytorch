--- conflicted
+++ resolved
@@ -3676,6 +3676,7 @@
     @requires_nccl()
     @skip_but_pass_in_sandcastle_if(torch.cuda.device_count() < 2, "NCCL test requires 2+ GPUs")
     def test_trace_while_active(self):
+        os.environ["TORCH_NCCL_DUMP_ON_TIMEOUT"] = '0'
         if self.rank == self.MAIN_PROCESS_RANK:
             for c in self.children_pipes:
                 self.assertEqual(c.recv(), 'next')
@@ -3759,7 +3760,7 @@
                 pg.allreduce(a).wait()
             torch.cuda.synchronize(device=device)
 
-class NCCLTraceTestDumpOnTimeout(NCCLTraceTestBase):
+class NCCLTraceTestDumpOnTimeoutBase(NCCLTraceTestBase):
     timeout_sec = 1
 
     def _create_process_group_nccl(self):
@@ -3769,7 +3770,7 @@
             world_size=self.world_size,
             rank=self.rank,
             store=store,
-            timeout=timedelta(seconds=NCCLTraceTestDumpOnTimeout.timeout_sec))
+            timeout=timedelta(seconds=NCCLTraceTestDumpOnTimeoutBase.timeout_sec))
         pg = c10d.distributed_c10d._get_default_group()
         return pg
 
@@ -3786,6 +3787,7 @@
         except TimeoutError:
             return None
 
+class NCCLTraceTestDumpOnTimeout(NCCLTraceTestDumpOnTimeoutBase):
     @requires_nccl()
     @skip_but_pass_in_sandcastle_if(torch.cuda.device_count() < 2, "NCCL test requires 2+ GPUs")
     def test_timeout_dumps(self):
@@ -3817,19 +3819,28 @@
             # rank 0 will crash before it passes the sync, but rank1 will exit quickly and cleanly
             torch.cuda.synchronize()
 
-<<<<<<< HEAD
+
+class NCCLTraceTestTimeoutDumpOnIdleRanks(NCCLTraceTestDumpOnTimeoutBase):
+    def _check_return_codes(self, elapsed_time):
+        # the base test infra assumes processes exit with matching return codes,
+        # but we want rank0 to abort and rank1 to exit cleanly in this test
+        self.assertEqual(self.processes[0].exitcode, -6)
+        self.assertEqual(self.processes[1].exitcode, -6)
+
     @requires_nccl()
     @skip_but_pass_in_sandcastle_if(torch.cuda.device_count() < 2, "NCCL test requires 2+ GPUs")
-    @parametrize("timing_enabled", [True, False])
-    def test_timeout_dumps_on_idle_ranks(self, timing_enabled):
+    def test_timeout_dumps_on_idle_ranks(self):
 
         if self.rank == self.MAIN_PROCESS_RANK:
             # wait for rank0 to crash and rank 1 to finish sleeping before looking for rank 1's output
             # file, and we rely on rank1 to sleep long enough to dump the debug info.
             self.assertEqual(self._wait_process(0, timeout=90), -6)
-            self.assertEqual(self._wait_process(1, timeout=90), 0)
+            self.assertEqual(self._wait_process(1, timeout=90), -6)
             self.assertTrue(os.path.exists(self._trace_name(rank=1)))
             self.assertTrue(os.path.exists(self._trace_name(rank=0)))
+            with open(self._trace_name(rank=0), 'rb') as f:
+                t = pickle.load(f)
+                self.assertEqual(len(t), 2)
             with open(self._trace_name(rank=1), 'rb') as f:
                 t = pickle.load(f)
                 self.assertEqual(len(t), 1)
@@ -3837,14 +3848,11 @@
                 self.assertEqual(t[0]['state'], 'completed')
             return
 
-        # Set heartbeat timeout to shorter timeout.
+        # Set heartbeat timeout to a shorter one (default timeout is 2 min).
         os.environ[
             "TORCH_NCCL_HEARTBEAT_TIMEOUT_SEC"
-        ] = f"{NCCLTraceTestDumpOnTimeout.timeout_sec * 2}"
+        ] = f"{NCCLTraceTestDumpOnTimeoutBase.timeout_sec * 2}"
         pg = self._create_process_group_nccl()
-        if timing_enabled:
-            # we force disabled timing in setup, since there is no 'disable' function
-            pg._enable_collectives_timing()
 
         device = self.local_device
         with torch.cuda.device(device):
@@ -3859,12 +3867,7 @@
 
             # Force rank 1 to idle so that it also gets debug info dump triggered.
             if self.rank == 1:
-                time.sleep(5)
-
-instantiate_parametrized_tests(NCCLTraceTestDumpOnTimeout)
-instantiate_parametrized_tests(NCCLTraceTest)
-=======
->>>>>>> 911925c6
+                time.sleep(6)
 
 if __name__ == "__main__":
     assert (

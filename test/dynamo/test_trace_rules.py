--- conflicted
+++ resolved
@@ -67,13 +67,10 @@
 }
 
 ignored_c_binding_in_graph_function_names = {
-<<<<<<< HEAD
-=======
     # Ignored because they have manual rules defined at `trace_rules.manual_torch_name_rule_map`.
     "torch._nested_tensor_from_mask",
     "torch._nested_from_padded",
     # Ignored and go through rules defined at `skipfiles.check`.
->>>>>>> de4b2e59
     "torch._functionalize_are_all_mutations_under_no_grad_or_inference_mode",
     "torch._C._swap_tensor_impl",
     "torch._C._unsafe_reset_storage",

--- conflicted
+++ resolved
@@ -788,12 +788,6 @@
         self.assertEqual(params[0].shape, [1, 10])  # weight
         self.assertEqual(params[1].shape, [1])  # bias
 
-<<<<<<< HEAD
-    @testing.expectedFailureRetraceability
-    @testing.expectedFailureNonStrict
-    @testing.expectedFailureSerDer
-=======
->>>>>>> 7559d077
     def test_buffer_util(self):
         ep = export(torch.nn.BatchNorm2d(100, affine=False), (torch.ones(20, 100, 35, 45)
 , ))
@@ -1115,12 +1109,6 @@
             "torch.ops.aten.sym_constrain_range.default", 1, exactly=True
         ).run(ep.graph_module.code)
 
-<<<<<<< HEAD
-    @testing.expectedFailureRetraceability
-    @testing.expectedFailureNonStrict
-    @testing.expectedFailureSerDer
-=======
->>>>>>> 7559d077
     def test_to_module_with_mutated_buffer(self):
         class Foo(torch.nn.Module):
             def __init__(self):
@@ -1148,12 +1136,6 @@
         for name, buffer in stateful_gm.named_buffers():
             self.assertTrue(torch.allclose(torch.tensor(2, dtype=torch.float), buffer))
 
-<<<<<<< HEAD
-    @testing.expectedFailureRetraceability
-    @testing.expectedFailureNonStrict
-    @testing.expectedFailureSerDer
-=======
->>>>>>> 7559d077
     def test_to_module_with_mutated_buffer_multiple(self):
 
         class Bar(torch.nn.Module):
@@ -1233,12 +1215,6 @@
             _ = exported(torch.randn(4, 4), torch.randn(4), "floor")
         self.assertTrue(torch.allclose(exported(*inps), g(*inps)))
 
-<<<<<<< HEAD
-    @testing.expectedFailureRetraceability
-    @testing.expectedFailureNonStrict
-    @testing.expectedFailureSerDer
-=======
->>>>>>> 7559d077
     def test_to_module_with_mutated_buffer_multiple_update_sub_later(self):
 
         class Bar(torch.nn.Module):
@@ -1285,12 +1261,6 @@
             if name == "L__self___bar_buf":
                 self.assertTrue(torch.allclose(torch.tensor(7, dtype=torch.float), buffer))
 
-<<<<<<< HEAD
-    @testing.expectedFailureRetraceability
-    @testing.expectedFailureNonStrict
-    @testing.expectedFailureSerDer
-=======
->>>>>>> 7559d077
     def test_retracable_ep(self):
         class Bar(torch.nn.Module):
             def __init__(self):
@@ -1698,12 +1668,6 @@
         inputs = {'x': torch.randn(3, 3), 'y': torch.randn(3, 3)}
         self.assertEqual(ep(**inputs), m(**inputs))
 
-<<<<<<< HEAD
-    @testing.expectedFailureRetraceability
-    @testing.expectedFailureNonStrict
-    @testing.expectedFailureSerDer
-=======
->>>>>>> 7559d077
     def test_retrace_pre_autograd(self):
         class Foo(torch.nn.Module):
             def __init__(self):
@@ -1869,12 +1833,6 @@
         optimized_model = torch.compile(exported_model)
         optimized_model(tensor_cpu, mask_cpu)
 
-<<<<<<< HEAD
-    @testing.expectedFailureSerDer
-    @testing.expectedFailureRetraceability
-    @testing.expectedFailureNonStrict
-=======
->>>>>>> 7559d077
     def test_export_input_mutation_static_shape(self):
         class MutationModel(torch.nn.Module):
             def forward(self, x, y):
@@ -1889,12 +1847,6 @@
         self.assertEqual(inputs[0] + 2.0, inputs_model[0])
         self.assertEqual(inputs[0] + 2.0, inputs_export[0])
 
-<<<<<<< HEAD
-    @testing.expectedFailureSerDer
-    @testing.expectedFailureRetraceability
-    @testing.expectedFailureNonStrict
-=======
->>>>>>> 7559d077
     def test_export_input_mutation_dynamic_shape(self):
         class MutationModel(torch.nn.Module):
             def forward(self, x, y):

--- conflicted
+++ resolved
@@ -10,7 +10,14 @@
 import torch._dynamo as torchdynamo
 from functorch.experimental.control_flow import cond, map
 from torch import Tensor
-from torch._export import DEFAULT_EXPORT_DYNAMO_CONFIG, dynamic_dim, capture_pre_autograd_graph, _export
+from torch.export import (
+    Constraint,
+    Dim,
+    dynamic_dim,
+    export,
+)
+from torch.export._trace import DEFAULT_EXPORT_DYNAMO_CONFIG
+from torch._export import capture_pre_autograd_graph
 from torch._export.pass_base import _ExportPassBase
 from torch._export.utils import (
     get_buffer,
@@ -1168,11 +1175,7 @@
             return torch.div(a, b, rounding_mode=mode)
 
         inps = (torch.randn(4, 4), torch.randn(4), "trunc")
-<<<<<<< HEAD
-        exported = torch._export.export(g, inps)
-=======
         exported = export(g, inps)
->>>>>>> de4b2e59
         with self.assertRaisesRegex(RuntimeError, "is specialized to be trunc at"):
             _ = exported(torch.randn(4, 4), torch.randn(4), "floor")
         self.assertTrue(torch.allclose(exported(*inps), g(*inps)))

--- conflicted
+++ resolved
@@ -10,19 +10,16 @@
 import torch._dynamo as torchdynamo
 from functorch.experimental.control_flow import cond, map
 from torch import Tensor
-<<<<<<< HEAD
-from torch.export import Constraint, Dim, export, unflatten, FlatArgsAdapter
-from torch._export import DEFAULT_EXPORT_DYNAMO_CONFIG, dynamic_dim, capture_pre_autograd_graph, _export
-=======
 from torch.export import (
     Constraint,
     Dim,
     dynamic_dim,
     export,
+    unflatten,
+    FlatArgsAdapter,
 )
 from torch.export._trace import DEFAULT_EXPORT_DYNAMO_CONFIG
 from torch._export import capture_pre_autograd_graph
->>>>>>> 3a5fb0d4
 from torch._export.utils import (
     get_buffer,
     get_param,
@@ -319,13 +316,8 @@
         with self.assertRaisesRegex(RuntimeError, "Expected input l_x_.shape\[0\] to be equal to 2, but got 6"):
             export_module(torch.randn(6, 6))
 
-<<<<<<< HEAD
         unflattened = unflatten(export_module)
         with self.assertRaisesRegex(RuntimeError, ".shape\[1\] is specialized at 3"):
-=======
-        unflattened = export_module.module(flat=False)
-        with self.assertRaisesRegex(RuntimeError, "Expected input l_x_.shape\[0\] to be equal to 2, but got 6"):
->>>>>>> 3a5fb0d4
             unflattened(torch.randn(6, 6))
 
     def test_unflatten_with_inplace_compile(self):
